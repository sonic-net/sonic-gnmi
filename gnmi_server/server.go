--- conflicted
+++ resolved
@@ -166,9 +166,7 @@
 	ConfigTableName     string
 	Vrf                 string
 	EnableCrl           bool
-<<<<<<< HEAD
 	MaxNumSubscribers   uint64
-=======
 	// Path to the directory where image is stored.
 	ImgDir string
 }
@@ -185,7 +183,6 @@
 	}
 	defer sc.Close()
 	return sc.InstallOS(req)
->>>>>>> 2a302aeb
 }
 
 var AuthLock sync.Mutex
