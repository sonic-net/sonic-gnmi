--- conflicted
+++ resolved
@@ -64,16 +64,6 @@
 	gnoi_file_pb.UnimplementedFileServer
 }
 
-<<<<<<< HEAD
-=======
-// SystemServer is the server API for System service.
-// All implementations must embed UnimplementedSystemServer
-// for forward compatibility
-type SystemServer struct {
-	*Server
-	gnoi_system_pb.UnimplementedSystemServer
-}
-
 // OSServer is the server API for System service.
 // All implementations must embed UnimplementedSystemServer
 // for forward compatibility
@@ -82,7 +72,6 @@
 	gnoi_os_pb.UnimplementedOSServer
 }
 
->>>>>>> a0239913
 type AuthTypes map[string]bool
 
 // Config is a collection of values for Server
@@ -192,11 +181,7 @@
 	}
 
 	fileSrv := &FileServer{Server: srv}
-<<<<<<< HEAD
-=======
-	systemSrv := &SystemServer{Server: srv}
 	osSrv := &OSServer{Server: srv}
->>>>>>> a0239913
 
 	var err error
 	if srv.config.Port < 0 {
