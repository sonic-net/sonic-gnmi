package gnmi

import (
	"bytes"
	"errors"
	"fmt"
	"net"
	"strings"
	"sync"

	"github.com/Azure/sonic-mgmt-common/translib"
	"github.com/sonic-net/sonic-gnmi/common_utils"
	spb "github.com/sonic-net/sonic-gnmi/proto"
	spb_gnoi "github.com/sonic-net/sonic-gnmi/proto/gnoi"
	spb_jwt_gnoi "github.com/sonic-net/sonic-gnmi/proto/gnoi/jwt"
	sdc "github.com/sonic-net/sonic-gnmi/sonic_data_client"
	ssc "github.com/sonic-net/sonic-gnmi/sonic_service_client"

	log "github.com/golang/glog"
	"github.com/golang/protobuf/proto"
	gnmipb "github.com/openconfig/gnmi/proto/gnmi"
	gnmi_extpb "github.com/openconfig/gnmi/proto/gnmi_ext"
	gnoi_system_pb "github.com/openconfig/gnoi/system"
	"golang.org/x/net/context"
	"google.golang.org/grpc"
	"google.golang.org/grpc/codes"
	"google.golang.org/grpc/peer"
	"google.golang.org/grpc/reflection"
	"google.golang.org/grpc/status"
)

var (
	supportedEncodings = []gnmipb.Encoding{gnmipb.Encoding_JSON, gnmipb.Encoding_JSON_IETF, gnmipb.Encoding_PROTO}
)

// Server manages a single gNMI Server implementation. Each client that connects
// via Subscribe or Get will receive a stream of updates based on the requested
// path. Set request is processed by server too.
type Server struct {
	s       *grpc.Server
	lis     net.Listener
	config  *Config
	cMu     sync.Mutex
	clients map[string]*Client

	// SaveStartupConfig points to a function that is called to save changes of
	// configuration to a file. By default it points to an empty function -
	// the configuration is not saved to a file.
	SaveStartupConfig func()

	// ReqFromMaster point to a function that is called to verify if the request
	// comes from a master controller.
	ReqFromMaster func(req *gnmipb.SetRequest, masterEID *uint128) error
	masterEID     uint128
}
type AuthTypes map[string]bool

// Config is a collection of values for Server
type Config struct {
	// Port for the Server to listen on. If 0 or unset the Server will pick a port
	// for this Server.
	Port                int64
	LogLevel            int
	Threshold           int
	UserAuth            AuthTypes
	EnableTranslibWrite bool
<<<<<<< HEAD
	EnableNativeWrite   bool
	ZmqAddress          string
	IdleConnDuration    int
=======
	EnableNativeWrite bool
	ZmqPort string
	IdleConnDuration int
>>>>>>> 6b63a50c
}

var AuthLock sync.Mutex
var maMu sync.Mutex

func (i AuthTypes) String() string {
	if i["none"] {
		return ""
	}
	b := new(bytes.Buffer)
	for key, value := range i {
		if value {
			fmt.Fprintf(b, "%s ", key)
		}
	}
	return b.String()
}

func (i AuthTypes) Any() bool {
	if i["none"] {
		return false
	}
	for _, value := range i {
		if value {
			return true
		}
	}
	return false
}

func (i AuthTypes) Enabled(mode string) bool {
	if i["none"] {
		return false
	}
	if value, exist := i[mode]; exist && value {
		return true
	}
	return false
}

func (i AuthTypes) Set(mode string) error {
	modes := strings.Split(mode, ",")
	for _, m := range modes {
		m = strings.Trim(m, " ")
		if m == "none" || m == "" {
			i["none"] = true
			return nil
		}

		if _, exist := i[m]; !exist {
			return fmt.Errorf("Expecting one or more of 'cert', 'password' or 'jwt'")
		}
		i[m] = true
	}
	return nil
}

func (i AuthTypes) Unset(mode string) error {
	modes := strings.Split(mode, ",")
	for _, m := range modes {
		m = strings.Trim(m, " ")
		if _, exist := i[m]; !exist {
			return fmt.Errorf("Expecting one or more of 'cert', 'password' or 'jwt'")
		}
		i[m] = false
	}
	return nil
}

// New returns an initialized Server.
func NewServer(config *Config, opts []grpc.ServerOption) (*Server, error) {
	if config == nil {
		return nil, errors.New("config not provided")
	}

	common_utils.InitCounters()

	s := grpc.NewServer(opts...)
	reflection.Register(s)

	srv := &Server{
		s:                 s,
		config:            config,
		clients:           map[string]*Client{},
		SaveStartupConfig: saveOnSetDisabled,
		// ReqFromMaster point to a function that is called to verify if
		// the request comes from a master controller.
		ReqFromMaster: ReqFromMasterDisabledMA,
		masterEID:     uint128{High: 0, Low: 0},
	}
	var err error
	if srv.config.Port < 0 {
		srv.config.Port = 0
	}
	srv.lis, err = net.Listen("tcp", fmt.Sprintf(":%d", srv.config.Port))
	if err != nil {
		return nil, fmt.Errorf("failed to open listener port %d: %v", srv.config.Port, err)
	}
	gnmipb.RegisterGNMIServer(srv.s, srv)
	spb_jwt_gnoi.RegisterSonicJwtServiceServer(srv.s, srv)
	if srv.config.EnableTranslibWrite || srv.config.EnableNativeWrite {
		gnoi_system_pb.RegisterSystemServer(srv.s, srv)
	}
	if srv.config.EnableTranslibWrite {
		spb_gnoi.RegisterSonicServiceServer(srv.s, srv)
	}
	spb_gnoi.RegisterDebugServer(srv.s, srv)
	log.V(1).Infof("Created Server on %s, read-only: %t", srv.Address(), !srv.config.EnableTranslibWrite)
	return srv, nil
}

// Serve will start the Server serving and block until closed.
func (srv *Server) Serve() error {
	s := srv.s
	if s == nil {
		return fmt.Errorf("Serve() failed: not initialized")
	}
	return srv.s.Serve(srv.lis)
}

func (srv *Server) Stop() {
	s := srv.s
	if s == nil {
		log.Errorf("Stop() failed: not initialized")
		return
	}
	s.Stop()
}

// Address returns the port the Server is listening to.
func (srv *Server) Address() string {
	addr := srv.lis.Addr().String()
	return strings.Replace(addr, "[::]", "localhost", 1)
}

// Port returns the port the Server is listening to.
func (srv *Server) Port() int64 {
	return srv.config.Port
}

func authenticate(UserAuth AuthTypes, ctx context.Context) (context.Context, error) {
	var err error
	success := false
	rc, ctx := common_utils.GetContext(ctx)
	if !UserAuth.Any() {
		//No Auth enabled
		rc.Auth.AuthEnabled = false
		return ctx, nil
	}
	rc.Auth.AuthEnabled = true
	if UserAuth.Enabled("password") {
		ctx, err = BasicAuthenAndAuthor(ctx)
		if err == nil {
			success = true
		}
	}
	if !success && UserAuth.Enabled("jwt") {
		_, ctx, err = JwtAuthenAndAuthor(ctx)
		if err == nil {
			success = true
		}
	}
	if !success && UserAuth.Enabled("cert") {
		ctx, err = ClientCertAuthenAndAuthor(ctx)
		if err == nil {
			success = true
		}
	}

	//Allow for future authentication mechanisms here...

	if !success {
		return ctx, status.Error(codes.Unauthenticated, "Unauthenticated")
	}
	log.V(5).Infof("authenticate user %v, roles %v", rc.Auth.User, rc.Auth.Roles)

	return ctx, nil
}

// Subscribe implements the gNMI Subscribe RPC.
func (s *Server) Subscribe(stream gnmipb.GNMI_SubscribeServer) error {
	ctx := stream.Context()
	ctx, err := authenticate(s.config.UserAuth, ctx)
	if err != nil {
		return err
	}

	pr, ok := peer.FromContext(ctx)
	if !ok {
		return grpc.Errorf(codes.InvalidArgument, "failed to get peer from ctx")
		//return fmt.Errorf("failed to get peer from ctx")
	}
	if pr.Addr == net.Addr(nil) {
		return grpc.Errorf(codes.InvalidArgument, "failed to get peer address")
	}

	/* TODO: authorize the user
	msg, ok := credentials.AuthorizeUser(ctx)
	if !ok {
		log.Infof("denied a Set request: %v", msg)
		return nil, status.Error(codes.PermissionDenied, msg)
	}
	*/

	c := NewClient(pr.Addr)

	c.setLogLevel(s.config.LogLevel)
	c.setConnectionManager(s.config.Threshold)

	s.cMu.Lock()
	if oc, ok := s.clients[c.String()]; ok {
		log.V(2).Infof("Delete duplicate client %s", oc)
		oc.Close()
		delete(s.clients, c.String())
	}
	s.clients[c.String()] = c
	s.cMu.Unlock()

	err = c.Run(stream)
	s.cMu.Lock()
	delete(s.clients, c.String())
	s.cMu.Unlock()

	log.Flush()
	return err
}

// checkEncodingAndModel checks whether encoding and models are supported by the server. Return error if anything is unsupported.
func (s *Server) checkEncodingAndModel(encoding gnmipb.Encoding, models []*gnmipb.ModelData) error {
	hasSupportedEncoding := false
	for _, supportedEncoding := range supportedEncodings {
		if encoding == supportedEncoding {
			hasSupportedEncoding = true
			break
		}
	}
	if !hasSupportedEncoding {
		return fmt.Errorf("unsupported encoding: %s", gnmipb.Encoding_name[int32(encoding)])
	}

	return nil
}

func ParseOrigin(paths []*gnmipb.Path) (string, error) {
	origin := ""
	if len(paths) == 0 {
		return origin, nil
	}
	for i, path := range paths {
		if i == 0 {
			origin = path.Origin
		} else {
			if origin != path.Origin {
				return "", status.Error(codes.Unimplemented, "Origin conflict in path")
			}
		}
	}
	return origin, nil
}

func IsNativeOrigin(origin string) bool {
	return origin == "sonic-db"
}

// Get implements the Get RPC in gNMI spec.
func (s *Server) Get(ctx context.Context, req *gnmipb.GetRequest) (*gnmipb.GetResponse, error) {
	common_utils.IncCounter(common_utils.GNMI_GET)
	ctx, err := authenticate(s.config.UserAuth, ctx)
	if err != nil {
		common_utils.IncCounter(common_utils.GNMI_GET_FAIL)
		return nil, err
	}

	if req.GetType() != gnmipb.GetRequest_ALL {
		common_utils.IncCounter(common_utils.GNMI_GET_FAIL)
		return nil, status.Errorf(codes.Unimplemented, "unsupported request type: %s", gnmipb.GetRequest_DataType_name[int32(req.GetType())])
	}

	if err = s.checkEncodingAndModel(req.GetEncoding(), req.GetUseModels()); err != nil {
		common_utils.IncCounter(common_utils.GNMI_GET_FAIL)
		return nil, status.Error(codes.Unimplemented, err.Error())
	}

	target := ""
	origin := ""
	prefix := req.GetPrefix()
	if prefix != nil {
		target = prefix.GetTarget()
		origin = prefix.Origin
	}

	paths := req.GetPath()
	extensions := req.GetExtension()
	encoding := req.GetEncoding()
	log.V(2).Infof("GetRequest paths: %v", paths)

	var dc sdc.Client

	if target == "OTHERS" {
		dc, err = sdc.NewNonDbClient(paths, prefix)
	} else if _, ok, _, _ := sdc.IsTargetDb(target); ok {
		dc, err = sdc.NewDbClient(paths, prefix)
	} else {
		if origin == "" {
			origin, err = ParseOrigin(paths)
			if err != nil {
				return nil, err
			}
		}
		if check := IsNativeOrigin(origin); check {
			dc, err = sdc.NewMixedDbClient(paths, prefix, origin, encoding, s.config.ZmqPort)
		} else {
			dc, err = sdc.NewTranslClient(prefix, paths, ctx, extensions)
		}
	}

	if err != nil {
		common_utils.IncCounter(common_utils.GNMI_GET_FAIL)
		return nil, status.Error(codes.NotFound, err.Error())
	}
	defer dc.Close()
	notifications := make([]*gnmipb.Notification, len(paths))
	spbValues, err := dc.Get(nil)
	if err != nil {
		common_utils.IncCounter(common_utils.GNMI_GET_FAIL)
		return nil, status.Error(codes.NotFound, err.Error())
	}

	for index, spbValue := range spbValues {
		update := &gnmipb.Update{
			Path: spbValue.GetPath(),
			Val:  spbValue.GetVal(),
		}

		notifications[index] = &gnmipb.Notification{
			Timestamp: spbValue.GetTimestamp(),
			Prefix:    prefix,
			Update:    []*gnmipb.Update{update},
		}
	}
	return &gnmipb.GetResponse{Notification: notifications}, nil
}

// saveOnSetEnabled saves configuration to a file
func SaveOnSetEnabled() {
	sc, err := ssc.NewDbusClient()
	if err != nil {
		log.V(0).Infof("Saving startup config failed to create dbus client: %v", err)
	}
	if err := sc.ConfigSave("/etc/sonic/config_db.json"); err != nil {
		log.Errorf("Saving startup config failed: %v", err)
	} else {
		log.Info("Success! Startup config has been saved!")
	}
}

// SaveOnSetDisabeld does nothing.
func saveOnSetDisabled() {}

func (s *Server) Set(ctx context.Context, req *gnmipb.SetRequest) (*gnmipb.SetResponse, error) {
	e := s.ReqFromMaster(req, &s.masterEID)
	if e != nil {
		return nil, e
	}

	common_utils.IncCounter(common_utils.GNMI_SET)
	if s.config.EnableTranslibWrite == false && s.config.EnableNativeWrite == false {
		common_utils.IncCounter(common_utils.GNMI_SET_FAIL)
		return nil, grpc.Errorf(codes.Unimplemented, "GNMI is in read-only mode")
	}
	ctx, err := authenticate(s.config.UserAuth, ctx)
	if err != nil {
		common_utils.IncCounter(common_utils.GNMI_SET_FAIL)
		return nil, err
	}
	var results []*gnmipb.UpdateResult

	/* Fetch the prefix. */
	prefix := req.GetPrefix()
	origin := ""
	if prefix != nil {
		origin = prefix.Origin
	}
	extensions := req.GetExtension()
	encoding := gnmipb.Encoding_JSON_IETF

	var dc sdc.Client
	paths := req.GetDelete()
	for _, path := range req.GetReplace() {
		paths = append(paths, path.GetPath())
	}
	for _, path := range req.GetUpdate() {
		paths = append(paths, path.GetPath())
	}
	if origin == "" {
		origin, err = ParseOrigin(paths)
		if err != nil {
			return nil, err
		}
	}
	if check := IsNativeOrigin(origin); check {
		if s.config.EnableNativeWrite == false {
			common_utils.IncCounter(common_utils.GNMI_SET_FAIL)
			return nil, grpc.Errorf(codes.Unimplemented, "GNMI native write is disabled")
		}
		dc, err = sdc.NewMixedDbClient(paths, prefix, origin, encoding, s.config.ZmqPort)
	} else {
		if s.config.EnableTranslibWrite == false {
			common_utils.IncCounter(common_utils.GNMI_SET_FAIL)
			return nil, grpc.Errorf(codes.Unimplemented, "Translib write is disabled")
		}
		/* Create Transl client. */
		dc, err = sdc.NewTranslClient(prefix, nil, ctx, extensions)
	}

	if err != nil {
		common_utils.IncCounter(common_utils.GNMI_SET_FAIL)
		return nil, status.Error(codes.NotFound, err.Error())
	}
	defer dc.Close()

	/* DELETE */
	for _, path := range req.GetDelete() {
		log.V(2).Infof("Delete path: %v", path)

		res := gnmipb.UpdateResult{
			Path: path,
			Op:   gnmipb.UpdateResult_DELETE,
		}

		/* Add to Set response results. */
		results = append(results, &res)
	}

	/* REPLACE */
	for _, path := range req.GetReplace() {
		log.V(2).Infof("Replace path: %v ", path)

		res := gnmipb.UpdateResult{
			Path: path.GetPath(),
			Op:   gnmipb.UpdateResult_REPLACE,
		}
		/* Add to Set response results. */
		results = append(results, &res)
	}

	/* UPDATE */
	for _, path := range req.GetUpdate() {
		log.V(2).Infof("Update path: %v ", path)

		res := gnmipb.UpdateResult{
			Path: path.GetPath(),
			Op:   gnmipb.UpdateResult_UPDATE,
		}
		/* Add to Set response results. */
		results = append(results, &res)
	}
	err = dc.Set(req.GetDelete(), req.GetReplace(), req.GetUpdate())
	if err != nil {
		common_utils.IncCounter(common_utils.GNMI_SET_FAIL)
	}

	s.SaveStartupConfig()
	return &gnmipb.SetResponse{
		Prefix:   req.GetPrefix(),
		Response: results,
	}, err

}

func (s *Server) Capabilities(ctx context.Context, req *gnmipb.CapabilityRequest) (*gnmipb.CapabilityResponse, error) {
	ctx, err := authenticate(s.config.UserAuth, ctx)
	if err != nil {
		return nil, err
	}
	extensions := req.GetExtension()

	/* Fetch the client capabitlities. */
	var supportedModels []gnmipb.ModelData
	dc, _ := sdc.NewTranslClient(nil, nil, ctx, extensions)
	supportedModels = append(supportedModels, dc.Capabilities()...)
	dc, _ = sdc.NewMixedDbClient(nil, nil, "", gnmipb.Encoding_JSON_IETF, s.config.ZmqPort)
	supportedModels = append(supportedModels, dc.Capabilities()...)

	suppModels := make([]*gnmipb.ModelData, len(supportedModels))

	for index, model := range supportedModels {
		suppModels[index] = &gnmipb.ModelData{
			Name:         model.Name,
			Organization: model.Organization,
			Version:      model.Version,
		}
	}

	sup_bver := spb.SupportedBundleVersions{
		BundleVersion: translib.GetYangBundleVersion().String(),
		BaseVersion:   translib.GetYangBaseVersion().String(),
	}
	sup_msg, _ := proto.Marshal(&sup_bver)
	ext := gnmi_extpb.Extension{}
	ext.Ext = &gnmi_extpb.Extension_RegisteredExt{
		RegisteredExt: &gnmi_extpb.RegisteredExtension{
			Id:  spb.SUPPORTED_VERSIONS_EXT,
			Msg: sup_msg}}
	exts := []*gnmi_extpb.Extension{&ext}

	return &gnmipb.CapabilityResponse{SupportedModels: suppModels,
		SupportedEncodings: supportedEncodings,
		GNMIVersion:        "0.7.0",
		Extension:          exts}, nil
}

type uint128 struct {
	High uint64
	Low  uint64
}

func (lh *uint128) Compare(rh *uint128) int {
	if rh == nil {
		// For MA disabled case, EID supposed to be 0.
		rh = &uint128{High: 0, Low: 0}
	}
	if lh.High > rh.High {
		return 1
	}
	if lh.High < rh.High {
		return -1
	}
	if lh.Low > rh.Low {
		return 1
	}
	if lh.Low < rh.Low {
		return -1
	}
	return 0
}

// ReqFromMasterEnabledMA returns true if the request is sent by the master
// controller.
func ReqFromMasterEnabledMA(req *gnmipb.SetRequest, masterEID *uint128) error {
	// Read the election_id.
	reqEID := uint128{High: 0, Low: 0}
	hasMaExt := false
	// It can be one of many extensions, so iterate through them to find it.
	for _, e := range req.GetExtension() {
		ma := e.GetMasterArbitration()
		if ma == nil {
			continue
		}

		hasMaExt = true
		// The Master Arbitration descriptor has been found.
		if ma.ElectionId == nil {
			return status.Errorf(codes.InvalidArgument, "MA: ElectionId missing")
		}

		if ma.Role != nil {
			// Role will be implemented later.
			return status.Errorf(codes.Unimplemented, "MA: Role is not implemented")
		}

		reqEID = uint128{High: ma.ElectionId.High, Low: ma.ElectionId.Low}
		// Use the election ID that is in the last extension, so, no 'break' here.
	}

	if !hasMaExt {
		log.V(0).Infof("MA: No Master Arbitration in setRequest extension, masterEID %v is not updated", masterEID)
		return nil
	}

	maMu.Lock()
	defer maMu.Unlock()
	switch masterEID.Compare(&reqEID) {
	case 1: // This Election ID is smaller than the known Master Election ID.
		return status.Errorf(codes.PermissionDenied, "Election ID is smaller than the current master. Rejected. Master EID: %v. Current EID: %v.", masterEID, reqEID)
	case -1: // New Master Election ID received!
		log.V(0).Infof("New master has been elected with %v\n", reqEID)
		*masterEID = reqEID
	}
	return nil
}

// ReqFromMasterDisabledMA always returns true. It is used when Master Arbitration
// is disabled.
func ReqFromMasterDisabledMA(req *gnmipb.SetRequest, masterEID *uint128) error {
	return nil
}<|MERGE_RESOLUTION|>--- conflicted
+++ resolved
@@ -64,15 +64,9 @@
 	Threshold           int
 	UserAuth            AuthTypes
 	EnableTranslibWrite bool
-<<<<<<< HEAD
 	EnableNativeWrite   bool
-	ZmqAddress          string
+	ZmqPort             string
 	IdleConnDuration    int
-=======
-	EnableNativeWrite bool
-	ZmqPort string
-	IdleConnDuration int
->>>>>>> 6b63a50c
 }
 
 var AuthLock sync.Mutex
