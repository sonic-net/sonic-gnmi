package gnmi

import (
	"bytes"
	"errors"
	"fmt"
	"github.com/Azure/sonic-mgmt-common/translib"
	"github.com/sonic-net/sonic-gnmi/common_utils"
	spb "github.com/sonic-net/sonic-gnmi/proto"
	spb_gnoi "github.com/sonic-net/sonic-gnmi/proto/gnoi"
	spb_jwt_gnoi "github.com/sonic-net/sonic-gnmi/proto/gnoi/jwt"
	sdc "github.com/sonic-net/sonic-gnmi/sonic_data_client"
	log "github.com/golang/glog"
	"github.com/golang/protobuf/proto"
	gnmipb "github.com/openconfig/gnmi/proto/gnmi"
	gnmi_extpb "github.com/openconfig/gnmi/proto/gnmi_ext"
	gnoi_system_pb "github.com/openconfig/gnoi/system"
	"golang.org/x/net/context"
	"google.golang.org/grpc"
	"google.golang.org/grpc/codes"
	"google.golang.org/grpc/peer"
	"google.golang.org/grpc/reflection"
	"google.golang.org/grpc/status"
	"net"
	"strings"
	"sync"
)

var (
	supportedEncodings = []gnmipb.Encoding{gnmipb.Encoding_JSON, gnmipb.Encoding_JSON_IETF}
)

// Server manages a single gNMI Server implementation. Each client that connects
// via Subscribe or Get will receive a stream of updates based on the requested
// path. Set request is processed by server too.
type Server struct {
	s       *grpc.Server
	lis     net.Listener
	config  *Config
	cMu     sync.Mutex
	clients map[string]*Client
}
type AuthTypes map[string]bool

// Config is a collection of values for Server
type Config struct {
	// Port for the Server to listen on. If 0 or unset the Server will pick a port
	// for this Server.
	Port     int64
	LogLevel int
	UserAuth AuthTypes
	EnableTranslibWrite bool
	EnableNativeWrite bool
}

var AuthLock sync.Mutex

func (i AuthTypes) String() string {
	if i["none"] {
		return ""
	}
	b := new(bytes.Buffer)
	for key, value := range i {
		if value {
			fmt.Fprintf(b, "%s ", key)
		}
	}
	return b.String()
}

func (i AuthTypes) Any() bool {
	if i["none"] {
		return false
	}
	for _, value := range i {
		if value {
			return true
		}
	}
	return false
}

func (i AuthTypes) Enabled(mode string) bool {
	if i["none"] {
		return false
	}
	if value, exist := i[mode]; exist && value {
		return true
	}
	return false
}

func (i AuthTypes) Set(mode string) error {
	modes := strings.Split(mode, ",")
	for _, m := range modes {
		m = strings.Trim(m, " ")
		if m == "none" || m == "" {
			i["none"] = true
			return nil
		}

		if _, exist := i[m]; !exist {
			return fmt.Errorf("Expecting one or more of 'cert', 'password' or 'jwt'")
		}
		i[m] = true
	}
	return nil
}

func (i AuthTypes) Unset(mode string) error {
	modes := strings.Split(mode, ",")
	for _, m := range modes {
		m = strings.Trim(m, " ")
		if _, exist := i[m]; !exist {
			return fmt.Errorf("Expecting one or more of 'cert', 'password' or 'jwt'")
		}
		i[m] = false
	}
	return nil
}

// New returns an initialized Server.
func NewServer(config *Config, opts []grpc.ServerOption) (*Server, error) {
	if config == nil {
		return nil, errors.New("config not provided")
	}

	common_utils.InitCounters()

	s := grpc.NewServer(opts...)
	reflection.Register(s)

	srv := &Server{
		s:       s,
		config:  config,
		clients: map[string]*Client{},
	}
	var err error
	if srv.config.Port < 0 {
		srv.config.Port = 0
	}
	srv.lis, err = net.Listen("tcp", fmt.Sprintf(":%d", srv.config.Port))
	if err != nil {
		return nil, fmt.Errorf("failed to open listener port %d: %v", srv.config.Port, err)
	}
	gnmipb.RegisterGNMIServer(srv.s, srv)
	spb_jwt_gnoi.RegisterSonicJwtServiceServer(srv.s, srv)
	if srv.config.EnableTranslibWrite || srv.config.EnableNativeWrite {
		gnoi_system_pb.RegisterSystemServer(srv.s, srv)
	}
	if srv.config.EnableTranslibWrite {		
		spb_gnoi.RegisterSonicServiceServer(srv.s, srv)
	}
	log.V(1).Infof("Created Server on %s, read-only: %t", srv.Address(), !srv.config.EnableTranslibWrite)
	return srv, nil
}

// Serve will start the Server serving and block until closed.
func (srv *Server) Serve() error {
	s := srv.s
	if s == nil {
		return fmt.Errorf("Serve() failed: not initialized")
	}
	return srv.s.Serve(srv.lis)
}

// Address returns the port the Server is listening to.
func (srv *Server) Address() string {
	addr := srv.lis.Addr().String()
	return strings.Replace(addr, "[::]", "localhost", 1)
}

// Port returns the port the Server is listening to.
func (srv *Server) Port() int64 {
	return srv.config.Port
}

func authenticate(UserAuth AuthTypes, ctx context.Context) (context.Context, error) {
	var err error
	success := false
	rc, ctx := common_utils.GetContext(ctx)
	if !UserAuth.Any() {
		//No Auth enabled
		rc.Auth.AuthEnabled = false
		return ctx, nil
	}
	rc.Auth.AuthEnabled = true
	if UserAuth.Enabled("password") {
		ctx, err = BasicAuthenAndAuthor(ctx)
		if err == nil {
			success = true
		}
	}
	if !success && UserAuth.Enabled("jwt") {
		_, ctx, err = JwtAuthenAndAuthor(ctx)
		if err == nil {
			success = true
		}
	}
	if !success && UserAuth.Enabled("cert") {
		ctx, err = ClientCertAuthenAndAuthor(ctx)
		if err == nil {
			success = true
		}
	}

	//Allow for future authentication mechanisms here...

	if !success {
		return ctx, status.Error(codes.Unauthenticated, "Unauthenticated")
	}
	log.V(5).Infof("authenticate user %v, roles %v", rc.Auth.User, rc.Auth.Roles)

	return ctx, nil
}

// Subscribe implements the gNMI Subscribe RPC.
func (s *Server) Subscribe(stream gnmipb.GNMI_SubscribeServer) error {
	ctx := stream.Context()
	ctx, err := authenticate(s.config.UserAuth, ctx)
	if err != nil {
		return err
	}

	pr, ok := peer.FromContext(ctx)
	if !ok {
		return grpc.Errorf(codes.InvalidArgument, "failed to get peer from ctx")
		//return fmt.Errorf("failed to get peer from ctx")
	}
	if pr.Addr == net.Addr(nil) {
		return grpc.Errorf(codes.InvalidArgument, "failed to get peer address")
	}

	/* TODO: authorize the user
	msg, ok := credentials.AuthorizeUser(ctx)
	if !ok {
		log.Infof("denied a Set request: %v", msg)
		return nil, status.Error(codes.PermissionDenied, msg)
	}
	*/

	c := NewClient(pr.Addr)

	c.setLogLevel(s.config.LogLevel)

	s.cMu.Lock()
	if oc, ok := s.clients[c.String()]; ok {
		log.V(2).Infof("Delete duplicate client %s", oc)
		oc.Close()
		delete(s.clients, c.String())
	}
	s.clients[c.String()] = c
	s.cMu.Unlock()

	err = c.Run(stream)
	s.cMu.Lock()
	delete(s.clients, c.String())
	s.cMu.Unlock()

	log.Flush()
	return err
}

// checkEncodingAndModel checks whether encoding and models are supported by the server. Return error if anything is unsupported.
func (s *Server) checkEncodingAndModel(encoding gnmipb.Encoding, models []*gnmipb.ModelData) error {
	hasSupportedEncoding := false
	for _, supportedEncoding := range supportedEncodings {
		if encoding == supportedEncoding {
			hasSupportedEncoding = true
			break
		}
	}
	if !hasSupportedEncoding {
		return fmt.Errorf("unsupported encoding: %s", gnmipb.Encoding_name[int32(encoding)])
	}

	return nil
}

// Get implements the Get RPC in gNMI spec.
func (s *Server) Get(ctx context.Context, req *gnmipb.GetRequest) (*gnmipb.GetResponse, error) {
<<<<<<< HEAD
	common_utils.IncCounter("GNMI get")
	ctx, err := authenticate(s.config.UserAuth, ctx)
	if err != nil {
		common_utils.IncCounter("GNMI get fail")
=======
	common_utils.IncCounter(common_utils.GNMI_GET)
	ctx, err := authenticate(s.config.UserAuth, ctx)
	if err != nil {
		common_utils.IncCounter(common_utils.GNMI_GET_FAIL)
>>>>>>> ae727676
		return nil, err
	}

	if req.GetType() != gnmipb.GetRequest_ALL {
<<<<<<< HEAD
		common_utils.IncCounter("GNMI get fail")
=======
		common_utils.IncCounter(common_utils.GNMI_GET_FAIL)
>>>>>>> ae727676
		return nil, status.Errorf(codes.Unimplemented, "unsupported request type: %s", gnmipb.GetRequest_DataType_name[int32(req.GetType())])
	}

	if err = s.checkEncodingAndModel(req.GetEncoding(), req.GetUseModels()); err != nil {
<<<<<<< HEAD
		common_utils.IncCounter("GNMI get fail")
=======
		common_utils.IncCounter(common_utils.GNMI_GET_FAIL)
>>>>>>> ae727676
		return nil, status.Error(codes.Unimplemented, err.Error())
	}

	var target string
	prefix := req.GetPrefix()
	if prefix == nil {
<<<<<<< HEAD
		common_utils.IncCounter("GNMI get fail")
=======
		common_utils.IncCounter(common_utils.GNMI_GET_FAIL)
>>>>>>> ae727676
		return nil, status.Error(codes.Unimplemented, "No target specified in prefix")
	} else {
		target = prefix.GetTarget()
		if target == "" {
<<<<<<< HEAD
			common_utils.IncCounter("GNMI get fail")
=======
			common_utils.IncCounter(common_utils.GNMI_GET_FAIL)
>>>>>>> ae727676
			return nil, status.Error(codes.Unimplemented, "Empty target data not supported yet")
		}
	}

	paths := req.GetPath()
	extensions := req.GetExtension()
	target = prefix.GetTarget()
	log.V(5).Infof("GetRequest paths: %v", paths)

	var dc sdc.Client

	if target == "OTHERS" {
		dc, err = sdc.NewNonDbClient(paths, prefix)
	} else if target == "MIXED" {
		dc, err = sdc.NewMixedDbClient(paths, prefix)
	} else if _, ok, _, _ := sdc.IsTargetDb(target); ok {
		dc, err = sdc.NewDbClient(paths, prefix)
	} else {
		/* If no prefix target is specified create new Transl Data Client . */
		dc, err = sdc.NewTranslClient(prefix, paths, ctx, extensions)
	}

	if err != nil {
<<<<<<< HEAD
		common_utils.IncCounter("GNMI get fail")
=======
		common_utils.IncCounter(common_utils.GNMI_GET_FAIL)
>>>>>>> ae727676
		return nil, status.Error(codes.NotFound, err.Error())
	}
	notifications := make([]*gnmipb.Notification, len(paths))
	spbValues, err := dc.Get(nil)
	if err != nil {
<<<<<<< HEAD
		common_utils.IncCounter("GNMI get fail")
=======
		common_utils.IncCounter(common_utils.GNMI_GET_FAIL)
>>>>>>> ae727676
		return nil, status.Error(codes.NotFound, err.Error())
	}

	for index, spbValue := range spbValues {
		update := &gnmipb.Update{
			Path: spbValue.GetPath(),
			Val:  spbValue.GetVal(),
		}

		notifications[index] = &gnmipb.Notification{
			Timestamp: spbValue.GetTimestamp(),
			Prefix:    prefix,
			Update:    []*gnmipb.Update{update},
		}
	}
	return &gnmipb.GetResponse{Notification: notifications}, nil
}

func (s *Server) Set(ctx context.Context, req *gnmipb.SetRequest) (*gnmipb.SetResponse, error) {
<<<<<<< HEAD
	common_utils.IncCounter("GNMI set")
	if s.config.EnableTranslibWrite == false && s.config.EnableNativeWrite == false {
		common_utils.IncCounter("GNMI set fail")
=======
	common_utils.IncCounter(common_utils.GNMI_SET)
	if s.config.EnableTranslibWrite == false {
		common_utils.IncCounter(common_utils.GNMI_SET_FAIL)
>>>>>>> ae727676
		return nil, grpc.Errorf(codes.Unimplemented, "GNMI is in read-only mode")
	}
	ctx, err := authenticate(s.config.UserAuth, ctx)
	if err != nil {
<<<<<<< HEAD
		common_utils.IncCounter("GNMI set fail")
=======
		common_utils.IncCounter(common_utils.GNMI_SET_FAIL)
>>>>>>> ae727676
		return nil, err
	}
	var results []*gnmipb.UpdateResult

	/* Fetch the prefix. */
	prefix := req.GetPrefix()
	var target string
	if prefix == nil {
		common_utils.IncCounter("GNMI set fail")
		return nil, status.Error(codes.Unimplemented, "No target specified in prefix")
	} else {
		target = prefix.GetTarget()
	}
	extensions := req.GetExtension()

	var dc sdc.Client
	if target == "MIXED" {
		if s.config.EnableNativeWrite == false {
			common_utils.IncCounter("GNMI set fail")
			return nil, grpc.Errorf(codes.Unimplemented, "Mixed schema is disabled")
		}
		paths := req.GetDelete()
		for _, path := range req.GetReplace() {
			paths = append(paths, path.GetPath())
		}
		for _, path := range req.GetUpdate() {
			paths = append(paths, path.GetPath())
		}
		dc, err = sdc.NewMixedDbClient(paths, prefix)
	} else {
		if s.config.EnableTranslibWrite == false {
			common_utils.IncCounter("GNMI set fail")
			return nil, grpc.Errorf(codes.Unimplemented, "Telemetry is in read-only mode")
		}
		/* Create Transl client. */
		dc, err = sdc.NewTranslClient(prefix, nil, ctx, extensions)
	}

	if err != nil {
		common_utils.IncCounter("GNMI set fail")
		return nil, status.Error(codes.NotFound, err.Error())
	}

	/* DELETE */
	for _, path := range req.GetDelete() {
		log.V(2).Infof("Delete path: %v", path)

		res := gnmipb.UpdateResult{
			Path: path,
			Op:   gnmipb.UpdateResult_DELETE,
		}

		/* Add to Set response results. */
		results = append(results, &res)

	}

	/* REPLACE */
	for _, path := range req.GetReplace() {
		log.V(2).Infof("Replace path: %v ", path)

		res := gnmipb.UpdateResult{
			Path: path.GetPath(),
			Op:   gnmipb.UpdateResult_REPLACE,
		}
		/* Add to Set response results. */
		results = append(results, &res)
	}

	/* UPDATE */
	for _, path := range req.GetUpdate() {
		log.V(2).Infof("Update path: %v ", path)

		res := gnmipb.UpdateResult{
			Path: path.GetPath(),
			Op:   gnmipb.UpdateResult_UPDATE,
		}
		/* Add to Set response results. */
		results = append(results, &res)
	}
	err = dc.Set(req.GetDelete(), req.GetReplace(), req.GetUpdate())
	if err != nil {
<<<<<<< HEAD
		common_utils.IncCounter("GNMI set fail")
=======
		common_utils.IncCounter(common_utils.GNMI_SET_FAIL)
>>>>>>> ae727676
	}

	return &gnmipb.SetResponse{
		Prefix:   req.GetPrefix(),
		Response: results,
	}, err

}

func (s *Server) Capabilities(ctx context.Context, req *gnmipb.CapabilityRequest) (*gnmipb.CapabilityResponse, error) {
	ctx, err := authenticate(s.config.UserAuth, ctx)
	if err != nil {
		return nil, err
	}
	extensions := req.GetExtension()

	/* Fetch the client capabitlities. */
	var supportedModels []gnmipb.ModelData
	dc, _ := sdc.NewTranslClient(nil, nil, ctx, extensions)
	supportedModels = append(supportedModels, dc.Capabilities()...)
	dc, _ = sdc.NewMixedDbClient(nil, nil)
	supportedModels = append(supportedModels, dc.Capabilities()...)

	suppModels := make([]*gnmipb.ModelData, len(supportedModels))

	for index, model := range supportedModels {
		suppModels[index] = &gnmipb.ModelData{
			Name:         model.Name,
			Organization: model.Organization,
			Version:      model.Version,
		}
	}

	sup_bver := spb.SupportedBundleVersions{
		BundleVersion: translib.GetYangBundleVersion().String(),
		BaseVersion:   translib.GetYangBaseVersion().String(),
	}
	sup_msg, _ := proto.Marshal(&sup_bver)
	ext := gnmi_extpb.Extension{}
	ext.Ext = &gnmi_extpb.Extension_RegisteredExt{
		RegisteredExt: &gnmi_extpb.RegisteredExtension{
			Id:  spb.SUPPORTED_VERSIONS_EXT,
			Msg: sup_msg}}
	exts := []*gnmi_extpb.Extension{&ext}

	return &gnmipb.CapabilityResponse{SupportedModels: suppModels,
		SupportedEncodings: supportedEncodings,
		GNMIVersion:        "0.7.0",
		Extension:          exts}, nil
}<|MERGE_RESOLUTION|>--- conflicted
+++ resolved
@@ -279,55 +279,32 @@
 
 // Get implements the Get RPC in gNMI spec.
 func (s *Server) Get(ctx context.Context, req *gnmipb.GetRequest) (*gnmipb.GetResponse, error) {
-<<<<<<< HEAD
-	common_utils.IncCounter("GNMI get")
-	ctx, err := authenticate(s.config.UserAuth, ctx)
-	if err != nil {
-		common_utils.IncCounter("GNMI get fail")
-=======
 	common_utils.IncCounter(common_utils.GNMI_GET)
 	ctx, err := authenticate(s.config.UserAuth, ctx)
 	if err != nil {
 		common_utils.IncCounter(common_utils.GNMI_GET_FAIL)
->>>>>>> ae727676
 		return nil, err
 	}
 
 	if req.GetType() != gnmipb.GetRequest_ALL {
-<<<<<<< HEAD
-		common_utils.IncCounter("GNMI get fail")
-=======
-		common_utils.IncCounter(common_utils.GNMI_GET_FAIL)
->>>>>>> ae727676
+		common_utils.IncCounter(common_utils.GNMI_GET_FAIL)
 		return nil, status.Errorf(codes.Unimplemented, "unsupported request type: %s", gnmipb.GetRequest_DataType_name[int32(req.GetType())])
 	}
 
 	if err = s.checkEncodingAndModel(req.GetEncoding(), req.GetUseModels()); err != nil {
-<<<<<<< HEAD
-		common_utils.IncCounter("GNMI get fail")
-=======
-		common_utils.IncCounter(common_utils.GNMI_GET_FAIL)
->>>>>>> ae727676
+		common_utils.IncCounter(common_utils.GNMI_GET_FAIL)
 		return nil, status.Error(codes.Unimplemented, err.Error())
 	}
 
 	var target string
 	prefix := req.GetPrefix()
 	if prefix == nil {
-<<<<<<< HEAD
-		common_utils.IncCounter("GNMI get fail")
-=======
-		common_utils.IncCounter(common_utils.GNMI_GET_FAIL)
->>>>>>> ae727676
+		common_utils.IncCounter(common_utils.GNMI_GET_FAIL)
 		return nil, status.Error(codes.Unimplemented, "No target specified in prefix")
 	} else {
 		target = prefix.GetTarget()
 		if target == "" {
-<<<<<<< HEAD
-			common_utils.IncCounter("GNMI get fail")
-=======
 			common_utils.IncCounter(common_utils.GNMI_GET_FAIL)
->>>>>>> ae727676
 			return nil, status.Error(codes.Unimplemented, "Empty target data not supported yet")
 		}
 	}
@@ -351,21 +328,13 @@
 	}
 
 	if err != nil {
-<<<<<<< HEAD
-		common_utils.IncCounter("GNMI get fail")
-=======
-		common_utils.IncCounter(common_utils.GNMI_GET_FAIL)
->>>>>>> ae727676
+		common_utils.IncCounter(common_utils.GNMI_GET_FAIL)
 		return nil, status.Error(codes.NotFound, err.Error())
 	}
 	notifications := make([]*gnmipb.Notification, len(paths))
 	spbValues, err := dc.Get(nil)
 	if err != nil {
-<<<<<<< HEAD
-		common_utils.IncCounter("GNMI get fail")
-=======
-		common_utils.IncCounter(common_utils.GNMI_GET_FAIL)
->>>>>>> ae727676
+		common_utils.IncCounter(common_utils.GNMI_GET_FAIL)
 		return nil, status.Error(codes.NotFound, err.Error())
 	}
 
@@ -385,24 +354,14 @@
 }
 
 func (s *Server) Set(ctx context.Context, req *gnmipb.SetRequest) (*gnmipb.SetResponse, error) {
-<<<<<<< HEAD
-	common_utils.IncCounter("GNMI set")
-	if s.config.EnableTranslibWrite == false && s.config.EnableNativeWrite == false {
-		common_utils.IncCounter("GNMI set fail")
-=======
 	common_utils.IncCounter(common_utils.GNMI_SET)
 	if s.config.EnableTranslibWrite == false {
 		common_utils.IncCounter(common_utils.GNMI_SET_FAIL)
->>>>>>> ae727676
 		return nil, grpc.Errorf(codes.Unimplemented, "GNMI is in read-only mode")
 	}
 	ctx, err := authenticate(s.config.UserAuth, ctx)
 	if err != nil {
-<<<<<<< HEAD
-		common_utils.IncCounter("GNMI set fail")
-=======
 		common_utils.IncCounter(common_utils.GNMI_SET_FAIL)
->>>>>>> ae727676
 		return nil, err
 	}
 	var results []*gnmipb.UpdateResult
@@ -411,7 +370,7 @@
 	prefix := req.GetPrefix()
 	var target string
 	if prefix == nil {
-		common_utils.IncCounter("GNMI set fail")
+		common_utils.IncCounter(common_utils.GNMI_SET_FAIL)
 		return nil, status.Error(codes.Unimplemented, "No target specified in prefix")
 	} else {
 		target = prefix.GetTarget()
@@ -421,7 +380,7 @@
 	var dc sdc.Client
 	if target == "MIXED" {
 		if s.config.EnableNativeWrite == false {
-			common_utils.IncCounter("GNMI set fail")
+			common_utils.IncCounter(common_utils.GNMI_SET_FAIL)
 			return nil, grpc.Errorf(codes.Unimplemented, "Mixed schema is disabled")
 		}
 		paths := req.GetDelete()
@@ -434,7 +393,7 @@
 		dc, err = sdc.NewMixedDbClient(paths, prefix)
 	} else {
 		if s.config.EnableTranslibWrite == false {
-			common_utils.IncCounter("GNMI set fail")
+			common_utils.IncCounter(common_utils.GNMI_SET_FAIL)
 			return nil, grpc.Errorf(codes.Unimplemented, "Telemetry is in read-only mode")
 		}
 		/* Create Transl client. */
@@ -442,7 +401,7 @@
 	}
 
 	if err != nil {
-		common_utils.IncCounter("GNMI set fail")
+		common_utils.IncCounter(common_utils.GNMI_SET_FAIL)
 		return nil, status.Error(codes.NotFound, err.Error())
 	}
 
@@ -485,11 +444,7 @@
 	}
 	err = dc.Set(req.GetDelete(), req.GetReplace(), req.GetUpdate())
 	if err != nil {
-<<<<<<< HEAD
-		common_utils.IncCounter("GNMI set fail")
-=======
 		common_utils.IncCounter(common_utils.GNMI_SET_FAIL)
->>>>>>> ae727676
 	}
 
 	return &gnmipb.SetResponse{
