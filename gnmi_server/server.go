--- conflicted
+++ resolved
@@ -39,17 +39,16 @@
 	config  *Config
 	cMu     sync.Mutex
 	clients map[string]*Client
-<<<<<<< HEAD
+
 	// SaveStartupConfig points to a function that is called to save changes of
 	// configuration to a file. By default it points to an empty function -
 	// the configuration is not saved to a file.
 	SaveStartupConfig func()
-=======
+
 	// ReqFromMaster point to a function that is called to verify if the request
 	// comes from a master controller.
 	ReqFromMaster func(req *gnmipb.SetRequest, masterEID *uint128) error
 	masterEID     uint128
->>>>>>> 07e0b364
 }
 type AuthTypes map[string]bool
 
@@ -146,20 +145,14 @@
 	reflection.Register(s)
 
 	srv := &Server{
-<<<<<<< HEAD
-		s:                 s,
-		config:            config,
-		clients:           map[string]*Client{},
-		SaveStartupConfig: saveOnSetDisabled,
-=======
 		s:       s,
 		config:  config,
 		clients: map[string]*Client{},
+    SaveStartupConfig: saveOnSetDisabled,
 		// ReqFromMaster point to a function that is called to verify if
 		// the request comes from a master controller.
 		ReqFromMaster: ReqFromMasterDisabledMA,
 		masterEID:     uint128{High: 0, Low: 0},
->>>>>>> 07e0b364
 	}
 	var err error
 	if srv.config.Port < 0 {
