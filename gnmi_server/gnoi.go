package gnmi

import (
	"context"
	"encoding/json"
	jwt "github.com/dgrijalva/jwt-go"
	log "github.com/golang/glog"
<<<<<<< HEAD
	gnoi_os_pb "github.com/openconfig/gnoi/os"
	gnoios "github.com/sonic-net/sonic-gnmi/pkg/gnoi/os"
=======
>>>>>>> fdc89af7
	spb "github.com/sonic-net/sonic-gnmi/proto/gnoi"
	spb_jwt "github.com/sonic-net/sonic-gnmi/proto/gnoi/jwt"
	transutil "github.com/sonic-net/sonic-gnmi/transl_utils"
	"google.golang.org/grpc/codes"
	"google.golang.org/grpc/status"
	"os/user"
	"time"
)

const (
	stateDB string = "STATE_DB"
)

<<<<<<< HEAD
func (srv *OSServer) Verify(ctx context.Context, req *gnoi_os_pb.VerifyRequest) (*gnoi_os_pb.VerifyResponse, error) {
	_, err := authenticate(srv.config, ctx, "gnoi", false)
	if err != nil {
		log.V(2).Infof("Failed to authenticate: %v", err)
		return nil, err
	}

	log.V(1).Info("gNOI: Verify")

	// Use the pure implementation from pkg/gnoi/os
	return gnoios.HandleVerify(ctx, req)
}

func (srv *OSServer) Activate(ctx context.Context, req *gnoi_os_pb.ActivateRequest) (*gnoi_os_pb.ActivateResponse, error) {
	_, err := authenticate(srv.config, ctx, "gnoi" /*writeAccess=*/, true)
	if err != nil {
		log.Errorf("Failed to authenticate: %v", err)
		return nil, err
	}

	log.Infof("gNOI: Activate")
	image := req.GetVersion()
	log.Infof("Requested to activate image %s", image)

	dbus, err := ssc.NewDbusClient()
	if err != nil {
		log.Errorf("Failed to create dbus client: %v", err)
		return nil, err
	}
	defer dbus.Close()

	var resp gnoi_os_pb.ActivateResponse
	err = dbus.ActivateImage(image)
	if err != nil {
		log.Errorf("Failed to activate image %s: %v", image, err)
		image_not_exists := os.IsNotExist(err) ||
			(strings.Contains(strings.ToLower(err.Error()), "not") &&
				strings.Contains(strings.ToLower(err.Error()), "exist"))
		if image_not_exists {
			// Image does not exist.
			resp.Response = &gnoi_os_pb.ActivateResponse_ActivateError{
				ActivateError: &gnoi_os_pb.ActivateError{
					Type:   gnoi_os_pb.ActivateError_NON_EXISTENT_VERSION,
					Detail: err.Error(),
				},
			}
		} else {
			// Other error.
			resp.Response = &gnoi_os_pb.ActivateResponse_ActivateError{
				ActivateError: &gnoi_os_pb.ActivateError{
					Type:   gnoi_os_pb.ActivateError_UNSPECIFIED,
					Detail: err.Error(),
				},
			}
		}
		return &resp, nil
	}

	log.Infof("Successfully activated image %s", image)
	resp.Response = &gnoi_os_pb.ActivateResponse_ActivateOk{}
	return &resp, nil
}

=======
>>>>>>> fdc89af7
func (srv *Server) Authenticate(ctx context.Context, req *spb_jwt.AuthenticateRequest) (*spb_jwt.AuthenticateResponse, error) {
	// Can't enforce normal authentication here.. maybe only enforce client cert auth if enabled?
	// ctx,err := authenticate(srv.config, ctx, false)
	// if err != nil {
	// 	return nil, err
	// }
	log.V(1).Info("gNOI: Sonic Authenticate")

	if !srv.config.UserAuth.Enabled("jwt") {
		return nil, status.Errorf(codes.Unimplemented, "")
	}
	auth_success, _ := UserPwAuth(req.Username, req.Password)
	if auth_success {
		usr, err := user.Lookup(req.Username)
		if err == nil {
			roles, err := GetUserRoles(usr)
			if err == nil {
				return &spb_jwt.AuthenticateResponse{Token: tokenResp(req.Username, roles)}, nil
			}
		}

	}
	return nil, status.Errorf(codes.PermissionDenied, "Invalid Username or Password")

}
func (srv *Server) Refresh(ctx context.Context, req *spb_jwt.RefreshRequest) (*spb_jwt.RefreshResponse, error) {
	ctx, err := authenticate(srv.config, ctx, "gnoi", true)
	if err != nil {
		return nil, err
	}
	log.V(1).Info("gNOI: Sonic Refresh")

	if !srv.config.UserAuth.Enabled("jwt") {
		return nil, status.Errorf(codes.Unimplemented, "")
	}

	token, _, err := JwtAuthenAndAuthor(ctx)
	if err != nil {
		return nil, err
	}

	claims := &Claims{}
	jwt.ParseWithClaims(token.AccessToken, claims, func(token *jwt.Token) (interface{}, error) {
		return hmacSampleSecret, nil
	})
	if time.Unix(claims.ExpiresAt, 0).Sub(time.Now()) > JwtRefreshInt {
		return nil, status.Errorf(codes.InvalidArgument, "Invalid JWT Token")
	}

	return &spb_jwt.RefreshResponse{Token: tokenResp(claims.Username, claims.Roles)}, nil

}

func (srv *Server) ClearNeighbors(ctx context.Context, req *spb.ClearNeighborsRequest) (*spb.ClearNeighborsResponse, error) {
	ctx, err := authenticate(srv.config, ctx, "gnoi", true)
	if err != nil {
		return nil, err
	}
	log.V(1).Info("gNOI: Sonic ClearNeighbors")
	log.V(1).Info("Request: ", req)

	resp := &spb.ClearNeighborsResponse{
		Output: &spb.ClearNeighborsResponse_Output{},
	}

	reqstr, err := json.Marshal(req)
	if err != nil {
		return nil, status.Error(codes.Unknown, err.Error())
	}

	jsresp, err := transutil.TranslProcessAction("/sonic-neighbor:clear-neighbors", []byte(reqstr), ctx)

	if err != nil {
		return nil, status.Error(codes.Unknown, err.Error())
	}

	err = json.Unmarshal(jsresp, resp)
	if err != nil {
		return nil, status.Error(codes.Unknown, err.Error())
	}

	return resp, nil
}

func (srv *Server) CopyConfig(ctx context.Context, req *spb.CopyConfigRequest) (*spb.CopyConfigResponse, error) {
	ctx, err := authenticate(srv.config, ctx, "gnoi", true)
	if err != nil {
		return nil, err
	}
	log.V(1).Info("gNOI: Sonic CopyConfig")

	resp := &spb.CopyConfigResponse{
		Output: &spb.SonicOutput{},
	}

	reqstr, err := json.Marshal(req)
	if err != nil {
		return nil, status.Error(codes.Unknown, err.Error())
	}
	jsresp, err := transutil.TranslProcessAction("/sonic-config-mgmt:copy", []byte(reqstr), ctx)

	if err != nil {
		return nil, status.Error(codes.Unknown, err.Error())
	}

	err = json.Unmarshal(jsresp, resp)
	if err != nil {
		return nil, status.Error(codes.Unknown, err.Error())
	}

	return resp, nil
}

func (srv *Server) ShowTechsupport(ctx context.Context, req *spb.TechsupportRequest) (*spb.TechsupportResponse, error) {
	ctx, err := authenticate(srv.config, ctx, "gnoi", false)
	if err != nil {
		return nil, err
	}
	log.V(1).Info("gNOI: Sonic ShowTechsupport")

	resp := &spb.TechsupportResponse{
		Output: &spb.TechsupportResponse_Output{},
	}

	reqstr, err := json.Marshal(req)
	if err != nil {
		return nil, status.Error(codes.Unknown, err.Error())
	}
	jsresp, err := transutil.TranslProcessAction("/sonic-show-techsupport:sonic-show-techsupport-info", []byte(reqstr), ctx)

	if err != nil {
		return nil, status.Error(codes.Unknown, err.Error())
	}

	err = json.Unmarshal(jsresp, resp)
	if err != nil {
		return nil, status.Error(codes.Unknown, err.Error())
	}

	return resp, nil
}

func (srv *Server) ImageInstall(ctx context.Context, req *spb.ImageInstallRequest) (*spb.ImageInstallResponse, error) {
	ctx, err := authenticate(srv.config, ctx, "gnoi", true)
	if err != nil {
		return nil, err
	}
	log.V(1).Info("gNOI: Sonic ImageInstall")

	resp := &spb.ImageInstallResponse{
		Output: &spb.SonicOutput{},
	}

	reqstr, err := json.Marshal(req)
	if err != nil {
		return nil, status.Error(codes.Unknown, err.Error())
	}
	jsresp, err := transutil.TranslProcessAction("/sonic-image-management:image-install", []byte(reqstr), ctx)

	if err != nil {
		return nil, status.Error(codes.Unknown, err.Error())
	}

	err = json.Unmarshal(jsresp, resp)
	if err != nil {
		return nil, status.Error(codes.Unknown, err.Error())
	}

	return resp, nil
}

func (srv *Server) ImageRemove(ctx context.Context, req *spb.ImageRemoveRequest) (*spb.ImageRemoveResponse, error) {
	ctx, err := authenticate(srv.config, ctx, "gnoi", true)
	if err != nil {
		return nil, err
	}
	log.V(1).Info("gNOI: Sonic ImageRemove")

	resp := &spb.ImageRemoveResponse{
		Output: &spb.SonicOutput{},
	}

	reqstr, err := json.Marshal(req)

	if err != nil {
		return nil, status.Error(codes.Unknown, err.Error())
	}
	jsresp, err := transutil.TranslProcessAction("/sonic-image-management:image-remove", []byte(reqstr), ctx)
	if err != nil {
		return nil, status.Error(codes.Unknown, err.Error())
	}

	err = json.Unmarshal(jsresp, resp)
	if err != nil {
		return nil, status.Error(codes.Unknown, err.Error())
	}
	return resp, nil
}

func (srv *Server) ImageDefault(ctx context.Context, req *spb.ImageDefaultRequest) (*spb.ImageDefaultResponse, error) {
	ctx, err := authenticate(srv.config, ctx, "gnoi", true)
	if err != nil {
		return nil, err
	}
	log.V(1).Info("gNOI: Sonic ImageDefault")

	resp := &spb.ImageDefaultResponse{
		Output: &spb.SonicOutput{},
	}

	reqstr, err := json.Marshal(req)

	if err != nil {
		return nil, status.Error(codes.Unknown, err.Error())
	}
	jsresp, err := transutil.TranslProcessAction("/sonic-image-management:image-default", []byte(reqstr), ctx)
	if err != nil {
		return nil, status.Error(codes.Unknown, err.Error())
	}

	err = json.Unmarshal(jsresp, resp)
	if err != nil {
		return nil, status.Error(codes.Unknown, err.Error())
	}

	return resp, nil
}<|MERGE_RESOLUTION|>--- conflicted
+++ resolved
@@ -3,13 +3,13 @@
 import (
 	"context"
 	"encoding/json"
+	"os"
+	"strings"
 	jwt "github.com/dgrijalva/jwt-go"
 	log "github.com/golang/glog"
-<<<<<<< HEAD
 	gnoi_os_pb "github.com/openconfig/gnoi/os"
 	gnoios "github.com/sonic-net/sonic-gnmi/pkg/gnoi/os"
-=======
->>>>>>> fdc89af7
+	ssc "github.com/sonic-net/sonic-gnmi/sonic_service_client"
 	spb "github.com/sonic-net/sonic-gnmi/proto/gnoi"
 	spb_jwt "github.com/sonic-net/sonic-gnmi/proto/gnoi/jwt"
 	transutil "github.com/sonic-net/sonic-gnmi/transl_utils"
@@ -23,7 +23,6 @@
 	stateDB string = "STATE_DB"
 )
 
-<<<<<<< HEAD
 func (srv *OSServer) Verify(ctx context.Context, req *gnoi_os_pb.VerifyRequest) (*gnoi_os_pb.VerifyResponse, error) {
 	_, err := authenticate(srv.config, ctx, "gnoi", false)
 	if err != nil {
@@ -87,8 +86,6 @@
 	return &resp, nil
 }
 
-=======
->>>>>>> fdc89af7
 func (srv *Server) Authenticate(ctx context.Context, req *spb_jwt.AuthenticateRequest) (*spb_jwt.AuthenticateResponse, error) {
 	// Can't enforce normal authentication here.. maybe only enforce client cert auth if enabled?
 	// ctx,err := authenticate(srv.config, ctx, false)
