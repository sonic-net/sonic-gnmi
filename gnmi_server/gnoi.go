package gnmi

import (
	"context"
	"strconv"
	"strings"
	gnoi_file_pb "github.com/openconfig/gnoi/file"
	gnoi_os_pb "github.com/openconfig/gnoi/os"
	log "github.com/golang/glog"
	"time"
	spb "github.com/sonic-net/sonic-gnmi/proto/gnoi"
	transutil "github.com/sonic-net/sonic-gnmi/transl_utils"
	ssc "github.com/sonic-net/sonic-gnmi/sonic_service_client"
	spb_jwt "github.com/sonic-net/sonic-gnmi/proto/gnoi/jwt"
	"google.golang.org/grpc/status"
	"google.golang.org/grpc/codes"
	"os/user"
	"encoding/json"
	jwt "github.com/dgrijalva/jwt-go"
)

const (
	stateDB  string = "STATE_DB"
)

func ReadFileStat(path string) (*gnoi_file_pb.StatInfo, error) {
	sc, err := ssc.NewDbusClient()
	if err != nil {
		return nil, err
	}

	log.V(2).Infof("Reading file stat at path %s...", path)
	data, err := sc.GetFileStat(path)
	if err != nil {
		log.V(2).Infof("Failed to read file stat at path %s: %v. Error ", path, err)
		return nil, err
	}
	// Parse the data and populate StatInfo
	lastModified, err := strconv.ParseUint(data["last_modified"], 10, 64)
	if err != nil {
		return nil, err
	}

	permissions, err := strconv.ParseUint(data["permissions"], 8, 32)
	if err != nil {
		return nil, err
	}

	size, err := strconv.ParseUint(data["size"], 10, 64)
	if err != nil {
		return nil, err
	}

	umaskStr := data["umask"]
	if strings.HasPrefix(umaskStr, "o") {
		umaskStr = umaskStr[1:] // Remove leading "o"
	}
	umask, err := strconv.ParseUint(umaskStr, 8, 32)
	if err != nil {
		return nil, err
	}

	statInfo := &gnoi_file_pb.StatInfo{
		Path:         data["path"],
		LastModified: lastModified,
		Permissions:  uint32(permissions),
		Size:         size,
		Umask:        uint32(umask),
	}
	return statInfo, nil
}

func (srv *FileServer) Stat(ctx context.Context, req *gnoi_file_pb.StatRequest) (*gnoi_file_pb.StatResponse, error) {
	_, err := authenticate(srv.config, ctx, false)
	if err != nil {
		return nil, err
	}
	path := req.GetPath()
	log.V(1).Info("gNOI: Read File Stat")
	log.V(1).Info("Request: ", req)
	statInfo, err := ReadFileStat(path)
	if err != nil {
		return nil, err
	}
	resp := &gnoi_file_pb.StatResponse{
		Stats: []*gnoi_file_pb.StatInfo{statInfo},
	}
	return resp, nil
}

// TODO: Support GNOI File Get
func (srv *FileServer)  Get(req *gnoi_file_pb.GetRequest, stream gnoi_file_pb.File_GetServer) error {
	log.V(1).Info("gNOI: File Get")
	return status.Errorf(codes.Unimplemented, "")
}

<<<<<<< HEAD
=======
func KillOrRestartProcess(restart bool, serviceName string) error {
	sc, err := ssc.NewDbusClient()
	if err != nil {
		return err
	}
	if restart {
		log.V(2).Infof("Restarting service %s...", serviceName)
		err = sc.RestartService(serviceName)
		if err != nil {
			log.V(2).Infof("Failed to restart service %s: %v", serviceName, err)
		}
	} else {
		log.V(2).Infof("Stopping service %s...", serviceName)
		err = sc.StopService(serviceName)
		if err != nil {
			log.V(2).Infof("Failed to stop service %s: %v", serviceName, err)
		}
	}
	return err
}

func (srv *OSServer) Verify(ctx context.Context, req *gnoi_os_pb.VerifyRequest) (*gnoi_os_pb.VerifyResponse, error) {
	_, err := authenticate(srv.config, ctx, false)
	if err != nil {
		log.V(2).Infof("Failed to authenticate: %v", err)
		return nil, err
	}

	log.V(1).Info("gNOI: Verify")
	dbus, err := ssc.NewDbusClient()
	if err != nil {
		log.V(2).Infof("Failed to create dbus client: %v", err)
		return nil, err
	}

	image_json, err := dbus.ListImages()
	if err != nil {
		log.V(2).Infof("Failed to list images: %v", err)
		return nil, err
	}

	images := make(map[string]interface{})
	err = json.Unmarshal([]byte(image_json), &images)
	if err != nil {
		log.V(2).Infof("Failed to unmarshal images: %v", err)
		return nil, err
	}

	current, exists := images["current"]
	if !exists {
		return nil, status.Errorf(codes.Internal, "Key 'current' not found in images")
	}
	current_image, ok := current.(string)
	if !ok {
		return nil, status.Errorf(codes.Internal, "Failed to assert current image as string")
	}
	resp := &gnoi_os_pb.VerifyResponse{
		Version: current_image,
	}
	return resp, nil
}

func (srv *SystemServer) KillProcess(ctx context.Context, req *gnoi_system_pb.KillProcessRequest) (*gnoi_system_pb.KillProcessResponse, error) {
	_, err := authenticate(srv.config, ctx, true)
	if err != nil {
            return nil, err
	}

	serviceName := req.GetName()
	restart := req.GetRestart()
        if req.GetPid() != 0 {
            return nil, status.Errorf(codes.Unimplemented, "Pid option is not implemented")
        }
        if req.GetSignal() != gnoi_system_pb.KillProcessRequest_SIGNAL_TERM {
            return nil, status.Errorf(codes.Unimplemented, "KillProcess only supports SIGNAL_TERM (option 1) for graceful process termination. Please specify SIGNAL_TERM")
        }
	log.V(1).Info("gNOI: KillProcess with optional restart")
	log.V(1).Info("Request: ", req)
	err = KillOrRestartProcess(restart, serviceName)
	if err != nil {
		return nil, err
	}
	var resp gnoi_system_pb.KillProcessResponse
	return &resp, nil
}

func HaltSystem() error {
	sc,err := ssc.NewDbusClient()
	if err != nil {
		return err
	}

	log.V(2).Infof("Halting the system..")
	err = sc.HaltSystem()
	if err != nil {
		log.V(2).Infof("Failed to Halt the system %v", err);
	}
	return err
}

func RebootSystem(fileName string) error {
	log.V(2).Infof("Rebooting with %s...", fileName)
	sc, err := ssc.NewDbusClient()
	if err != nil {
		return err
	}
	err = sc.ConfigReload(fileName)
	return err
}

func (srv *SystemServer) Reboot(ctx context.Context, req *gnoi_system_pb.RebootRequest) (*gnoi_system_pb.RebootResponse, error) {
	fileName := common_utils.GNMI_WORK_PATH + "/config_db.json.tmp"

	_, err := authenticate(srv.config, ctx, true)
	if err != nil {
		return nil, err
	}
	log.V(1).Info("gNOI: Reboot")
	log.V(1).Info("Request:", req)

	// Check the reboot type
	switch req.GetMethod() {
	case gnoi_system_pb.RebootMethod_HALT:
		log.V(1).Info("Reboot method is HALT. Halting the system...")
		err = HaltSystem()
		if err != nil {
			return nil, err
		}
	default:
		log.V(1).Info("Reboot system now, delay is ignored...")
		// TODO: Support GNOI reboot delay
		// Delay in nanoseconds before issuing reboot.
		// https://github.com/openconfig/gnoi/blob/master/system/system.proto#L102-L115
		config_db_json, err := io.ReadFile(fileName)
		if errors.Is(err, os.ErrNotExist) {
			fileName = ""
		}
		err = RebootSystem(string(config_db_json))
		if err != nil {
			return nil, err
		}
	}

	var resp gnoi_system_pb.RebootResponse
	return &resp, nil
}

// TODO: Support GNOI RebootStatus
func (srv *SystemServer) RebootStatus(ctx context.Context, req *gnoi_system_pb.RebootStatusRequest) (*gnoi_system_pb.RebootStatusResponse, error) {
	_, err := authenticate(srv.config, ctx, false)
	if err != nil {
		return nil, err
	}
	log.V(1).Info("gNOI: RebootStatus")
	return nil, status.Errorf(codes.Unimplemented, "")
}

// TODO: Support GNOI CancelReboot
func (srv *SystemServer) CancelReboot(ctx context.Context, req *gnoi_system_pb.CancelRebootRequest) (*gnoi_system_pb.CancelRebootResponse, error) {
	_, err := authenticate(srv.config, ctx, true)
	if err != nil {
		return nil, err
	}
	log.V(1).Info("gNOI: CancelReboot")
	return nil, status.Errorf(codes.Unimplemented, "")
}
func (srv *SystemServer) Ping(req *gnoi_system_pb.PingRequest, rs gnoi_system_pb.System_PingServer) error {
	ctx := rs.Context()
	_, err := authenticate(srv.config, ctx, true)
	if err != nil {
		return err
	}
	log.V(1).Info("gNOI: Ping")
	return status.Errorf(codes.Unimplemented, "")
}
func (srv *SystemServer) Traceroute(req *gnoi_system_pb.TracerouteRequest, rs gnoi_system_pb.System_TracerouteServer) error {
	ctx := rs.Context()
	_, err := authenticate(srv.config, ctx, true)
	if err != nil {
		return err
	}
	log.V(1).Info("gNOI: Traceroute")
	return status.Errorf(codes.Unimplemented, "")
}
func (srv *SystemServer) SetPackage(rs gnoi_system_pb.System_SetPackageServer) error {
	ctx := rs.Context()
	_, err := authenticate(srv.config, ctx, true)
	if err != nil {
		return err
	}
	log.V(1).Info("gNOI: SetPackage")
	return status.Errorf(codes.Unimplemented, "")
}
func (srv *SystemServer) SwitchControlProcessor(ctx context.Context, req *gnoi_system_pb.SwitchControlProcessorRequest) (*gnoi_system_pb.SwitchControlProcessorResponse, error) {
	_, err := authenticate(srv.config, ctx, true)
	if err != nil {
		return nil, err
	}
	log.V(1).Info("gNOI: SwitchControlProcessor")
	return nil, status.Errorf(codes.Unimplemented, "")
}
func (srv *SystemServer) Time(ctx context.Context, req *gnoi_system_pb.TimeRequest) (*gnoi_system_pb.TimeResponse, error) {
	_, err := authenticate(srv.config, ctx, false)
	if err != nil {
		return nil, err
	}
	log.V(1).Info("gNOI: Time")
	var tm gnoi_system_pb.TimeResponse
	tm.Time = uint64(time.Now().UnixNano())
	return &tm, nil
}

>>>>>>> a0239913
func (srv *Server) Authenticate(ctx context.Context, req *spb_jwt.AuthenticateRequest) (*spb_jwt.AuthenticateResponse, error) {
	// Can't enforce normal authentication here.. maybe only enforce client cert auth if enabled?
	// ctx,err := authenticate(srv.config, ctx, false)
	// if err != nil {
	// 	return nil, err
	// }
	log.V(1).Info("gNOI: Sonic Authenticate")


	if !srv.config.UserAuth.Enabled("jwt") {
		return nil, status.Errorf(codes.Unimplemented, "")
	}
	auth_success, _ := UserPwAuth(req.Username, req.Password)
	if  auth_success {
		usr, err := user.Lookup(req.Username)
		if err == nil {
			roles, err := GetUserRoles(usr)
			if err == nil {
				return &spb_jwt.AuthenticateResponse{Token: tokenResp(req.Username, roles)}, nil
			}
		}

	}
	return nil, status.Errorf(codes.PermissionDenied, "Invalid Username or Password")

}
func (srv *Server) Refresh(ctx context.Context, req *spb_jwt.RefreshRequest) (*spb_jwt.RefreshResponse, error) {
	ctx, err := authenticate(srv.config, ctx, true)
	if err != nil {
		return nil, err
	}
	log.V(1).Info("gNOI: Sonic Refresh")

	if !srv.config.UserAuth.Enabled("jwt") {
		return nil, status.Errorf(codes.Unimplemented, "")
	}

	token, _, err := JwtAuthenAndAuthor(ctx)
	if err != nil {
		return nil, err
	}

	claims := &Claims{}
	jwt.ParseWithClaims(token.AccessToken, claims, func(token *jwt.Token) (interface{}, error) {
		return hmacSampleSecret, nil
	})
	if time.Unix(claims.ExpiresAt, 0).Sub(time.Now()) > JwtRefreshInt {
		return nil, status.Errorf(codes.InvalidArgument, "Invalid JWT Token")
	}

	return &spb_jwt.RefreshResponse{Token: tokenResp(claims.Username, claims.Roles)}, nil

}

func (srv *Server) ClearNeighbors(ctx context.Context, req *spb.ClearNeighborsRequest) (*spb.ClearNeighborsResponse, error) {
    ctx, err := authenticate(srv.config, ctx, true)
    if err != nil {
        return nil, err
    }
    log.V(1).Info("gNOI: Sonic ClearNeighbors")
    log.V(1).Info("Request: ", req)

    resp := &spb.ClearNeighborsResponse{
		Output: &spb.ClearNeighborsResponse_Output {
        },
    }

    reqstr, err := json.Marshal(req)
    if err != nil {
        return nil, status.Error(codes.Unknown, err.Error())
    }

    jsresp, err:= transutil.TranslProcessAction("/sonic-neighbor:clear-neighbors", []byte(reqstr), ctx)

    if err != nil {
        return nil, status.Error(codes.Unknown, err.Error())
    }

    err = json.Unmarshal(jsresp, resp)
    if err != nil {
        return nil, status.Error(codes.Unknown, err.Error())
    }

    return resp, nil
}

func (srv *Server) CopyConfig(ctx context.Context, req *spb.CopyConfigRequest) (*spb.CopyConfigResponse, error) {
	ctx, err := authenticate(srv.config, ctx, true)
	if err != nil {
		return nil, err
	}
	log.V(1).Info("gNOI: Sonic CopyConfig")

	resp := &spb.CopyConfigResponse{
		Output: &spb.SonicOutput {

		},
	}

	reqstr, err := json.Marshal(req)
	if err != nil {
		return nil, status.Error(codes.Unknown, err.Error())
	}
	jsresp, err:= transutil.TranslProcessAction("/sonic-config-mgmt:copy", []byte(reqstr), ctx)

	if err != nil {
		return nil, status.Error(codes.Unknown, err.Error())
	}

	err = json.Unmarshal(jsresp, resp)
	if err != nil {
		return nil, status.Error(codes.Unknown, err.Error())
	}

	return resp, nil
}

func (srv *Server) ShowTechsupport(ctx context.Context, req *spb.TechsupportRequest) (*spb.TechsupportResponse, error) {
	ctx, err := authenticate(srv.config, ctx, false)
	if err != nil {
		return nil, err
	}
	log.V(1).Info("gNOI: Sonic ShowTechsupport")

	resp := &spb.TechsupportResponse{
		Output: &spb.TechsupportResponse_Output {

		},
	}

	reqstr, err := json.Marshal(req)
	if err != nil {
		return nil, status.Error(codes.Unknown, err.Error())
	}
	jsresp, err:= transutil.TranslProcessAction("/sonic-show-techsupport:sonic-show-techsupport-info", []byte(reqstr), ctx)

	if err != nil {
		return nil, status.Error(codes.Unknown, err.Error())
	}

	err = json.Unmarshal(jsresp, resp)
	if err != nil {
		return nil, status.Error(codes.Unknown, err.Error())
	}


	return resp, nil
}

func (srv *Server) ImageInstall(ctx context.Context, req *spb.ImageInstallRequest) (*spb.ImageInstallResponse, error) {
	ctx, err := authenticate(srv.config, ctx, true)
	if err != nil {
		return nil, err
	}
	log.V(1).Info("gNOI: Sonic ImageInstall")

	resp := &spb.ImageInstallResponse{
		Output: &spb.SonicOutput {

		},
	}

	reqstr, err := json.Marshal(req)
	if err != nil {
		return nil, status.Error(codes.Unknown, err.Error())
	}
	jsresp, err:= transutil.TranslProcessAction("/sonic-image-management:image-install", []byte(reqstr), ctx)

	if err != nil {
		return nil, status.Error(codes.Unknown, err.Error())
	}

	err = json.Unmarshal(jsresp, resp)
	if err != nil {
		return nil, status.Error(codes.Unknown, err.Error())
	}


	return resp, nil
}

func (srv *Server) ImageRemove(ctx context.Context, req *spb.ImageRemoveRequest) (*spb.ImageRemoveResponse, error) {
	ctx, err := authenticate(srv.config, ctx, true)
	if err != nil {
		return nil, err
	}
	log.V(1).Info("gNOI: Sonic ImageRemove")

	resp := &spb.ImageRemoveResponse{
		Output: &spb.SonicOutput {

		},
	}

	reqstr, err := json.Marshal(req)

	if err != nil {
		return nil, status.Error(codes.Unknown, err.Error())
	}
	jsresp, err:= transutil.TranslProcessAction("/sonic-image-management:image-remove", []byte(reqstr), ctx)
	if err != nil {
		return nil, status.Error(codes.Unknown, err.Error())
	}

	err = json.Unmarshal(jsresp, resp)
	if err != nil {
		return nil, status.Error(codes.Unknown, err.Error())
	}
	return resp, nil
}

func (srv *Server) ImageDefault(ctx context.Context, req *spb.ImageDefaultRequest) (*spb.ImageDefaultResponse, error) {
	ctx, err := authenticate(srv.config, ctx, true)
	if err != nil {
		return nil, err
	}
	log.V(1).Info("gNOI: Sonic ImageDefault")

	resp := &spb.ImageDefaultResponse{
		Output: &spb.SonicOutput {

		},
	}

	reqstr, err := json.Marshal(req)

	if err != nil {
		return nil, status.Error(codes.Unknown, err.Error())
	}
	jsresp, err:= transutil.TranslProcessAction("/sonic-image-management:image-default", []byte(reqstr), ctx)
	if err != nil {
		return nil, status.Error(codes.Unknown, err.Error())
	}

	err = json.Unmarshal(jsresp, resp)
	if err != nil {
		return nil, status.Error(codes.Unknown, err.Error())
	}


	return resp, nil
}<|MERGE_RESOLUTION|>--- conflicted
+++ resolved
@@ -94,29 +94,6 @@
 	return status.Errorf(codes.Unimplemented, "")
 }
 
-<<<<<<< HEAD
-=======
-func KillOrRestartProcess(restart bool, serviceName string) error {
-	sc, err := ssc.NewDbusClient()
-	if err != nil {
-		return err
-	}
-	if restart {
-		log.V(2).Infof("Restarting service %s...", serviceName)
-		err = sc.RestartService(serviceName)
-		if err != nil {
-			log.V(2).Infof("Failed to restart service %s: %v", serviceName, err)
-		}
-	} else {
-		log.V(2).Infof("Stopping service %s...", serviceName)
-		err = sc.StopService(serviceName)
-		if err != nil {
-			log.V(2).Infof("Failed to stop service %s: %v", serviceName, err)
-		}
-	}
-	return err
-}
-
 func (srv *OSServer) Verify(ctx context.Context, req *gnoi_os_pb.VerifyRequest) (*gnoi_os_pb.VerifyResponse, error) {
 	_, err := authenticate(srv.config, ctx, false)
 	if err != nil {
@@ -158,157 +135,6 @@
 	return resp, nil
 }
 
-func (srv *SystemServer) KillProcess(ctx context.Context, req *gnoi_system_pb.KillProcessRequest) (*gnoi_system_pb.KillProcessResponse, error) {
-	_, err := authenticate(srv.config, ctx, true)
-	if err != nil {
-            return nil, err
-	}
-
-	serviceName := req.GetName()
-	restart := req.GetRestart()
-        if req.GetPid() != 0 {
-            return nil, status.Errorf(codes.Unimplemented, "Pid option is not implemented")
-        }
-        if req.GetSignal() != gnoi_system_pb.KillProcessRequest_SIGNAL_TERM {
-            return nil, status.Errorf(codes.Unimplemented, "KillProcess only supports SIGNAL_TERM (option 1) for graceful process termination. Please specify SIGNAL_TERM")
-        }
-	log.V(1).Info("gNOI: KillProcess with optional restart")
-	log.V(1).Info("Request: ", req)
-	err = KillOrRestartProcess(restart, serviceName)
-	if err != nil {
-		return nil, err
-	}
-	var resp gnoi_system_pb.KillProcessResponse
-	return &resp, nil
-}
-
-func HaltSystem() error {
-	sc,err := ssc.NewDbusClient()
-	if err != nil {
-		return err
-	}
-
-	log.V(2).Infof("Halting the system..")
-	err = sc.HaltSystem()
-	if err != nil {
-		log.V(2).Infof("Failed to Halt the system %v", err);
-	}
-	return err
-}
-
-func RebootSystem(fileName string) error {
-	log.V(2).Infof("Rebooting with %s...", fileName)
-	sc, err := ssc.NewDbusClient()
-	if err != nil {
-		return err
-	}
-	err = sc.ConfigReload(fileName)
-	return err
-}
-
-func (srv *SystemServer) Reboot(ctx context.Context, req *gnoi_system_pb.RebootRequest) (*gnoi_system_pb.RebootResponse, error) {
-	fileName := common_utils.GNMI_WORK_PATH + "/config_db.json.tmp"
-
-	_, err := authenticate(srv.config, ctx, true)
-	if err != nil {
-		return nil, err
-	}
-	log.V(1).Info("gNOI: Reboot")
-	log.V(1).Info("Request:", req)
-
-	// Check the reboot type
-	switch req.GetMethod() {
-	case gnoi_system_pb.RebootMethod_HALT:
-		log.V(1).Info("Reboot method is HALT. Halting the system...")
-		err = HaltSystem()
-		if err != nil {
-			return nil, err
-		}
-	default:
-		log.V(1).Info("Reboot system now, delay is ignored...")
-		// TODO: Support GNOI reboot delay
-		// Delay in nanoseconds before issuing reboot.
-		// https://github.com/openconfig/gnoi/blob/master/system/system.proto#L102-L115
-		config_db_json, err := io.ReadFile(fileName)
-		if errors.Is(err, os.ErrNotExist) {
-			fileName = ""
-		}
-		err = RebootSystem(string(config_db_json))
-		if err != nil {
-			return nil, err
-		}
-	}
-
-	var resp gnoi_system_pb.RebootResponse
-	return &resp, nil
-}
-
-// TODO: Support GNOI RebootStatus
-func (srv *SystemServer) RebootStatus(ctx context.Context, req *gnoi_system_pb.RebootStatusRequest) (*gnoi_system_pb.RebootStatusResponse, error) {
-	_, err := authenticate(srv.config, ctx, false)
-	if err != nil {
-		return nil, err
-	}
-	log.V(1).Info("gNOI: RebootStatus")
-	return nil, status.Errorf(codes.Unimplemented, "")
-}
-
-// TODO: Support GNOI CancelReboot
-func (srv *SystemServer) CancelReboot(ctx context.Context, req *gnoi_system_pb.CancelRebootRequest) (*gnoi_system_pb.CancelRebootResponse, error) {
-	_, err := authenticate(srv.config, ctx, true)
-	if err != nil {
-		return nil, err
-	}
-	log.V(1).Info("gNOI: CancelReboot")
-	return nil, status.Errorf(codes.Unimplemented, "")
-}
-func (srv *SystemServer) Ping(req *gnoi_system_pb.PingRequest, rs gnoi_system_pb.System_PingServer) error {
-	ctx := rs.Context()
-	_, err := authenticate(srv.config, ctx, true)
-	if err != nil {
-		return err
-	}
-	log.V(1).Info("gNOI: Ping")
-	return status.Errorf(codes.Unimplemented, "")
-}
-func (srv *SystemServer) Traceroute(req *gnoi_system_pb.TracerouteRequest, rs gnoi_system_pb.System_TracerouteServer) error {
-	ctx := rs.Context()
-	_, err := authenticate(srv.config, ctx, true)
-	if err != nil {
-		return err
-	}
-	log.V(1).Info("gNOI: Traceroute")
-	return status.Errorf(codes.Unimplemented, "")
-}
-func (srv *SystemServer) SetPackage(rs gnoi_system_pb.System_SetPackageServer) error {
-	ctx := rs.Context()
-	_, err := authenticate(srv.config, ctx, true)
-	if err != nil {
-		return err
-	}
-	log.V(1).Info("gNOI: SetPackage")
-	return status.Errorf(codes.Unimplemented, "")
-}
-func (srv *SystemServer) SwitchControlProcessor(ctx context.Context, req *gnoi_system_pb.SwitchControlProcessorRequest) (*gnoi_system_pb.SwitchControlProcessorResponse, error) {
-	_, err := authenticate(srv.config, ctx, true)
-	if err != nil {
-		return nil, err
-	}
-	log.V(1).Info("gNOI: SwitchControlProcessor")
-	return nil, status.Errorf(codes.Unimplemented, "")
-}
-func (srv *SystemServer) Time(ctx context.Context, req *gnoi_system_pb.TimeRequest) (*gnoi_system_pb.TimeResponse, error) {
-	_, err := authenticate(srv.config, ctx, false)
-	if err != nil {
-		return nil, err
-	}
-	log.V(1).Info("gNOI: Time")
-	var tm gnoi_system_pb.TimeResponse
-	tm.Time = uint64(time.Now().UnixNano())
-	return &tm, nil
-}
-
->>>>>>> a0239913
 func (srv *Server) Authenticate(ctx context.Context, req *spb_jwt.AuthenticateRequest) (*spb_jwt.AuthenticateResponse, error) {
 	// Can't enforce normal authentication here.. maybe only enforce client cert auth if enabled?
 	// ctx,err := authenticate(srv.config, ctx, false)
