--- conflicted
+++ resolved
@@ -133,17 +133,13 @@
 	}
 
 	opts := []grpc.ServerOption{grpc.Creds(credentials.NewTLS(tlsCfg))}
-<<<<<<< HEAD
-	cfg := &Config{Port: port, EnableTranslibWrite: true, EnableNativeWrite: true, Threshold: 100, MaxNumSubscribers: 10}
-=======
 	cfg := &Config{
 		Port:                port,
 		EnableTranslibWrite: true,
 		EnableNativeWrite:   true,
-		Threshold:           100,
+		Threshold:           100, MaxNumSubscribers: 10,
 		ImgDir:              "/tmp",
 	}
->>>>>>> 2a302aeb
 	s, err := NewServer(cfg, opts)
 	if err != nil {
 		t.Errorf("Failed to create gNMI server: %v", err)
@@ -162,15 +158,11 @@
 	}
 
 	opts := []grpc.ServerOption{grpc.Creds(credentials.NewTLS(tlsCfg))}
-<<<<<<< HEAD
-	cfg := &Config{Port: port, EnableTranslibWrite: false, MaxNumSubscribers: 10}
-=======
 	cfg := &Config{
 		Port:                port,
-		EnableTranslibWrite: false,
+		EnableTranslibWrite: false, MaxNumSubscribers: 10,
 		ImgDir:              "/tmp",
 	}
->>>>>>> 2a302aeb
 	s, err := NewServer(cfg, opts)
 	if err != nil {
 		t.Fatalf("Failed to create gNMI server: %v", err)
@@ -189,16 +181,12 @@
 	}
 
 	opts := []grpc.ServerOption{grpc.Creds(credentials.NewTLS(tlsCfg))}
-<<<<<<< HEAD
-	cfg := &Config{Port: port, EnableTranslibWrite: true, Threshold: 2, MaxNumSubscribers: 10}
-=======
 	cfg := &Config{
 		Port:                port,
 		EnableTranslibWrite: true,
 		Threshold:           2,
 		ImgDir:              "/tmp",
-	}
->>>>>>> 2a302aeb
+	, MaxNumSubscribers: 10}
 	s, err := NewServer(cfg, opts)
 	if err != nil {
 		t.Fatalf("Failed to create gNMI server: %v", err)
@@ -218,16 +206,12 @@
 	}
 
 	opts := []grpc.ServerOption{grpc.Creds(credentials.NewTLS(tlsCfg))}
-<<<<<<< HEAD
-	cfg := &Config{Port: port, EnableTranslibWrite: true, UserAuth: AuthTypes{"password": true, "cert": true, "jwt": true}, MaxNumSubscribers: 10}
-=======
 	cfg := &Config{
 		Port:                port,
 		EnableTranslibWrite: true,
-		UserAuth:            AuthTypes{"password": true, "cert": true, "jwt": true},
+		UserAuth:            AuthTypes{"password": true, "cert": true, "jwt": true}, MaxNumSubscribers: 10,
 		ImgDir:              "/tmp",
 	}
->>>>>>> 2a302aeb
 	s, err := NewServer(cfg, opts)
 	if err != nil {
 		t.Fatalf("Failed to create gNMI server: %v", err)
@@ -293,18 +277,14 @@
 		grpc.KeepaliveParams(keep_alive_params),
 	}
 	server_opts = append(server_opts, opts[0])
-<<<<<<< HEAD
-	cfg := &Config{Port: port, EnableTranslibWrite: true, EnableNativeWrite: true, Threshold: 100, MaxNumSubscribers: 10}
-=======
 	cfg := &Config{
 		Port:                port,
 		EnableTranslibWrite: true,
 		EnableNativeWrite:   true,
-		Threshold:           100,
+		Threshold:           100, MaxNumSubscribers: 10,
 		ImgDir:              "/tmp",
 	}
 
->>>>>>> 2a302aeb
 	s, err := NewServer(cfg, server_opts)
 	if err != nil {
 		t.Errorf("Failed to create gNMI server: %v", err)
