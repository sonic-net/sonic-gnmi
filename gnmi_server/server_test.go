package gnmi

// server_test covers gNMI get, subscribe (stream and poll) test
// Prerequisite: redis-server should be running.
import (
	"crypto/tls"
	"encoding/json"
	"flag"
	"fmt"
	"io/ioutil"
	"os"
	"os/exec"
	"os/user"
	"path/filepath"
	"reflect"
	"runtime"
	"strings"
	"sync"
	"testing"
	"time"
	"unsafe"

	"crypto/x509"
	"crypto/x509/pkix"

	spb "github.com/sonic-net/sonic-gnmi/proto"
	sgpb "github.com/sonic-net/sonic-gnmi/proto/gnoi"
	spb_jwt "github.com/sonic-net/sonic-gnmi/proto/gnoi/jwt"
	sdc "github.com/sonic-net/sonic-gnmi/sonic_data_client"
	sdcfg "github.com/sonic-net/sonic-gnmi/sonic_db_config"
	ssc "github.com/sonic-net/sonic-gnmi/sonic_service_client"
	"github.com/sonic-net/sonic-gnmi/test_utils"
	testcert "github.com/sonic-net/sonic-gnmi/testdata/tls"

	"github.com/go-redis/redis"
	"github.com/golang/protobuf/proto"
	"github.com/kylelemons/godebug/pretty"
	"github.com/openconfig/gnmi/client"
	pb "github.com/openconfig/gnmi/proto/gnmi"
	ext_pb "github.com/openconfig/gnmi/proto/gnmi_ext"
	"github.com/openconfig/gnmi/value"
	"github.com/openconfig/ygot/ygot"

	"golang.org/x/net/context"
	"google.golang.org/grpc"
	"google.golang.org/grpc/codes"
	"google.golang.org/grpc/credentials"
	"google.golang.org/grpc/keepalive"
	"google.golang.org/grpc/peer"
	"google.golang.org/grpc/status"

	// Register supported client types.
	"github.com/Workiva/go-datastructures/queue"
	"github.com/agiledragon/gomonkey/v2"
	linuxproc "github.com/c9s/goprocinfo/linux"
	"github.com/godbus/dbus/v5"
	"github.com/google/gnxi/utils/xpath"
	cacheclient "github.com/openconfig/gnmi/client"
	gclient "github.com/openconfig/gnmi/client/gnmi"
	gnmipb "github.com/openconfig/gnmi/proto/gnmi"
	gnoi_file_pb "github.com/openconfig/gnoi/file"
	gnoi_os_pb "github.com/openconfig/gnoi/os"
	gnoi_system_pb "github.com/openconfig/gnoi/system"
	"github.com/sonic-net/sonic-gnmi/common_utils"
	"github.com/sonic-net/sonic-gnmi/swsscommon"
)

var clientTypes = []string{gclient.Type}

func loadConfig(t *testing.T, key string, in []byte) map[string]interface{} {
	var fvp map[string]interface{}

	err := json.Unmarshal(in, &fvp)
	if err != nil {
		t.Errorf("Failed to Unmarshal %v err: %v", in, err)
	}
	if key != "" {
		kv := map[string]interface{}{}
		kv[key] = fvp
		return kv
	}
	return fvp
}

// assuming input data is in key field/value pair format
func loadDB(t *testing.T, rclient *redis.Client, mpi map[string]interface{}) {
	for key, fv := range mpi {
		switch fv.(type) {
		case map[string]interface{}:
			_, err := rclient.HMSet(key, fv.(map[string]interface{})).Result()
			if err != nil {
				t.Errorf("Invalid data for db:  %v : %v %v", key, fv, err)
			}
		default:
			t.Errorf("Invalid data for db: %v : %v", key, fv)
		}
	}
}
func loadDBNotStrict(t *testing.T, rclient *redis.Client, mpi map[string]interface{}) {
	for key, fv := range mpi {
		switch fv.(type) {
		case map[string]interface{}:
			rclient.HMSet(key, fv.(map[string]interface{})).Result()

		}
	}
}

func createClient(t *testing.T, port int) *grpc.ClientConn {
	t.Helper()
	cred := credentials.NewTLS(&tls.Config{InsecureSkipVerify: true})
	conn, err := grpc.Dial(
		fmt.Sprintf("127.0.0.1:%d", port),
		grpc.WithTransportCredentials(cred),
	)
	if err != nil {
		t.Fatalf("Dialing to :%d failed: %v", port, err)
	}
	t.Cleanup(func() { conn.Close() })
	return conn
}

func createServer(t *testing.T, port int64) *Server {
	t.Helper()
	certificate, err := testcert.NewCert()
	if err != nil {
		t.Fatalf("could not load server key pair: %s", err)
	}
	tlsCfg := &tls.Config{
		ClientAuth:   tls.RequestClientCert,
		Certificates: []tls.Certificate{certificate},
	}

	opts := []grpc.ServerOption{grpc.Creds(credentials.NewTLS(tlsCfg))}
	cfg := &Config{Port: port, EnableTranslibWrite: true, EnableNativeWrite: true, Threshold: 100}
	s, err := NewServer(cfg, opts)
	if err != nil {
		t.Errorf("Failed to create gNMI server: %v", err)
	}
	return s
}

func createReadServer(t *testing.T, port int64) *Server {
	certificate, err := testcert.NewCert()
	if err != nil {
		t.Errorf("could not load server key pair: %s", err)
	}
	tlsCfg := &tls.Config{
		ClientAuth:   tls.RequestClientCert,
		Certificates: []tls.Certificate{certificate},
	}

	opts := []grpc.ServerOption{grpc.Creds(credentials.NewTLS(tlsCfg))}
	cfg := &Config{Port: port, EnableTranslibWrite: false}
	s, err := NewServer(cfg, opts)
	if err != nil {
		t.Fatalf("Failed to create gNMI server: %v", err)
	}
	return s
}

func createRejectServer(t *testing.T, port int64) *Server {
	certificate, err := testcert.NewCert()
	if err != nil {
		t.Errorf("could not load server key pair: %s", err)
	}
	tlsCfg := &tls.Config{
		ClientAuth:   tls.RequestClientCert,
		Certificates: []tls.Certificate{certificate},
	}

	opts := []grpc.ServerOption{grpc.Creds(credentials.NewTLS(tlsCfg))}
	cfg := &Config{Port: port, EnableTranslibWrite: true, Threshold: 2}
	s, err := NewServer(cfg, opts)
	if err != nil {
		t.Fatalf("Failed to create gNMI server: %v", err)
	}
	return s
}

func createAuthServer(t *testing.T, port int64) *Server {
	t.Helper()
	certificate, err := testcert.NewCert()
	if err != nil {
		t.Fatalf("could not load server key pair: %s", err)
	}
	tlsCfg := &tls.Config{
		ClientAuth:   tls.RequestClientCert,
		Certificates: []tls.Certificate{certificate},
	}

	opts := []grpc.ServerOption{grpc.Creds(credentials.NewTLS(tlsCfg))}
	cfg := &Config{Port: port, EnableTranslibWrite: true, UserAuth: AuthTypes{"password": true, "cert": true, "jwt": true}}
	s, err := NewServer(cfg, opts)
	if err != nil {
		t.Fatalf("Failed to create gNMI server: %v", err)
	}
	return s
}

func createInvalidServer(t *testing.T, port int64) *Server {
	certificate, err := testcert.NewCert()
	if err != nil {
		t.Errorf("could not load server key pair: %s", err)
	}
	tlsCfg := &tls.Config{
		ClientAuth:   tls.RequestClientCert,
		Certificates: []tls.Certificate{certificate},
	}

	opts := []grpc.ServerOption{grpc.Creds(credentials.NewTLS(tlsCfg))}
	s, err := NewServer(nil, opts)
	if err != nil {
		return nil
	}
	return s
}

func createKeepAliveServer(t *testing.T, port int64) *Server {
	t.Helper()
	certificate, err := testcert.NewCert()
	if err != nil {
		t.Fatalf("could not load server key pair: %s", err)
	}
	tlsCfg := &tls.Config{
		ClientAuth:   tls.RequestClientCert,
		Certificates: []tls.Certificate{certificate},
	}

	opts := []grpc.ServerOption{grpc.Creds(credentials.NewTLS(tlsCfg))}
	keep_alive_params := keepalive.ServerParameters{
		MaxConnectionIdle: 1 * time.Second,
	}
	server_opts := []grpc.ServerOption{
		grpc.KeepaliveParams(keep_alive_params),
	}
	server_opts = append(server_opts, opts[0])
	cfg := &Config{Port: port, EnableTranslibWrite: true, EnableNativeWrite: true, Threshold: 100}
	s, err := NewServer(cfg, server_opts)
	if err != nil {
		t.Errorf("Failed to create gNMI server: %v", err)
	}
	return s
}

func TestPFCWDErrors(t *testing.T) {
	s := createServer(t, 8081)
	go runServer(t, s)
	defer s.ForceStop()

	mock := gomonkey.ApplyFunc(sdc.GetPfcwdMap, func() (map[string]map[string]string, error) {
		return nil, fmt.Errorf("Mock error")
	})
	defer mock.Reset()

	fileName := "../testdata/COUNTERS:Ethernet_wildcard_alias.txt"
	countersEthernetWildcardByte, err := ioutil.ReadFile(fileName)
	if err != nil {
		t.Fatalf("read file %v err: %v", fileName, err)
	}
	var countersEthernetWildcardJson interface{}
	json.Unmarshal(countersEthernetWildcardByte, &countersEthernetWildcardJson)

	tests := []struct {
		desc     string
		q        client.Query
		wantNoti []client.Notification
		poll     int
	}{
		{
			desc: "query COUNTERS/Ethernet*",
			poll: 1,
			q: client.Query{
				Target:  "COUNTERS_DB",
				Type:    client.Poll,
				Queries: []client.Path{{"COUNTERS", "Ethernet*"}},
				TLS:     &tls.Config{InsecureSkipVerify: true},
			},
			wantNoti: []client.Notification{
				client.Update{Path: []string{"COUNTERS_DB", "COUNTERS", "Ethernet*"}, TS: time.Unix(0, 200), Val: countersEthernetWildcardJson},
				client.Update{Path: []string{"COUNTERS_DB", "COUNTERS", "Ethernet*"}, TS: time.Unix(0, 200), Val: countersEthernetWildcardJson},
			},
		},
	}

	ns, _ := sdcfg.GetDbDefaultNamespace()
	prepareDb(t, ns)
	var mutexGotNoti sync.Mutex

	for _, tt := range tests {
		t.Run(tt.desc, func(t *testing.T) {
			q := tt.q
			q.Addrs = []string{"127.0.0.1:8081"}
			c := client.New()
			var gotNoti []client.Notification

			q.NotificationHandler = func(n client.Notification) error {
				mutexGotNoti.Lock()
				if nn, ok := n.(client.Update); ok {
					nn.TS = time.Unix(0, 200)
					gotNoti = append(gotNoti, nn)
				}
				mutexGotNoti.Unlock()
				return nil
			}

			wg := new(sync.WaitGroup)
			wg.Add(1)

			go func() {
				defer wg.Done()
				if err := c.Subscribe(context.Background(), q); err != nil {
					t.Errorf("c.Subscribe(): got error %v, expected nil", err)
				}
			}()

			wg.Wait()

			for i := 0; i < tt.poll; i++ {
				err := c.Poll()
				if err != nil {
					t.Errorf("c.Poll(): got error %v, expected nil", err)
				}
			}

			mutexGotNoti.Lock()

			if len(gotNoti) == 0 {
				t.Errorf("Expected non zero length of notifications")
			}

			if diff := pretty.Compare(tt.wantNoti, gotNoti); diff != "" {
				t.Log("\n Want: \n", tt.wantNoti)
				t.Log("\n Got : \n", gotNoti)
				t.Errorf("unexpected updates:\n%s", diff)
			}

			mutexGotNoti.Unlock()

			c.Close()
		})
	}
}

// runTestGet requests a path from the server by Get grpc call, and compares if
// the return code and response value are expected.
func runTestGet(t *testing.T, ctx context.Context, gClient pb.GNMIClient, pathTarget string,
	textPbPath string, wantRetCode codes.Code, wantRespVal interface{}, valTest bool) {
	//var retCodeOk bool
	// Send request
	t.Helper()
	var pbPath pb.Path
	if err := proto.UnmarshalText(textPbPath, &pbPath); err != nil {
		t.Fatalf("error in unmarshaling path: %v %v", textPbPath, err)
	}
	prefix := pb.Path{Target: pathTarget}
	req := &pb.GetRequest{
		Prefix:   &prefix,
		Path:     []*pb.Path{&pbPath},
		Encoding: pb.Encoding_JSON_IETF,
	}

	resp, err := gClient.Get(ctx, req)
	// Check return code
	gotRetStatus, ok := status.FromError(err)
	if !ok {
		t.Fatal("got a non-grpc error from grpc call")
	}

	if gotRetStatus.Code() != wantRetCode {
		t.Log("err: ", err)
		t.Fatalf("got return code %v, want %v", gotRetStatus.Code(), wantRetCode)
	}

	// Check response value
	if valTest {
		var gotVal interface{}
		if resp != nil {
			notifs := resp.GetNotification()
			if len(notifs) != 1 {
				t.Fatalf("got %d notifications, want 1", len(notifs))
			}
			updates := notifs[0].GetUpdate()
			if len(updates) != 1 {
				t.Fatalf("got %d updates in the notification, want 1", len(updates))
			}
			val := updates[0].GetVal()
			if val.GetJsonIetfVal() == nil {
				gotVal, err = value.ToScalar(val)
				if err != nil {
					t.Errorf("got: %v, want a scalar value", gotVal)
				}
			} else {
				// Unmarshal json data to gotVal container for comparison
				if err := json.Unmarshal(val.GetJsonIetfVal(), &gotVal); err != nil {
					t.Fatalf("error in unmarshaling IETF JSON data to json container: %v", err)
				}
				var wantJSONStruct interface{}
				if v, ok := wantRespVal.(string); ok {
					wantRespVal = []byte(v)
				}
				if err := json.Unmarshal(wantRespVal.([]byte), &wantJSONStruct); err != nil {
					t.Fatalf("error in unmarshaling IETF JSON data to json container: %v", err)
				}
				wantRespVal = wantJSONStruct
			}
		}

		if !reflect.DeepEqual(gotVal, wantRespVal) {
			t.Errorf("got: %v (%T),\nwant %v (%T)", gotVal, gotVal, wantRespVal, wantRespVal)
		}
	}
}

func extractJSON(val string) []byte {
	jsonBytes, err := ioutil.ReadFile(val)
	if err == nil {
		return jsonBytes
	}
	return []byte(val)
}

type op_t int

const (
	Delete  op_t = 1
	Replace op_t = 2
	Update  op_t = 3
)

func runTestSet(t *testing.T, ctx context.Context, gClient pb.GNMIClient, pathTarget string,
	textPbPath string, wantRetCode codes.Code, wantRespVal interface{}, attributeData string, op op_t) {
	t.Helper()
	// Send request
	var pbPath pb.Path
	if err := proto.UnmarshalText(textPbPath, &pbPath); err != nil {
		t.Fatalf("error in unmarshaling path: %v %v", textPbPath, err)
	}
	req := &pb.SetRequest{}
	switch op {
	case Replace, Update:
		prefix := pb.Path{Target: pathTarget}
		var v *pb.TypedValue
		v = &pb.TypedValue{
			Value: &pb.TypedValue_JsonIetfVal{JsonIetfVal: extractJSON(attributeData)}}
		data := []*pb.Update{{Path: &pbPath, Val: v}}

		req = &pb.SetRequest{
			Prefix: &prefix,
		}
		if op == Replace {
			req.Replace = data
		} else {
			req.Update = data
		}
	case Delete:
		req = &pb.SetRequest{
			Delete: []*pb.Path{&pbPath},
		}
	}

	runTestSetRaw(t, ctx, gClient, req, wantRetCode)
}

func runTestSetRaw(t *testing.T, ctx context.Context, gClient pb.GNMIClient, req *pb.SetRequest,
	wantRetCode codes.Code) {
	t.Helper()

	_, err := gClient.Set(ctx, req)
	gotRetStatus, ok := status.FromError(err)
	if !ok {
		t.Fatal("got a non-grpc error from grpc call")
	}
	if gotRetStatus.Code() != wantRetCode {
		t.Log("err: ", err)
		t.Fatalf("got return code %v, want %v", gotRetStatus.Code(), wantRetCode)
	} else {
	}
}

// pathToPb converts string representation of gnmi path to protobuf format
func pathToPb(s string) string {
	p, _ := ygot.StringToStructuredPath(s)
	return proto.MarshalTextString(p)
}

func removeModulePrefixFromPathPb(t *testing.T, s string) string {
	t.Helper()
	var p pb.Path
	if err := proto.UnmarshalText(s, &p); err != nil {
		t.Fatalf("error unmarshaling path: %v %v", s, err)
	}
	for _, ele := range p.Elem {
		if k := strings.IndexByte(ele.Name, ':'); k != -1 {
			ele.Name = ele.Name[k+1:]
		}
	}
	return proto.MarshalTextString(&p)
}

func runServer(t *testing.T, s *Server) {
	//t.Log("Starting RPC server on address:", s.Address())
	err := s.Serve() // blocks until close
	if err != nil {
		t.Fatalf("gRPC server err: %v", err)
	}
	//t.Log("Exiting RPC server on address", s.Address())
}

func getRedisClientN(t *testing.T, n int, namespace string) *redis.Client {
	addr, err := sdcfg.GetDbTcpAddr("COUNTERS_DB", namespace)
	if err != nil {
		t.Fatalf("failed to get addr %v", err)
	}
	rclient := redis.NewClient(&redis.Options{
		Network:     "tcp",
		Addr:        addr,
		Password:    "", // no password set
		DB:          n,
		DialTimeout: 0,
	})
	_, err = rclient.Ping().Result()
	if err != nil {
		t.Fatalf("failed to connect to redis server %v", err)
	}
	return rclient
}

func getRedisClient(t *testing.T, namespace string) *redis.Client {
	addr, err := sdcfg.GetDbTcpAddr("COUNTERS_DB", namespace)
	if err != nil {
		t.Fatalf("failed to get addr %v", err)
	}
	db, err := sdcfg.GetDbId("COUNTERS_DB", namespace)
	if err != nil {
		t.Fatalf("failed to get db %v", err)
	}
	rclient := redis.NewClient(&redis.Options{
		Network:     "tcp",
		Addr:        addr,
		Password:    "", // no password set
		DB:          db,
		DialTimeout: 0,
	})
	_, err = rclient.Ping().Result()
	if err != nil {
		t.Fatalf("failed to connect to redis server %v", err)
	}
	return rclient
}

func getConfigDbClient(t *testing.T, namespace string) *redis.Client {
	addr, err := sdcfg.GetDbTcpAddr("CONFIG_DB", namespace)
	if err != nil {
		t.Fatalf("failed to get addr %v", err)
	}
	db, err := sdcfg.GetDbId("CONFIG_DB", namespace)
	if err != nil {
		t.Fatalf("failed to get db %v", err)
	}
	rclient := redis.NewClient(&redis.Options{
		Network:     "tcp",
		Addr:        addr,
		Password:    "", // no password set
		DB:          db,
		DialTimeout: 0,
	})
	_, err = rclient.Ping().Result()
	if err != nil {
		t.Fatalf("failed to connect to redis server %v", err)
	}
	return rclient
}

func loadConfigDB(t *testing.T, rclient *redis.Client, mpi map[string]interface{}) {
	for key, fv := range mpi {
		switch fv.(type) {
		case map[string]interface{}:
			_, err := rclient.HMSet(key, fv.(map[string]interface{})).Result()
			if err != nil {
				t.Errorf("Invalid data for db: %v : %v %v", key, fv, err)
			}
		default:
			t.Errorf("Invalid data for db: %v : %v", key, fv)
		}
	}
}

func initFullConfigDb(t *testing.T, namespace string) {
	rclient := getConfigDbClient(t, namespace)
	defer rclient.Close()
	rclient.FlushDB()

	fileName := "../testdata/CONFIG_DHCP_SERVER.txt"
	config, err := ioutil.ReadFile(fileName)
	if err != nil {
		t.Fatalf("read file %v err: %v", fileName, err)
	}
	config_map := loadConfig(t, "", config)
	loadConfigDB(t, rclient, config_map)
}

func initFullCountersDb(t *testing.T, namespace string) {
	rclient := getRedisClient(t, namespace)
	defer rclient.Close()
	rclient.FlushDB()

	fileName := "../testdata/COUNTERS_PORT_NAME_MAP.txt"
	countersPortNameMapByte, err := ioutil.ReadFile(fileName)
	if err != nil {
		t.Fatalf("read file %v err: %v", fileName, err)
	}
	mpi_name_map := loadConfig(t, "COUNTERS_PORT_NAME_MAP", countersPortNameMapByte)
	loadDB(t, rclient, mpi_name_map)

	fileName = "../testdata/COUNTERS_QUEUE_NAME_MAP.txt"
	countersQueueNameMapByte, err := ioutil.ReadFile(fileName)
	if err != nil {
		t.Fatalf("read file %v err: %v", fileName, err)
	}
	mpi_qname_map := loadConfig(t, "COUNTERS_QUEUE_NAME_MAP", countersQueueNameMapByte)
	loadDB(t, rclient, mpi_qname_map)

	fileName = "../testdata/COUNTERS_PG_NAME_MAP.txt"
	countersPGNameMapByte, err := ioutil.ReadFile(fileName)
	if err != nil {
		t.Fatalf("read file %v err: %v", fileName, err)
	}
	mpi_pgname_map := loadConfig(t, "COUNTERS_PG_NAME_MAP", countersPGNameMapByte)
	loadDB(t, rclient, mpi_pgname_map)

	fileName = "../testdata/COUNTERS:Ethernet68.txt"
	countersEthernet68Byte, err := ioutil.ReadFile(fileName)
	if err != nil {
		t.Fatalf("read file %v err: %v", fileName, err)
	}
	// "Ethernet68": "oid:0x1000000000039",
	mpi_counter := loadConfig(t, "COUNTERS:oid:0x1000000000039", countersEthernet68Byte)
	loadDB(t, rclient, mpi_counter)

	fileName = "../testdata/COUNTERS:Ethernet1.txt"
	countersEthernet1Byte, err := ioutil.ReadFile(fileName)
	if err != nil {
		t.Fatalf("read file %v err: %v", fileName, err)
	}
	// "Ethernet1": "oid:0x1000000000003",
	mpi_counter = loadConfig(t, "COUNTERS:oid:0x1000000000003", countersEthernet1Byte)
	loadDB(t, rclient, mpi_counter)

	// "Ethernet64:0": "oid:0x1500000000092a"  : queue counter, to work as data noise
	fileName = "../testdata/COUNTERS:oid:0x1500000000092a.txt"
	counters92aByte, err := ioutil.ReadFile(fileName)
	if err != nil {
		t.Fatalf("read file %v err: %v", fileName, err)
	}
	mpi_counter = loadConfig(t, "COUNTERS:oid:0x1500000000092a", counters92aByte)
	loadDB(t, rclient, mpi_counter)

	// "Ethernet68:1": "oid:0x1500000000091c"  : queue counter, for COUNTERS/Ethernet68/Queue vpath test
	fileName = "../testdata/COUNTERS:oid:0x1500000000091c.txt"
	countersEeth68_1Byte, err := ioutil.ReadFile(fileName)
	if err != nil {
		t.Fatalf("read file %v err: %v", fileName, err)
	}
	mpi_counter = loadConfig(t, "COUNTERS:oid:0x1500000000091c", countersEeth68_1Byte)
	loadDB(t, rclient, mpi_counter)

<<<<<<< HEAD
	// "Ethernet12:1": "oid:0x1a0000000000a9"  : PG counter, for COUNTERS/Ethernet12/PGs vpath test
	fileName = "../testdata/COUNTERS:oid:0x1a0000000000a9.txt"
	countersEth12_1Byte, err := ioutil.ReadFile(fileName)
	if err != nil {
		t.Fatalf("read file %v err: %v", fileName, err)
	}
	mpi_counter = loadConfig(t, "COUNTERS:oid:0x1a0000000000a9", countersEth12_1Byte)
	loadDB(t, rclient, mpi_counter)

	// "Ethernet16:5": "oid:0x1a0000000000d6"
	// PG periodic watermark, for WATERMARKS/Ethernet16/PriorityGroups/PERIODIC_WATERMARKS vpath test
	fileName = "../testdata/PERIODIC_WATERMARKS:oid:0x1a0000000000d6.txt"
	pgWatermarks_Eth16_5Byte, err := ioutil.ReadFile(fileName)
	if err != nil {
		t.Fatalf("read file %v err: %v", fileName, err)
	}
	mpi_counter = loadConfig(t, "PERIODIC_WATERMARKS:oid:0x1a0000000000d6", pgWatermarks_Eth16_5Byte)
=======
	// "Ethernet68:1": "oid:0x1500000000091c"  : periodic queue watermark, for COUNTERS/Ethernet68/Queue vpath test
	fileName = "../testdata/PERIODIC_WATERMARKS:oid:0x1500000000091c.txt"
	periodicWMEth68_1Byte, err := ioutil.ReadFile(fileName)
	if err != nil {
		t.Fatalf("read file %v err: %v", fileName, err)
	}
	mpi_counter = loadConfig(t, "PERIODIC_WATERMARKS:oid:0x1500000000091c", periodicWMEth68_1Byte)
>>>>>>> db9afb6d
	loadDB(t, rclient, mpi_counter)

	// "Ethernet68:3": "oid:0x1500000000091e"  : lossless queue counter, for COUNTERS/Ethernet68/Pfcwd vpath test
	fileName = "../testdata/COUNTERS:oid:0x1500000000091e.txt"
	countersEeth68_3Byte, err := ioutil.ReadFile(fileName)
	if err != nil {
		t.Fatalf("read file %v err: %v", fileName, err)
	}
	mpi_counter = loadConfig(t, "COUNTERS:oid:0x1500000000091e", countersEeth68_3Byte)
	loadDB(t, rclient, mpi_counter)

	// "Ethernet68:4": "oid:0x1500000000091f"  : lossless queue counter, for COUNTERS/Ethernet68/Pfcwd vpath test
	fileName = "../testdata/COUNTERS:oid:0x1500000000091f.txt"
	countersEeth68_4Byte, err := ioutil.ReadFile(fileName)
	if err != nil {
		t.Fatalf("read file %v err: %v", fileName, err)
	}
	mpi_counter = loadConfig(t, "COUNTERS:oid:0x1500000000091f", countersEeth68_4Byte)
	loadDB(t, rclient, mpi_counter)

	fileName = "../testdata/COUNTERS_FABRIC_PORT_NAME_MAP.txt"
	countersFabricPortNameMapByte, err := ioutil.ReadFile(fileName)
	if err != nil {
		t.Fatalf("read file %v err: %v", fileName, err)
	}
	mpi_fab_name_map := loadConfig(t, "COUNTERS_FABRIC_PORT_NAME_MAP", countersFabricPortNameMapByte)
	loadDB(t, rclient, mpi_fab_name_map)

	// "PORT0": "oid:0x1000000000081"  : Fabric port counter, for COUNTERS/PORT0 vpath test
	fileName = "../testdata/COUNTERS:oid:0x1000000000081.txt"
	countersPort0_Byte, err := ioutil.ReadFile(fileName)
	if err != nil {
		t.Fatalf("read file %v err: %v", fileName, err)
	}
	mpi_fab_counter_0 := loadConfig(t, "COUNTERS:oid:0x1000000000081", countersPort0_Byte)
	loadDB(t, rclient, mpi_fab_counter_0)

	// "PORT1": "oid:0x1000000000082"  : Fabric port counter, for COUNTERS/PORT1 vpath test
	fileName = "../testdata/COUNTERS:oid:0x1000000000082.txt"
	countersPort1_Byte, err := ioutil.ReadFile(fileName)
	if err != nil {
		t.Fatalf("read file %v err: %v", fileName, err)
	}
	mpi_fab_counter_1 := loadConfig(t, "COUNTERS:oid:0x1000000000082", countersPort1_Byte)
	loadDB(t, rclient, mpi_fab_counter_1)
}

func prepareConfigDb(t *testing.T, namespace string) {
	rclient := getConfigDbClient(t, namespace)
	defer rclient.Close()
	rclient.FlushDB()

	fileName := "../testdata/COUNTERS_PORT_ALIAS_MAP.txt"
	countersPortAliasMapByte, err := ioutil.ReadFile(fileName)
	if err != nil {
		t.Fatalf("read file %v err: %v", fileName, err)
	}
	mpi_alias_map := loadConfig(t, "", countersPortAliasMapByte)
	loadConfigDB(t, rclient, mpi_alias_map)

	fileName = "../testdata/CONFIG_PFCWD_PORTS.txt"
	configPfcwdByte, err := ioutil.ReadFile(fileName)
	if err != nil {
		t.Fatalf("read file %v err: %v", fileName, err)
	}
	mpi_pfcwd_map := loadConfig(t, "", configPfcwdByte)
	loadConfigDB(t, rclient, mpi_pfcwd_map)
}
func prepareStateDb(t *testing.T, namespace string) {
	rclient := getRedisClientN(t, 6, namespace)
	defer rclient.Close()
	rclient.FlushDB()
	rclient.HSet("SWITCH_CAPABILITY|switch", "test_field", "test_value")
	fileName := "../testdata/NEIGH_STATE_TABLE.txt"
	neighStateTableByte, err := ioutil.ReadFile(fileName)
	if err != nil {
		t.Fatalf("read file %v err: %v", fileName, err)
	}
	mpi_neigh := loadConfig(t, "", neighStateTableByte)
	loadDB(t, rclient, mpi_neigh)

}

func prepareDb(t *testing.T, namespace string) {
	rclient := getRedisClient(t, namespace)
	defer rclient.Close()
	rclient.FlushDB()
	//Enable keysapce notification
	os.Setenv("PATH", "/usr/bin:/sbin:/bin:/usr/local/bin")
	cmd := exec.Command("redis-cli", "config", "set", "notify-keyspace-events", "KEA")
	_, err := cmd.Output()
	if err != nil {
		t.Fatal("failed to enable redis keyspace notification ", err)
	}

	fileName := "../testdata/COUNTERS_PORT_NAME_MAP.txt"
	countersPortNameMapByte, err := ioutil.ReadFile(fileName)
	if err != nil {
		t.Fatalf("read file %v err: %v", fileName, err)
	}
	mpi_name_map := loadConfig(t, "COUNTERS_PORT_NAME_MAP", countersPortNameMapByte)
	loadDB(t, rclient, mpi_name_map)

	fileName = "../testdata/COUNTERS_QUEUE_NAME_MAP.txt"
	countersQueueNameMapByte, err := ioutil.ReadFile(fileName)
	if err != nil {
		t.Fatalf("read file %v err: %v", fileName, err)
	}
	mpi_qname_map := loadConfig(t, "COUNTERS_QUEUE_NAME_MAP", countersQueueNameMapByte)
	loadDB(t, rclient, mpi_qname_map)

	fileName = "../testdata/COUNTERS_PG_NAME_MAP.txt"
	countersPGNameMapByte, err := ioutil.ReadFile(fileName)
	if err != nil {
		t.Fatalf("read file %v err: %v", fileName, err)
	}
	mpi_pgname_map := loadConfig(t, "COUNTERS_PG_NAME_MAP", countersPGNameMapByte)
	loadDB(t, rclient, mpi_pgname_map)

	fileName = "../testdata/COUNTERS_FABRIC_PORT_NAME_MAP.txt"
	countersFabricPortNameMapByte, err := ioutil.ReadFile(fileName)
	if err != nil {
		t.Fatalf("read file %v err: %v", fileName, err)
	}
	mpi_fab_name_map := loadConfig(t, "COUNTERS_FABRIC_PORT_NAME_MAP", countersFabricPortNameMapByte)
	loadDB(t, rclient, mpi_fab_name_map)

	fileName = "../testdata/COUNTERS:Ethernet68.txt"
	countersEthernet68Byte, err := ioutil.ReadFile(fileName)
	if err != nil {
		t.Fatalf("read file %v err: %v", fileName, err)
	}
	// "Ethernet68": "oid:0x1000000000039",
	mpi_counter := loadConfig(t, "COUNTERS:oid:0x1000000000039", countersEthernet68Byte)
	loadDB(t, rclient, mpi_counter)

	fileName = "../testdata/COUNTERS:Ethernet1.txt"
	countersEthernet1Byte, err := ioutil.ReadFile(fileName)
	if err != nil {
		t.Fatalf("read file %v err: %v", fileName, err)
	}
	// "Ethernet1": "oid:0x1000000000003",
	mpi_counter = loadConfig(t, "COUNTERS:oid:0x1000000000003", countersEthernet1Byte)
	loadDB(t, rclient, mpi_counter)

	// "Ethernet64:0": "oid:0x1500000000092a"  : queue counter, to work as data noise
	fileName = "../testdata/COUNTERS:oid:0x1500000000092a.txt"
	counters92aByte, err := ioutil.ReadFile(fileName)
	if err != nil {
		t.Fatalf("read file %v err: %v", fileName, err)
	}
	mpi_counter = loadConfig(t, "COUNTERS:oid:0x1500000000092a", counters92aByte)
	loadDB(t, rclient, mpi_counter)

	// "Ethernet68:1": "oid:0x1500000000091c"  : queue counter, for COUNTERS/Ethernet68/Queues vpath test
	fileName = "../testdata/COUNTERS:oid:0x1500000000091c.txt"
	countersEeth68_1Byte, err := ioutil.ReadFile(fileName)
	if err != nil {
		t.Fatalf("read file %v err: %v", fileName, err)
	}
	mpi_counter = loadConfig(t, "COUNTERS:oid:0x1500000000091c", countersEeth68_1Byte)
	loadDB(t, rclient, mpi_counter)

<<<<<<< HEAD
	// "Ethernet12:1": "oid:0x1a0000000000a9"  : PG counter, for COUNTERS/Ethernet12/PGs vpath test
	fileName = "../testdata/COUNTERS:oid:0x1a0000000000a9.txt"
	countersEth12_1Byte, err := ioutil.ReadFile(fileName)
	if err != nil {
		t.Fatalf("read file %v err: %v", fileName, err)
	}
	mpi_counter = loadConfig(t, "COUNTERS:oid:0x1a0000000000a9", countersEth12_1Byte)
	loadDB(t, rclient, mpi_counter)

	// "Ethernet16:5": "oid:0x1a0000000000d6"
	// PG periodic watermark, for WATERMARKS/Ethernet16/PriorityGroups/PERIODIC_WATERMARKS vpath test
	fileName = "../testdata/PERIODIC_WATERMARKS:oid:0x1a0000000000d6.txt"
	pgWatermarksEth16_5Byte, err := ioutil.ReadFile(fileName)
	if err != nil {
		t.Fatalf("read file %v err: %v", fileName, err)
	}
	mpi_counter = loadConfig(t, "PERIODIC_WATERMARKS:oid:0x1a0000000000d6", pgWatermarksEth16_5Byte)
=======
	// "Ethernet68:1": "oid:0x1500000000091c"  : periodic queue watermark, for COUNTERS/Ethernet68/Queues vpath test
	fileName = "../testdata/PERIODIC_WATERMARKS:oid:0x1500000000091c.txt"
	periodicWMEth68_1Byte, err := ioutil.ReadFile(fileName)
	if err != nil {
		t.Fatalf("read file %v err: %v", fileName, err)
	}
	mpi_counter = loadConfig(t, "PERIODIC_WATERMARKS:oid:0x1500000000091c", periodicWMEth68_1Byte)
	loadDB(t, rclient, mpi_counter)

	// "Ethernet7:5": "oid:0x150000000001d0"  : queue counter, for COUNTERS/Ethernet7/Queues vpath test
	fileName = "../testdata/COUNTERS:oid:0x150000000001d0.txt"
	countersEeth7_5Byte, err := ioutil.ReadFile(fileName)
	if err != nil {
		t.Fatalf("read file %v err: %v", fileName, err)
	}
	mpi_counter = loadConfig(t, "COUNTERS:oid:0x150000000001d0", countersEeth7_5Byte)
>>>>>>> db9afb6d
	loadDB(t, rclient, mpi_counter)

	// "Ethernet68:3": "oid:0x1500000000091e"  : lossless queue counter, for COUNTERS/Ethernet68/Pfcwd vpath test
	fileName = "../testdata/COUNTERS:oid:0x1500000000091e.txt"
	countersEeth68_3Byte, err := ioutil.ReadFile(fileName)
	if err != nil {
		t.Fatalf("read file %v err: %v", fileName, err)
	}
	mpi_counter = loadConfig(t, "COUNTERS:oid:0x1500000000091e", countersEeth68_3Byte)
	loadDB(t, rclient, mpi_counter)

	// "Ethernet68:4": "oid:0x1500000000091f"  : lossless queue counter, for COUNTERS/Ethernet68/Pfcwd vpath test
	fileName = "../testdata/COUNTERS:oid:0x1500000000091f.txt"
	countersEeth68_4Byte, err := ioutil.ReadFile(fileName)
	if err != nil {
		t.Fatalf("read file %v err: %v", fileName, err)
	}
	mpi_counter = loadConfig(t, "COUNTERS:oid:0x1500000000091f", countersEeth68_4Byte)
	loadDB(t, rclient, mpi_counter)

	// "PORT0": "oid:0x1000000000081"  : Fabric port counters, for COUNTERS/PORT0 vpath test
	fileName = "../testdata/COUNTERS:oid:0x1000000000081.txt"
	fileName = "../testdata/COUNTERS:oid:0x1000000000081.txt"
	countersPort0, err := ioutil.ReadFile(fileName)
	if err != nil {
		t.Fatalf("read file %v err: %v", fileName, err)
	}
	mpi_counter = loadConfig(t, "COUNTERS:oid:0x1000000000081", countersPort0)
	loadDB(t, rclient, mpi_counter)

	// "PORT1": "oid:0x1000000000082"  : Fabric port counter, for COUNTERS/PORT1 vpath test
	fileName = "../testdata/COUNTERS:oid:0x1000000000082.txt"
	countersPort1_Byte, err := ioutil.ReadFile(fileName)
	if err != nil {
		t.Fatalf("read file %v err: %v", fileName, err)
	}
	mpi_counter = loadConfig(t, "COUNTERS:oid:0x1000000000082", countersPort1_Byte)
	loadDB(t, rclient, mpi_counter)

	// Load CONFIG_DB for alias translation
	prepareConfigDb(t, namespace)

	//Load STATE_DB to test non V2R dataset
	prepareStateDb(t, namespace)
}

func prepareDbTranslib(t *testing.T) {
	ns, _ := sdcfg.GetDbDefaultNamespace()
	rclient := getRedisClient(t, ns)
	rclient.FlushDB()
	rclient.Close()

	//Enable keysapce notification
	os.Setenv("PATH", "/usr/bin:/sbin:/bin:/usr/local/bin")
	cmd := exec.Command("redis-cli", "config", "set", "notify-keyspace-events", "KEA")
	_, err := cmd.Output()
	if err != nil {
		t.Fatal("failed to enable redis keyspace notification ", err)
	}

	fileName := "../testdata/db_dump.json"
	countersPortNameMapByte, err := ioutil.ReadFile(fileName)
	var rj []map[string]interface{}
	json.Unmarshal(countersPortNameMapByte, &rj)
	if err != nil {
		t.Fatalf("read file %v err: %v", fileName, err)
	}
	for n, v := range rj {
		rclient := getRedisClientN(t, n, ns)
		loadDBNotStrict(t, rclient, v)
		rclient.Close()
	}
}

// subscriptionQuery represent the input to create an gnmi.Subscription instance.
type subscriptionQuery struct {
	Query          []string
	SubMode        pb.SubscriptionMode
	SampleInterval uint64
}

func pathToString(q client.Path) string {
	qq := make(client.Path, len(q))
	copy(qq, q)
	// Escape all slashes within a path element. ygot.StringToPath will handle
	// these escapes.
	for i, e := range qq {
		qq[i] = strings.Replace(e, "/", "\\/", -1)
	}
	return strings.Join(qq, "/")
}

// createQuery creates a client.Query with the given args. It assigns query.SubReq.
func createQuery(subListMode pb.SubscriptionList_Mode, target string, queries []subscriptionQuery, updatesOnly bool) (*client.Query, error) {
	s := &pb.SubscribeRequest_Subscribe{
		Subscribe: &pb.SubscriptionList{
			Mode:   subListMode,
			Prefix: &pb.Path{Target: target},
		},
	}
	if updatesOnly {
		s.Subscribe.UpdatesOnly = true
	}

	for _, qq := range queries {
		pp, err := ygot.StringToPath(pathToString(qq.Query), ygot.StructuredPath, ygot.StringSlicePath)
		if err != nil {
			return nil, fmt.Errorf("invalid query path %q: %v", qq, err)
		}
		s.Subscribe.Subscription = append(
			s.Subscribe.Subscription,
			&pb.Subscription{
				Path:           pp,
				Mode:           qq.SubMode,
				SampleInterval: qq.SampleInterval,
			})
	}

	subReq := &pb.SubscribeRequest{Request: s}
	query, err := client.NewQuery(subReq)
	query.TLS = &tls.Config{InsecureSkipVerify: true}
	return &query, err
}

// createQueryOrFail creates a query, in case of a failure it fails the test.
func createQueryOrFail(t *testing.T, subListMode pb.SubscriptionList_Mode, target string, queries []subscriptionQuery, updatesOnly bool) client.Query {
	q, err := createQuery(subListMode, target, queries, updatesOnly)
	if err != nil {
		t.Fatalf("failed to create query: %v", err)
	}

	return *q
}

// create query for subscribing to events.
func createEventsQuery(t *testing.T, paths ...string) client.Query {
	return createQueryOrFail(t,
		pb.SubscriptionList_STREAM,
		"EVENTS",
		[]subscriptionQuery{
			{
				Query:   paths,
				SubMode: pb.SubscriptionMode_ON_CHANGE,
			},
		},
		false)
}

func createStateDbQueryOnChangeMode(t *testing.T, paths ...string) client.Query {
	return createQueryOrFail(t,
		pb.SubscriptionList_STREAM,
		"STATE_DB",
		[]subscriptionQuery{
			{
				Query:   paths,
				SubMode: pb.SubscriptionMode_ON_CHANGE,
			},
		},
		false)
}

// createCountersDbQueryOnChangeMode creates a query with ON_CHANGE mode.
func createCountersDbQueryOnChangeMode(t *testing.T, paths ...string) client.Query {
	return createQueryOrFail(t,
		pb.SubscriptionList_STREAM,
		"COUNTERS_DB",
		[]subscriptionQuery{
			{
				Query:   paths,
				SubMode: pb.SubscriptionMode_ON_CHANGE,
			},
		},
		false)
}

// createCountersDbQuerySampleMode creates a query with SAMPLE mode.
func createCountersDbQuerySampleMode(t *testing.T, interval time.Duration, updateOnly bool, paths ...string) client.Query {
	return createQueryOrFail(t,
		pb.SubscriptionList_STREAM,
		"COUNTERS_DB",
		[]subscriptionQuery{
			{
				Query:          paths,
				SubMode:        pb.SubscriptionMode_SAMPLE,
				SampleInterval: uint64(interval.Nanoseconds()),
			},
		},
		updateOnly)
}

// createCountersTableSetUpdate creates a HSET request on the COUNTERS table.
func createCountersTableSetUpdate(tableKey string, fieldName string, fieldValue string) tablePathValue {
	return tablePathValue{
		dbName:    "COUNTERS_DB",
		tableName: "COUNTERS",
		tableKey:  tableKey,
		delimitor: ":",
		field:     fieldName,
		value:     fieldValue,
	}
}

// createCountersTableDeleteUpdate creates a DEL request on the COUNTERS table.
func createCountersTableDeleteUpdate(tableKey string, fieldName string) tablePathValue {
	return tablePathValue{
		dbName:    "COUNTERS_DB",
		tableName: "COUNTERS",
		tableKey:  tableKey,
		delimitor: ":",
		field:     fieldName,
		value:     "",
		op:        "hdel",
	}
}

// createPeriodicWatermarksTableSetUpdate creates a HSET request on the PERIODIC_WATERMARKS table.
func createPeriodicWatermarksTableSetUpdate(tableKey string, fieldName string, fieldValue string) tablePathValue {
	return tablePathValue{
		dbName:    "COUNTERS_DB",
		tableName: "PERIODIC_WATERMARKS",
		tableKey:  tableKey,
		delimitor: ":",
		field:     fieldName,
		value:     fieldValue,
	}
}

// createIntervalTickerUpdate creates a request for triggering the interval clock.
func createIntervalTickerUpdate() tablePathValue {
	return tablePathValue{
		op: "intervaltick",
	}
}

// cloneObject clones a given object via JSON serialize/deserialize
func cloneObject(obj interface{}) interface{} {
	objData, err := json.Marshal(obj)
	if err != nil {
		panic(fmt.Errorf("marshal failed, %v", err))
	}

	var cloneObj interface{}
	err = json.Unmarshal(objData, &cloneObj)
	if err != nil {
		panic(fmt.Errorf("unmarshal failed, %v", err))
	}

	return cloneObj
}

// mergeStrMaps merges given maps where they are keyed with string.
func mergeStrMaps(sourceOrigin interface{}, updateOrigin interface{}) interface{} {
	// Clone the maps so that the originals are not changed during the merge.
	source := cloneObject(sourceOrigin)
	update := cloneObject(updateOrigin)

	// Check if both are string keyed maps
	sourceStrMap, okSrcMap := source.(map[string]interface{})
	updateStrMap, okUpdateMap := update.(map[string]interface{})
	if okSrcMap && okUpdateMap {
		for itemKey, updateItem := range updateStrMap {
			sourceItem, sourceItemOk := sourceStrMap[itemKey]
			if sourceItemOk {
				sourceStrMap[itemKey] = updateItem
			} else {
				sourceStrMap[itemKey] = mergeStrMaps(sourceItem, updateItem)
			}
		}
		return sourceStrMap
	}

	return update
}

func TestGnmiSet(t *testing.T) {
	if !ENABLE_TRANSLIB_WRITE {
		t.Skip("skipping test in read-only mode.")
	}
	s := createServer(t, 8081)
	go runServer(t, s)

	prepareDbTranslib(t)

	//t.Log("Start gNMI client")
	tlsConfig := &tls.Config{InsecureSkipVerify: true}
	opts := []grpc.DialOption{grpc.WithTransportCredentials(credentials.NewTLS(tlsConfig))}

	targetAddr := "127.0.0.1:8081"
	conn, err := grpc.Dial(targetAddr, opts...)
	if err != nil {
		t.Fatalf("Dialing to %q failed: %v", targetAddr, err)
	}
	defer conn.Close()

	gClient := pb.NewGNMIClient(conn)
	ctx, cancel := context.WithTimeout(context.Background(), 10*time.Second)
	defer cancel()

	tds := []struct {
		desc          string
		pathTarget    string
		textPbPath    string
		wantRetCode   codes.Code
		wantRespVal   interface{}
		attributeData string
		operation     op_t
		valTest       bool
	}{
		{
			desc:        "Invalid path",
			pathTarget:  "OC_YANG",
			textPbPath:  pathToPb("/openconfig-interfaces:interfaces/interface[name=Ethernet4]/unknown"),
			wantRetCode: codes.Unknown,
			operation:   Delete,
		},
		{
			desc:          "Set OC Interface MTU",
			pathTarget:    "OC_YANG",
			textPbPath:    pathToPb("openconfig-interfaces:interfaces/interface[name=Ethernet4]/config"),
			attributeData: "../testdata/set_interface_mtu.json",
			wantRetCode:   codes.OK,
			operation:     Update,
		},
		{
			desc:          "Set OC Interface IP",
			pathTarget:    "OC_YANG",
			textPbPath:    pathToPb("/openconfig-interfaces:interfaces/interface[name=Ethernet4]/subinterfaces/subinterface[index=0]/openconfig-if-ip:ipv4"),
			attributeData: "../testdata/set_interface_ipv4.json",
			wantRetCode:   codes.OK,
			operation:     Update,
		},
		// {
		//         desc:       "Check OC Interface values set",
		//         pathTarget: "OC_YANG",
		//         textPbPath: `
		//                 elem: <name: "openconfig-interfaces:interfaces" > elem: <name: "interface" key:<key:"name" value:"Ethernet4" > >
		//         `,
		//         wantRetCode: codes.OK,
		//         wantRespVal: interfaceData,
		//         valTest:true,
		// },
		{
			desc:       "Delete OC Interface IP",
			pathTarget: "OC_YANG",
			textPbPath: `
                    elem:<name:"openconfig-interfaces:interfaces" > elem:<name:"interface" key:<key:"name" value:"Ethernet4" > > elem:<name:"subinterfaces" > elem:<name:"subinterface" key:<key:"index" value:"0" > > elem:<name: "ipv4" > elem:<name: "addresses" > elem:<name:"address" key:<key:"ip" value:"9.9.9.9" > >
                `,
			attributeData: "",
			wantRetCode:   codes.OK,
			operation:     Delete,
			valTest:       false,
		},
		{
			desc:          "Set OC Interface IPv6 (unprefixed path)",
			pathTarget:    "OC_YANG",
			textPbPath:    pathToPb("/interfaces/interface[name=Ethernet0]/subinterfaces/subinterface[index=0]/ipv6/addresses/address"),
			attributeData: `{"address": [{"ip": "150::1","config": {"ip": "150::1","prefix-length": 80}}]}`,
			wantRetCode:   codes.OK,
			operation:     Update,
		},
		{
			desc:        "Delete OC Interface IPv6 (unprefixed path)",
			pathTarget:  "OC_YANG",
			textPbPath:  pathToPb("/interfaces/interface[name=Ethernet0]/subinterfaces/subinterface[index=0]/ipv6/addresses/address[ip=150::1]"),
			wantRetCode: codes.OK,
			operation:   Delete,
		},
		{
			desc:       "Create ACL (unprefixed path)",
			pathTarget: "OC_YANG",
			textPbPath: pathToPb("/acl/acl-sets/acl-set"),
			attributeData: `{"acl-set": [{"name": "A001", "type": "ACL_IPV4",
							"config": {"name": "A001", "type": "ACL_IPV4", "description": "hello, world!"}}]}`,
			wantRetCode: codes.OK,
			operation:   Update,
		},
		{
			desc:        "Verify Create ACL",
			pathTarget:  "OC_YANG",
			textPbPath:  pathToPb("/openconfig-acl:acl/acl-sets/acl-set[name=A001][type=ACL_IPV4]/config/description"),
			wantRespVal: `{"openconfig-acl:description": "hello, world!"}`,
			wantRetCode: codes.OK,
			valTest:     true,
		},
		{
			desc:          "Replace ACL Description (unprefixed path)",
			pathTarget:    "OC_YANG",
			textPbPath:    pathToPb("/acl/acl-sets/acl-set[name=A001][type=ACL_IPV4]/config/description"),
			attributeData: `{"description": "dummy"}`,
			wantRetCode:   codes.OK,
			operation:     Replace,
		},
		{
			desc:        "Verify Replace ACL Description",
			pathTarget:  "OC_YANG",
			textPbPath:  pathToPb("/openconfig-acl:acl/acl-sets/acl-set[name=A001][type=ACL_IPV4]/config/description"),
			wantRespVal: `{"openconfig-acl:description": "dummy"}`,
			wantRetCode: codes.OK,
			valTest:     true,
		},
		{
			desc:        "Delete ACL",
			pathTarget:  "OC_YANG",
			textPbPath:  pathToPb("/openconfig-acl:acl/acl-sets/acl-set[name=A001][type=ACL_IPV4]"),
			wantRetCode: codes.OK,
			operation:   Delete,
		},
		{
			desc:        "Verify Delete ACL",
			pathTarget:  "OC_YANG",
			textPbPath:  pathToPb("/openconfig-acl:acl/acl-sets/acl-set[name=A001][type=ACL_IPV4]"),
			wantRetCode: codes.NotFound,
			valTest:     true,
		},
	}

	for _, td := range tds {
		if td.valTest == true {
			t.Run(td.desc, func(t *testing.T) {
				runTestGet(t, ctx, gClient, td.pathTarget, td.textPbPath, td.wantRetCode, td.wantRespVal, td.valTest)
			})
			t.Run(td.desc+" (unprefixed path)", func(t *testing.T) {
				p := removeModulePrefixFromPathPb(t, td.textPbPath)
				runTestGet(t, ctx, gClient, td.pathTarget, p, td.wantRetCode, td.wantRespVal, td.valTest)
			})
		} else {
			t.Run(td.desc, func(t *testing.T) {
				runTestSet(t, ctx, gClient, td.pathTarget, td.textPbPath, td.wantRetCode, td.wantRespVal, td.attributeData, td.operation)
			})
		}
	}
	s.Stop()
}

func TestGnmiSetReadOnly(t *testing.T) {
	s := createReadServer(t, 8081)
	go runServer(t, s)
	defer s.Stop()

	tlsConfig := &tls.Config{InsecureSkipVerify: true}
	opts := []grpc.DialOption{grpc.WithTransportCredentials(credentials.NewTLS(tlsConfig))}

	targetAddr := "127.0.0.1:8081"
	conn, err := grpc.Dial(targetAddr, opts...)
	if err != nil {
		t.Fatalf("Dialing to %q failed: %v", targetAddr, err)
	}
	defer conn.Close()

	gClient := pb.NewGNMIClient(conn)
	ctx, cancel := context.WithTimeout(context.Background(), 10*time.Second)
	defer cancel()

	req := &pb.SetRequest{}
	_, err = gClient.Set(ctx, req)
	gotRetStatus, ok := status.FromError(err)
	if !ok {
		t.Fatal("got a non-grpc error from grpc call")
	}
	wantRetCode := codes.Unimplemented
	if gotRetStatus.Code() != wantRetCode {
		t.Log("err: ", err)
		t.Fatalf("got return code %v, want %v", gotRetStatus.Code(), wantRetCode)
	}
}

func TestGnmiSetAuthFail(t *testing.T) {
	s := createAuthServer(t, 8081)
	go runServer(t, s)
	defer s.Stop()

	tlsConfig := &tls.Config{InsecureSkipVerify: true}
	opts := []grpc.DialOption{grpc.WithTransportCredentials(credentials.NewTLS(tlsConfig))}

	targetAddr := "127.0.0.1:8081"
	conn, err := grpc.Dial(targetAddr, opts...)
	if err != nil {
		t.Fatalf("Dialing to %q failed: %v", targetAddr, err)
	}
	defer conn.Close()

	gClient := pb.NewGNMIClient(conn)
	ctx, cancel := context.WithTimeout(context.Background(), 10*time.Second)
	defer cancel()

	req := &pb.SetRequest{}
	_, err = gClient.Set(ctx, req)
	gotRetStatus, ok := status.FromError(err)
	if !ok {
		t.Fatal("got a non-grpc error from grpc call")
	}
	wantRetCode := codes.Unauthenticated
	if gotRetStatus.Code() != wantRetCode {
		t.Log("err: ", err)
		t.Fatalf("got return code %v, want %v", gotRetStatus.Code(), wantRetCode)
	}
}

func TestGnmiGetAuthFail(t *testing.T) {
	s := createAuthServer(t, 8081)
	go runServer(t, s)
	defer s.Stop()

	tlsConfig := &tls.Config{InsecureSkipVerify: true}
	opts := []grpc.DialOption{grpc.WithTransportCredentials(credentials.NewTLS(tlsConfig))}

	targetAddr := "127.0.0.1:8081"
	conn, err := grpc.Dial(targetAddr, opts...)
	if err != nil {
		t.Fatalf("Dialing to %q failed: %v", targetAddr, err)
	}
	defer conn.Close()

	gClient := pb.NewGNMIClient(conn)
	ctx, cancel := context.WithTimeout(context.Background(), 10*time.Second)
	defer cancel()

	req := &pb.GetRequest{}
	_, err = gClient.Get(ctx, req)
	gotRetStatus, ok := status.FromError(err)
	if !ok {
		t.Fatal("got a non-grpc error from grpc call")
	}
	wantRetCode := codes.Unauthenticated
	if gotRetStatus.Code() != wantRetCode {
		t.Log("err: ", err)
		t.Fatalf("got return code %v, want %v", gotRetStatus.Code(), wantRetCode)
	}
}

func runGnmiTestGet(t *testing.T, namespace string) {
	//t.Log("Start gNMI client")
	tlsConfig := &tls.Config{InsecureSkipVerify: true}
	opts := []grpc.DialOption{grpc.WithTransportCredentials(credentials.NewTLS(tlsConfig))}

	targetAddr := "127.0.0.1:8081"
	conn, err := grpc.Dial(targetAddr, opts...)
	if err != nil {
		t.Fatalf("Dialing to %q failed: %v", targetAddr, err)
	}
	defer conn.Close()

	gClient := pb.NewGNMIClient(conn)
	ctx, cancel := context.WithTimeout(context.Background(), 10*time.Second)
	defer cancel()

	fileName := "../testdata/COUNTERS_PORT_NAME_MAP.txt"
	countersPortNameMapByte, err := ioutil.ReadFile(fileName)
	if err != nil {
		t.Fatalf("read file %v err: %v", fileName, err)
	}

	fileName = "../testdata/COUNTERS:Ethernet68.txt"
	countersEthernet68Byte, err := ioutil.ReadFile(fileName)
	if err != nil {
		t.Fatalf("read file %v err: %v", fileName, err)
	}

	fileName = "../testdata/COUNTERS:Ethernet68:Pfcwd.txt"
	countersEthernet68PfcwdByte, err := ioutil.ReadFile(fileName)
	if err != nil {
		t.Fatalf("read file %v err: %v", fileName, err)
	}

	fileName = "../testdata/COUNTERS:Ethernet68:Pfcwd_alias.txt"
	countersEthernet68PfcwdAliasByte, err := ioutil.ReadFile(fileName)
	if err != nil {
		t.Fatalf("read file %v err: %v", fileName, err)
	}

	fileName = "../testdata/COUNTERS:Ethernet_wildcard_alias.txt"
	countersEthernetWildcardByte, err := ioutil.ReadFile(fileName)
	if err != nil {
		t.Fatalf("read file %v err: %v", fileName, err)
	}

	fileName = "../testdata/COUNTERS:Ethernet_wildcard_PFC_7_RX_alias.txt"
	countersEthernetWildcardPfcByte, err := ioutil.ReadFile(fileName)
	if err != nil {
		t.Fatalf("read file %v err: %v", fileName, err)
	}

	fileName = "../testdata/COUNTERS:Ethernet_wildcard_Pfcwd_alias.txt"
	countersEthernetWildcardPfcwdByte, err := ioutil.ReadFile(fileName)
	if err != nil {
		t.Fatalf("read file %v err: %v", fileName, err)
	}

	fileName = "../testdata/COUNTERS:PORT0.txt"
	countersFabricPort0Byte, err := ioutil.ReadFile(fileName)
	if err != nil {
		t.Fatalf("read file %v err: %v", fileName, err)
	}

	fileName = "../testdata/COUNTERS:PORT_wildcard" + namespace + ".txt"
	countersFabricPortWildcardByte, err := ioutil.ReadFile(fileName)
	if err != nil {
		t.Fatalf("read file %v err: %v", fileName, err)
	}

	stateDBPath := "STATE_DB"

	ns, _ := sdcfg.GetDbDefaultNamespace()
	validFabricPortName := "PORT0"
	invalidFabricPortName := "PORT0-" + namespace
	if namespace != ns {
		stateDBPath = "STATE_DB" + "/" + namespace
		validFabricPortName = "PORT0-" + namespace
		invalidFabricPortName = "PORT0"
	}

	type testCase struct {
		desc        string
		pathTarget  string
		textPbPath  string
		wantRetCode codes.Code
		wantRespVal interface{}
		valTest     bool
		testInit    func()
	}

	// A helper function create test cases for 'osversion/build' queries.
	createBuildVersionTestCase := func(desc string, wantedVersion string, versionFileContent string, fileReadErr error) testCase {
		return testCase{
			desc:       desc,
			pathTarget: "OTHERS",
			textPbPath: `
						elem: <name: "osversion" >
						elem: <name: "build" >
					`,
			wantRetCode: codes.OK,
			valTest:     true,
			wantRespVal: []byte(wantedVersion),
			testInit: func() {
				// Override file read function to mock file content.
				sdc.ImplIoutilReadFile = func(filePath string) ([]byte, error) {
					if filePath == sdc.SonicVersionFilePath {
						if fileReadErr != nil {
							return nil, fileReadErr
						}
						return []byte(versionFileContent), nil
					}
					return ioutil.ReadFile(filePath)
				}

				// Reset the cache so that the content gets loaded again.
				sdc.InvalidateVersionFileStash()
			},
		}
	}

	tds := []testCase{{
		desc:       "Test non-existing path Target",
		pathTarget: "MY_DB",
		textPbPath: `
			elem: <name: "MyCounters" >
		`,
		wantRetCode: codes.NotFound,
	}, {
		desc:       "Test passing asic in path for V2R Dataset Target",
		pathTarget: "COUNTER_DB" + "/" + namespace,
		textPbPath: `
					elem: <name: "COUNTERS" >
					elem: <name: "Ethernet68" >
				`,
		wantRetCode: codes.NotFound,
	},
		{
			desc:       "Get valid but non-existing node",
			pathTarget: stateDBPath,
			textPbPath: `
				elem: <name: "TRANSCEIVER_DOM_SENSOR" >
			`,
			wantRetCode: codes.OK,
		}, {
			desc:       "Get COUNTERS_PORT_NAME_MAP",
			pathTarget: "COUNTERS_DB",
			textPbPath: `
			elem: <name: "COUNTERS_PORT_NAME_MAP" >
		`,
			wantRetCode: codes.OK,
			wantRespVal: countersPortNameMapByte,
			valTest:     true,
		}, {
			desc:       "get COUNTERS:Ethernet68",
			pathTarget: "COUNTERS_DB",
			textPbPath: `
					elem: <name: "COUNTERS" >
					elem: <name: "Ethernet68" >
				`,
			wantRetCode: codes.OK,
			wantRespVal: countersEthernet68Byte,
			valTest:     true,
		}, {
			desc:       "get COUNTERS:Ethernet68 SAI_PORT_STAT_PFC_7_RX_PKTS",
			pathTarget: "COUNTERS_DB",
			textPbPath: `
					elem: <name: "COUNTERS" >
					elem: <name: "Ethernet68" >
					elem: <name: "SAI_PORT_STAT_PFC_7_RX_PKTS" >
				`,
			wantRetCode: codes.OK,
			wantRespVal: "2",
			valTest:     true,
		}, {
			desc:       "get COUNTERS:Ethernet68 Pfcwd",
			pathTarget: "COUNTERS_DB",
			textPbPath: `
					elem: <name: "COUNTERS" >
					elem: <name: "Ethernet68" >
					elem: <name: "Pfcwd" >
				`,
			wantRetCode: codes.OK,
			wantRespVal: countersEthernet68PfcwdByte,
			valTest:     true,
		}, {
			desc:       "get COUNTERS (use vendor alias):Ethernet68/1",
			pathTarget: "COUNTERS_DB",
			textPbPath: `
					elem: <name: "COUNTERS" >
					elem: <name: "Ethernet68/1" >
				`,
			wantRetCode: codes.OK,
			wantRespVal: countersEthernet68Byte,
			valTest:     true,
		}, {
			desc:       "get COUNTERS (use vendor alias):Ethernet68/1 SAI_PORT_STAT_PFC_7_RX_PKTS",
			pathTarget: "COUNTERS_DB",
			textPbPath: `
					elem: <name: "COUNTERS" >
					elem: <name: "Ethernet68/1" >
					elem: <name: "SAI_PORT_STAT_PFC_7_RX_PKTS" >
				`,
			wantRetCode: codes.OK,
			wantRespVal: "2",
			valTest:     true,
		}, {
			desc:       "get COUNTERS (use vendor alias):Ethernet68/1 Pfcwd",
			pathTarget: "COUNTERS_DB",
			textPbPath: `
					elem: <name: "COUNTERS" >
					elem: <name: "Ethernet68/1" >
					elem: <name: "Pfcwd" >
				`,
			wantRetCode: codes.OK,
			wantRespVal: countersEthernet68PfcwdAliasByte,
			valTest:     true,
		}, {
			desc:       "get COUNTERS:Ethernet*",
			pathTarget: "COUNTERS_DB",
			textPbPath: `
					elem: <name: "COUNTERS" >
					elem: <name: "Ethernet*" >
				`,
			wantRetCode: codes.OK,
			wantRespVal: countersEthernetWildcardByte,
			valTest:     true,
		}, {
			desc:       "get COUNTERS:Ethernet* SAI_PORT_STAT_PFC_7_RX_PKTS",
			pathTarget: "COUNTERS_DB",
			textPbPath: `
					elem: <name: "COUNTERS" >
					elem: <name: "Ethernet*" >
					elem: <name: "SAI_PORT_STAT_PFC_7_RX_PKTS" >
				`,
			wantRetCode: codes.OK,
			wantRespVal: countersEthernetWildcardPfcByte,
			valTest:     true,
		}, {
			desc:       "get COUNTERS:Ethernet* Pfcwd",
			pathTarget: "COUNTERS_DB",
			textPbPath: `
					elem: <name: "COUNTERS" >
					elem: <name: "Ethernet*" >
					elem: <name: "Pfcwd" >
				`,
			wantRetCode: codes.OK,
			wantRespVal: countersEthernetWildcardPfcwdByte,
			valTest:     true,
		}, {
			desc:       "get State DB Data for SWITCH_CAPABILITY switch",
			pathTarget: stateDBPath,
			textPbPath: `
					elem: <name: "SWITCH_CAPABILITY" >
					elem: <name: "switch" >
				`,
			valTest:     true,
			wantRetCode: codes.OK,
			wantRespVal: []byte(`{"test_field": "test_value"}`),
		}, {
			desc:       "get COUNTERS:" + validFabricPortName,
			pathTarget: "COUNTERS_DB",
			textPbPath: `
					elem: <name: "COUNTERS" >
					elem: <name: "` + validFabricPortName + `">
				`,
			wantRetCode: codes.OK,
			wantRespVal: countersFabricPort0Byte,
			valTest:     true,
		}, {
			desc:       "get COUNTERS:PORT*",
			pathTarget: "COUNTERS_DB",
			textPbPath: `
					elem: <name: "COUNTERS" >
					elem: <name: "PORT*" >
				`,
			wantRetCode: codes.OK,
			wantRespVal: countersFabricPortWildcardByte,
			valTest:     true,
		}, {
			desc:       "Invalid fabric port key get" + invalidFabricPortName,
			pathTarget: "COUNTERS_DB",
			textPbPath: `
					elem: <name: "COUNTERS" >
					elem: <name: "` + invalidFabricPortName + `">
								`,
			wantRetCode: codes.NotFound,
			valTest:     true,
		}, {
			desc:        "Invalid DBKey of length 1",
			pathTarget:  stateDBPath,
			textPbPath:  ``,
			valTest:     true,
			wantRetCode: codes.NotFound,
		},

		// Happy path
		createBuildVersionTestCase(
			"get osversion/build",                                  // query path
			`{"build_version": "SONiC.12345678.90", "error":""}`,   // expected response
			"build_version: '12345678.90'\ndebian_version: '9.13'", // YAML file content
			nil), // mock file reading error

		// File reading error
		createBuildVersionTestCase(
			"get osversion/build file load error",
			`{"build_version": "sonic.NA", "error":"Cannot access '/etc/sonic/sonic_version.yml'"}`,
			"",
			fmt.Errorf("Cannot access '%v'", sdc.SonicVersionFilePath)),

		// File content is not valid YAML
		createBuildVersionTestCase(
			"get osversion/build file parse error",
			`{"build_version": "sonic.NA", "error":"yaml: unmarshal errors:\n  line 1: cannot unmarshal !!str `+"`not a v...`"+` into client.SonicVersionInfo"}`,
			"not a valid YAML content",
			nil),

		// Happy path with different value
		createBuildVersionTestCase(
			"get osversion/build different value",
			`{"build_version": "SONiC.23456789.01", "error":""}`,
			"build_version: '23456789.01'\ndebian_version: '9.15'",
			nil),
	}

	for _, td := range tds {
		if td.testInit != nil {
			td.testInit()
		}

		t.Run(td.desc, func(t *testing.T) {
			runTestGet(t, ctx, gClient, td.pathTarget, td.textPbPath, td.wantRetCode, td.wantRespVal, td.valTest)
		})
	}

}

func TestGnmiGet(t *testing.T) {
	//t.Log("Start server")
	s := createServer(t, 8081)
	go runServer(t, s)

	ns, _ := sdcfg.GetDbDefaultNamespace()
	prepareDb(t, ns)

	runGnmiTestGet(t, ns)

	s.Stop()
}
func TestGnmiGetMultiNs(t *testing.T) {
	sdcfg.Init()
	err := test_utils.SetupMultiNamespace()
	if err != nil {
		t.Fatalf("error Setting up MultiNamespace files with err %T", err)
	}

	/* https://www.gopherguides.com/articles/test-cleanup-in-go-1-14*/
	t.Cleanup(func() {
		if err := test_utils.CleanUpMultiNamespace(); err != nil {
			t.Fatalf("error Cleaning up MultiNamespace files with err %T", err)

		}
	})

	//t.Log("Start server")
	s := createServer(t, 8081)
	go runServer(t, s)

	prepareDb(t, test_utils.GetMultiNsNamespace())

	runGnmiTestGet(t, test_utils.GetMultiNsNamespace())

	s.Stop()
}
func TestGnmiGetTranslib(t *testing.T) {
	//t.Log("Start server")
	s := createServer(t, 8081)
	go runServer(t, s)

	prepareDbTranslib(t)

	//t.Log("Start gNMI client")
	tlsConfig := &tls.Config{InsecureSkipVerify: true}
	opts := []grpc.DialOption{grpc.WithTransportCredentials(credentials.NewTLS(tlsConfig))}

	targetAddr := "127.0.0.1:8081"
	conn, err := grpc.Dial(targetAddr, opts...)
	if err != nil {
		t.Fatalf("Dialing to %q failed: %v", targetAddr, err)
	}
	defer conn.Close()

	gClient := pb.NewGNMIClient(conn)

	var emptyRespVal interface{}
	tds := []struct {
		desc        string
		pathTarget  string
		textPbPath  string
		timeout     time.Duration
		wantRetCode codes.Code
		wantRespVal interface{}
		valTest     bool
	}{

		//These tests only work on the real switch platform, since they rely on files in the /proc and another running service
		// 	{
		// 	desc:       "Get OC Platform",
		// 	pathTarget: "OC_YANG",
		// 	textPbPath: `
		//                        elem: <name: "openconfig-platform:components" >
		//                `,
		// 	wantRetCode: codes.OK,
		// 	wantRespVal: emptyRespVal,
		// 	valTest:     false,
		// },
		// 	{
		// 		desc:       "Get OC System State",
		// 		pathTarget: "OC_YANG",
		// 		textPbPath: `
		//                        elem: <name: "openconfig-system:system" > elem: <name: "state" >
		//                `,
		// 		wantRetCode: codes.OK,
		// 		wantRespVal: emptyRespVal,
		// 		valTest:     false,
		// 	},
		// 	{
		// 		desc:       "Get OC System CPU",
		// 		pathTarget: "OC_YANG",
		// 		textPbPath: `
		//                        elem: <name: "openconfig-system:system" > elem: <name: "cpus" >
		//                `,
		// 		wantRetCode: codes.OK,
		// 		wantRespVal: emptyRespVal,
		// 		valTest:     false,
		// 	},
		// 	{
		// 		desc:       "Get OC System memory",
		// 		pathTarget: "OC_YANG",
		// 		textPbPath: `
		//                        elem: <name: "openconfig-system:system" > elem: <name: "memory" >
		//                `,
		// 		wantRetCode: codes.OK,
		// 		wantRespVal: emptyRespVal,
		// 		valTest:     false,
		// 	},
		// 	{
		// 		desc:       "Get OC System processes",
		// 		pathTarget: "OC_YANG",
		// 		textPbPath: `
		//                        elem: <name: "openconfig-system:system" > elem: <name: "processes" >
		//                `,
		// 		wantRetCode: codes.OK,
		// 		wantRespVal: emptyRespVal,
		// 		valTest:     false,
		// 	},
		{
			desc:       "Get OC Interfaces",
			pathTarget: "OC_YANG",
			textPbPath: `
                        elem: <name: "openconfig-interfaces:interfaces" >
                `,
			timeout:     1 * time.Minute,
			wantRetCode: codes.OK,
			wantRespVal: emptyRespVal,
			valTest:     false,
		},
		{
			desc:       "Get OC Interface",
			pathTarget: "OC_YANG",
			textPbPath: `
                        elem: <name: "openconfig-interfaces:interfaces" > elem: <name: "interface" key:<key:"name" value:"Ethernet4" > >
                `,
			wantRetCode: codes.OK,
			wantRespVal: emptyRespVal,
			valTest:     false,
		},
		{
			desc:       "Get OC Interface admin-status",
			pathTarget: "OC_YANG",
			textPbPath: `
                        elem: <name: "openconfig-interfaces:interfaces" > elem: <name: "interface" key:<key:"name" value:"Ethernet4" > > elem: <name: "state" > elem: <name: "admin-status" >
                `,
			wantRetCode: codes.OK,
			wantRespVal: emptyRespVal,
			valTest:     false,
		},
		//{
		//	desc:       "Get OC Interface ifindex",
		//	pathTarget: "OC_YANG",
		//	textPbPath: `
		//                elem: <name: "openconfig-interfaces:interfaces" > elem: <name: "interface" key:<key:"name" value:"Ethernet4" > > elem: <name: "state" > elem: <name: "ifindex" >
		//        `,
		//	wantRetCode: codes.OK,
		//	wantRespVal: emptyRespVal,
		//	valTest:     false,
		//},
		{
			desc:       "Get OC Interface mtu",
			pathTarget: "OC_YANG",
			textPbPath: `
                        elem: <name: "openconfig-interfaces:interfaces" > elem: <name: "interface" key:<key:"name" value:"Ethernet4" > > elem: <name: "state" > elem: <name: "mtu" >
                `,
			wantRetCode: codes.OK,
			wantRespVal: emptyRespVal,
			valTest:     false,
		},
	}

	for _, td := range tds {
		t.Run(td.desc, func(t *testing.T) {
			if td.timeout == 0 {
				td.timeout = 10 * time.Second
			}
			ctx, cancel := context.WithTimeout(context.Background(), td.timeout)
			defer cancel()

			runTestGet(t, ctx, gClient, td.pathTarget, td.textPbPath, td.wantRetCode, td.wantRespVal, td.valTest)
		})
	}
	s.Stop()
}

type tablePathValue struct {
	dbName    string
	tableName string
	tableKey  string
	delimitor string
	field     string
	value     string
	op        string
}

func createQueueCountersJsonObjects(ethNum int, queueNum int, updatedCounters map[string]interface{}) (
	queueCountersJson interface{},
	queueCountersJsonAfterUpdate map[string]interface{},
	queueAliasCountersJson interface{},
	queueAliasCountersJsonAfterUpdate map[string]interface{},
	err error) {

	ethName := fmt.Sprintf("Ethernet%d", ethNum)
	queueName := fmt.Sprintf("%s:%d", ethName, queueNum)
	queueFile := fmt.Sprintf("../testdata/COUNTERS:%s:Queues.txt", ethName)
	queueCountersByte, err := ioutil.ReadFile(queueFile)
	if err != nil {
		err = fmt.Errorf("read file %v err: %v", queueFile, err)
		return
	}
	json.Unmarshal(queueCountersByte, &queueCountersJson)

	queueCountersJsonAfterUpdate = make(map[string]interface{})
	json.Unmarshal(queueCountersByte, &queueCountersJsonAfterUpdate)
	queueCountersJsonAfterUpdate[queueName] = updatedCounters

	// Alias translation
	queueAliasName := fmt.Sprintf("%s/1:%d", ethName, queueNum)
	queueAliasFile := fmt.Sprintf("../testdata/COUNTERS:%s:Queues_alias.txt", ethName)
	queueAliasCountersByte, err := ioutil.ReadFile(queueAliasFile)
	if err != nil {
		err = fmt.Errorf("read file %v err: %v", queueAliasFile, err)
		return
	}
	json.Unmarshal(queueAliasCountersByte, &queueAliasCountersJson)

	queueAliasCountersJsonAfterUpdate = make(map[string]interface{})
	json.Unmarshal(queueAliasCountersByte, &queueAliasCountersJsonAfterUpdate)
	queueAliasCountersJsonAfterUpdate[queueAliasName] = updatedCounters
	return
}

func createQueueCountersJsonObjectsWithPeriodicWatermark(
	ethNum int, queueNum int, updatedCounters map[string]interface{},
	updatedPeriodicWatermarks map[string]interface{},
) (
	queueCountersJson interface{},
	queueCountersJsonAfterUpdate map[string]interface{},
	queueAliasCountersJson interface{},
	queueAliasCountersJsonAfterUpdate map[string]interface{},
	err error) {

	queueCountersJson, queueCountersJsonAfterUpdate, queueAliasCountersJson, queueAliasCountersJsonAfterUpdate, err =
		createQueueCountersJsonObjects(ethNum, queueNum, updatedCounters)

	queuePeriodicKeyName := fmt.Sprintf("Ethernet%d:%d:periodic", ethNum, queueNum)
	queueCountersJsonAfterUpdate[queuePeriodicKeyName] = updatedPeriodicWatermarks

	queueAliasPeriodicKeyName := fmt.Sprintf("Ethernet%d/1:%d:periodic", ethNum, queueNum)
	queueAliasCountersJsonAfterUpdate[queueAliasPeriodicKeyName] = updatedPeriodicWatermarks
	return
}

// runTestSubscribe subscribe DB path in stream mode or poll mode.
// The return code and response value are compared with expected code and value.
func runTestSubscribe(t *testing.T, namespace string) {
	fileName := "../testdata/COUNTERS_PORT_NAME_MAP.txt"
	countersPortNameMapByte, err := ioutil.ReadFile(fileName)
	if err != nil {
		t.Fatalf("read file %v err: %v", fileName, err)
	}
	var countersPortNameMapJson interface{}
	json.Unmarshal(countersPortNameMapByte, &countersPortNameMapJson)
	var tmp interface{}
	json.Unmarshal(countersPortNameMapByte, &tmp)
	countersPortNameMapJsonUpdate := tmp.(map[string]interface{})
	countersPortNameMapJsonUpdate["test_field"] = "test_value"

	// for table key subscription
	fileName = "../testdata/COUNTERS:Ethernet68.txt"
	countersEthernet68Byte, err := ioutil.ReadFile(fileName)
	if err != nil {
		t.Fatalf("read file %v err: %v", fileName, err)
	}
	var countersEthernet68Json interface{}
	json.Unmarshal(countersEthernet68Byte, &countersEthernet68Json)

	var tmp2 interface{}
	json.Unmarshal(countersEthernet68Byte, &tmp2)
	countersEthernet68JsonUpdate := tmp2.(map[string]interface{})
	countersEthernet68JsonUpdate["test_field"] = "test_value"

	var tmp3 interface{}
	json.Unmarshal(countersEthernet68Byte, &tmp3)
	countersEthernet68JsonPfcUpdate := tmp3.(map[string]interface{})
	// field SAI_PORT_STAT_PFC_7_RX_PKTS has new value of 4
	countersEthernet68JsonPfcUpdate["SAI_PORT_STAT_PFC_7_RX_PKTS"] = "4"

	// for Ethernet68/Pfcwd subscription
	fileName = "../testdata/COUNTERS:Ethernet68:Pfcwd.txt"
	countersEthernet68PfcwdByte, err := ioutil.ReadFile(fileName)
	if err != nil {
		t.Fatalf("read file %v err: %v", fileName, err)
	}
	var countersEthernet68PfcwdJson interface{}
	json.Unmarshal(countersEthernet68PfcwdByte, &countersEthernet68PfcwdJson)

	var tmp4 interface{}
	json.Unmarshal(countersEthernet68PfcwdByte, &tmp4)
	countersEthernet68PfcwdJsonUpdate := map[string]interface{}{}
	countersEthernet68PfcwdJsonUpdate["Ethernet68:3"] = tmp4.(map[string]interface{})["Ethernet68:3"]
	countersEthernet68PfcwdJsonUpdate["Ethernet68:3"].(map[string]interface{})["PFC_WD_QUEUE_STATS_DEADLOCK_DETECTED"] = "1"

	tmp4.(map[string]interface{})["Ethernet68:3"].(map[string]interface{})["PFC_WD_QUEUE_STATS_DEADLOCK_DETECTED"] = "1"
	countersEthernet68PfcwdPollUpdate := tmp4

	// (use vendor alias) for Ethernet68/1 Pfcwd subscription
	fileName = "../testdata/COUNTERS:Ethernet68:Pfcwd_alias.txt"
	countersEthernet68PfcwdAliasByte, err := ioutil.ReadFile(fileName)
	if err != nil {
		t.Fatalf("read file %v err: %v", fileName, err)
	}
	var countersEthernet68PfcwdAliasJson interface{}
	json.Unmarshal(countersEthernet68PfcwdAliasByte, &countersEthernet68PfcwdAliasJson)

	var tmp5 interface{}
	json.Unmarshal(countersEthernet68PfcwdAliasByte, &tmp5)
	countersEthernet68PfcwdAliasJsonUpdate := map[string]interface{}{}
	countersEthernet68PfcwdAliasJsonUpdate["Ethernet68/1:3"] = tmp5.(map[string]interface{})["Ethernet68/1:3"]
	countersEthernet68PfcwdAliasJsonUpdate["Ethernet68/1:3"].(map[string]interface{})["PFC_WD_QUEUE_STATS_DEADLOCK_DETECTED"] = "1"

	tmp5.(map[string]interface{})["Ethernet68/1:3"].(map[string]interface{})["PFC_WD_QUEUE_STATS_DEADLOCK_DETECTED"] = "1"
	countersEthernet68PfcwdAliasPollUpdate := tmp5

	fileName = "../testdata/COUNTERS:Ethernet_wildcard_alias.txt"
	countersEthernetWildcardByte, err := ioutil.ReadFile(fileName)
	if err != nil {
		t.Fatalf("read file %v err: %v", fileName, err)
	}
	var countersEthernetWildcardJson interface{}
	json.Unmarshal(countersEthernetWildcardByte, &countersEthernetWildcardJson)
	// Will have "test_field" : "test_value" in Ethernet68,
	countersEtherneWildcardJsonUpdate := map[string]interface{}{"Ethernet68/1": countersEthernet68JsonUpdate}

	// all counters on all ports with change on one field of one port
	var countersFieldUpdate map[string]interface{}
	json.Unmarshal(countersEthernetWildcardByte, &countersFieldUpdate)
	countersFieldUpdate["Ethernet68/1"] = countersEthernet68JsonPfcUpdate

	fileName = "../testdata/COUNTERS:Ethernet_wildcard_PFC_7_RX_alias.txt"
	countersEthernetWildcardPfcByte, err := ioutil.ReadFile(fileName)
	if err != nil {
		t.Fatalf("read file %v err: %v", fileName, err)
	}
	var countersEthernetWildcardPfcJson interface{}
	json.Unmarshal(countersEthernetWildcardPfcByte, &countersEthernetWildcardPfcJson)
	//The update with new value of 4 (original value is 2)
	pfc7Map := map[string]interface{}{"SAI_PORT_STAT_PFC_7_RX_PKTS": "4"}
	singlePortPfcJsonUpdate := make(map[string]interface{})
	singlePortPfcJsonUpdate["Ethernet68/1"] = pfc7Map

	allPortPfcJsonUpdate := make(map[string]interface{})
	json.Unmarshal(countersEthernetWildcardPfcByte, &allPortPfcJsonUpdate)
	//allPortPfcJsonUpdate := countersEthernetWildcardPfcJson.(map[string]interface{})
	allPortPfcJsonUpdate["Ethernet68/1"] = pfc7Map

	// for Ethernet*/Pfcwd subscription
	fileName = "../testdata/COUNTERS:Ethernet_wildcard_Pfcwd_alias.txt"
	countersEthernetWildPfcwdByte, err := ioutil.ReadFile(fileName)
	if err != nil {
		t.Fatalf("read file %v err: %v", fileName, err)
	}

	var countersEthernetWildPfcwdJson interface{}
	json.Unmarshal(countersEthernetWildPfcwdByte, &countersEthernetWildPfcwdJson)

	var tmp6 interface{}
	json.Unmarshal(countersEthernetWildPfcwdByte, &tmp6)
	tmp6.(map[string]interface{})["Ethernet68/1:3"].(map[string]interface{})["PFC_WD_QUEUE_STATS_DEADLOCK_DETECTED"] = "1"
	countersEthernetWildPfcwdUpdate := tmp6

	fileName = "../testdata/COUNTERS:Ethernet_wildcard_Queues_alias.txt"
	countersEthernetWildQueuesByte, err := ioutil.ReadFile(fileName)
	if err != nil {
		t.Fatalf("read file %v err: %v", fileName, err)
	}
	var countersEthernetWildQueuesJson interface{}
	json.Unmarshal(countersEthernetWildQueuesByte, &countersEthernetWildQueuesJson)

	eth68_1 := map[string]interface{}{
		"SAI_QUEUE_STAT_BYTES":                  "0",
		"SAI_QUEUE_STAT_DROPPED_BYTES":          "0",
		"SAI_QUEUE_STAT_DROPPED_PACKETS":        "4", // Changed from 0 to 4
		"SAI_QUEUE_STAT_PACKETS":                "0",
		"SAI_QUEUE_STAT_SHARED_WATERMARK_BYTES": "128", // Changed from 64 to 128
	}
	eth68_1_periodic := map[string]interface{}{
		"SAI_QUEUE_STAT_SHARED_WATERMARK_BYTES": "32", // Changed from 192 to 32
	}
	countersEthernet68QueuesJson, countersEthernet68QueuesJsonUpdate, countersEthernet68QueuesAliasJson,
		countersEthernet68QueuesAliasJsonUpdate,
		err := createQueueCountersJsonObjectsWithPeriodicWatermark(68, 1, eth68_1, eth68_1_periodic)
	if err != nil {
		t.Fatalf("%v", err)
	}

	eth7_5 := map[string]interface{}{
		"SAI_QUEUE_STAT_BYTES":                  "0",
		"SAI_QUEUE_STAT_DROPPED_BYTES":          "0",
		"SAI_QUEUE_STAT_DROPPED_PACKETS":        "10", // Changed from 0 to 10
		"SAI_QUEUE_STAT_PACKETS":                "0",
		"SAI_QUEUE_STAT_SHARED_WATERMARK_BYTES": "198", // Changed from 100 to 198
	}
	countersEthernet7QueuesJson, countersEthernet7QueuesJsonUpdate, countersEthernet7QueuesAliasJson,
		countersEthernet7QueuesAliasJsonUpdate, err := createQueueCountersJsonObjects(7, 5, eth7_5)
	if err != nil {
		t.Fatalf("%v", err)
	}

	///////////////////////////////////////////////////////////////////////////////////////////////

	fileName = "../testdata/COUNTERS:Ethernet_wildcard_PGs_alias.txt"
	countersEthernetWildPGsByte, err := ioutil.ReadFile(fileName)
	if err != nil {
		t.Fatalf("read file %v err: %v", fileName, err)
	}
	var countersEthernetWildPGsJson interface{}
	json.Unmarshal(countersEthernetWildPGsByte, &countersEthernetWildPGsJson)

	fileName = "../testdata/COUNTERS:Ethernet12:PGs.txt"
	countersEthernet12PGsByte, err := ioutil.ReadFile(fileName)
	if err != nil {
		t.Fatalf("read file %v err: %v", fileName, err)
	}
	var countersEthernet12PGsJson interface{}
	json.Unmarshal(countersEthernet12PGsByte, &countersEthernet12PGsJson)

	countersEthernet12PGsJsonUpdate := make(map[string]interface{})
	json.Unmarshal(countersEthernet12PGsByte, &countersEthernet12PGsJsonUpdate)
	eth12_1 := map[string]interface{}{
		"SAI_INGRESS_PRIORITY_GROUP_STAT_DROPPED_PACKETS":           "5",
		"PG_DROP_STAT_COUNTER_time_stamp":                           "10419786710965",
		"SAI_INGRESS_PRIORITY_GROUP_STAT_SHARED_WATERMARK_BYTES":    "120",
		"SAI_INGRESS_PRIORITY_GROUP_STAT_XOFF_ROOM_WATERMARK_BYTES": "0",
		"PG_WATERMARK_STAT_COUNTER_time_stamp":                      "10368688380018",
	}
	countersEthernet12PGsJsonUpdate["Ethernet12:1"] = eth12_1

	// Alias translation for query Ethernet12/1:PGs
	fileName = "../testdata/COUNTERS:Ethernet12:PGs_alias.txt"
	countersEthernet12PGsAliasByte, err := ioutil.ReadFile(fileName)
	if err != nil {
		t.Fatalf("read file %v err: %v", fileName, err)
	}
	var countersEthernet12PGsAliasJson interface{}
	json.Unmarshal(countersEthernet12PGsAliasByte, &countersEthernet12PGsAliasJson)

	countersEthernet12PGsAliasJsonUpdate := make(map[string]interface{})
	json.Unmarshal(countersEthernet12PGsAliasByte, &countersEthernet12PGsAliasJsonUpdate)
	countersEthernet12PGsAliasJsonUpdate["Ethernet12/1:1"] = eth12_1

	///////////////////////////////////////////////////////////////////////////////////////////////

	fileName = "../testdata/WATERMARKS:Ethernet_wildcard:PriorityGroups:PERIODIC_WATERMARKS_alias.txt"
	pgWatermarksEthernetWildByte, err := ioutil.ReadFile(fileName)
	if err != nil {
		t.Fatalf("read file %v err: %v", fileName, err)
	}
	var pgWatermarksEthernetWildJson interface{}
	json.Unmarshal(pgWatermarksEthernetWildByte, &pgWatermarksEthernetWildJson)

	fileName = "../testdata/WATERMARKS:Ethernet16:PriorityGroups:PERIODIC_WATERMARKS.txt"
	pgWatermarksEthernet16Byte, err := ioutil.ReadFile(fileName)
	if err != nil {
		t.Fatalf("read file %v err: %v", fileName, err)
	}
	var pgWatermarksEthernet16Json interface{}
	json.Unmarshal(pgWatermarksEthernet16Byte, &pgWatermarksEthernet16Json)

	pgWatermarksEthernet16JsonUpdate := make(map[string]interface{})
	json.Unmarshal(pgWatermarksEthernet16Byte, &pgWatermarksEthernet16JsonUpdate)
	eth16_5 := map[string]interface{}{
		"SAI_INGRESS_PRIORITY_GROUP_STAT_SHARED_WATERMARK_BYTES":    "200",
		"SAI_INGRESS_PRIORITY_GROUP_STAT_XOFF_ROOM_WATERMARK_BYTES": "10",
	}
	pgWatermarksEthernet16JsonUpdate["Ethernet16:5"] = eth16_5

	// Alias translation for query WATERMARKS:Ethernet16/1:PriorityGroups:PERIODIC_WATERMARKS
	fileName = "../testdata/WATERMARKS:Ethernet16:PriorityGroups:PERIODIC_WATERMARKS_alias.txt"
	pgWatermarksEthernet16AliasByte, err := ioutil.ReadFile(fileName)
	if err != nil {
		t.Fatalf("read file %v err: %v", fileName, err)
	}
	var pgWatermarksEthernet16AliasJson interface{}
	json.Unmarshal(pgWatermarksEthernet16AliasByte, &pgWatermarksEthernet16AliasJson)

	pgWatermarksEthernet16AliasJsonUpdate := make(map[string]interface{})
	json.Unmarshal(pgWatermarksEthernet16AliasByte, &pgWatermarksEthernet16AliasJsonUpdate)
	pgWatermarksEthernet16AliasJsonUpdate["Ethernet16/1:5"] = eth16_5

	///////////////////////////////////////////////////////////////////////////////////////////////

	type TestExec struct {
		desc       string
		q          client.Query
		prepares   []tablePathValue
		updates    []tablePathValue
		wantErr    bool
		wantNoti   []client.Notification
		wantSubErr error

		poll        int
		wantPollErr string

		generateIntervals bool
	}
	tests := []TestExec{
		{
			desc: "stream query for table COUNTERS_PORT_NAME_MAP with new test_field field",
			q:    createCountersDbQueryOnChangeMode(t, "COUNTERS_PORT_NAME_MAP"),
			updates: []tablePathValue{{
				dbName:    "COUNTERS_DB",
				tableName: "COUNTERS_PORT_NAME_MAP",
				field:     "test_field",
				value:     "test_value",
			}},
			wantNoti: []client.Notification{
				client.Connected{},
				client.Update{Path: []string{"COUNTERS_DB", "COUNTERS_PORT_NAME_MAP"}, TS: time.Unix(0, 200), Val: countersPortNameMapJson},
				client.Sync{},
				client.Update{Path: []string{"COUNTERS_DB", "COUNTERS_PORT_NAME_MAP"}, TS: time.Unix(0, 200), Val: countersPortNameMapJsonUpdate},
			},
		},
		{
			desc: "stream query for table key Ethernet68 with new test_field field",
			q:    createCountersDbQueryOnChangeMode(t, "COUNTERS", "Ethernet68"),
			updates: []tablePathValue{
				{
					dbName:    "COUNTERS_DB",
					tableName: "COUNTERS",
					tableKey:  "oid:0x1000000000039", // "Ethernet68": "oid:0x1000000000039",
					delimitor: ":",
					field:     "test_field",
					value:     "test_value",
				},
				{ //Same value set should not trigger multiple updates
					dbName:    "COUNTERS_DB",
					tableName: "COUNTERS",
					tableKey:  "oid:0x1000000000039", // "Ethernet68": "oid:0x1000000000039",
					delimitor: ":",
					field:     "test_field",
					value:     "test_value",
				},
			},
			wantNoti: []client.Notification{
				client.Connected{},
				client.Update{Path: []string{"COUNTERS_DB", "COUNTERS", "Ethernet68"}, TS: time.Unix(0, 200), Val: countersEthernet68Json},
				client.Sync{},
				client.Update{Path: []string{"COUNTERS_DB", "COUNTERS", "Ethernet68"}, TS: time.Unix(0, 200), Val: countersEthernet68JsonUpdate},
			},
		},
		{
			desc: "(use vendor alias) stream query for table key Ethernet68/1 with new test_field field",
			q:    createCountersDbQueryOnChangeMode(t, "COUNTERS", "Ethernet68/1"),
			updates: []tablePathValue{
				{
					dbName:    "COUNTERS_DB",
					tableName: "COUNTERS",
					tableKey:  "oid:0x1000000000039", // "Ethernet68": "oid:0x1000000000039",
					delimitor: ":",
					field:     "test_field",
					value:     "test_value",
				},
				{ //Same value set should not trigger multiple updates
					dbName:    "COUNTERS_DB",
					tableName: "COUNTERS",
					tableKey:  "oid:0x1000000000039", // "Ethernet68": "oid:0x1000000000039",
					delimitor: ":",
					field:     "test_field",
					value:     "test_value",
				},
			},
			wantNoti: []client.Notification{
				client.Connected{},
				client.Update{Path: []string{"COUNTERS_DB", "COUNTERS", "Ethernet68/1"}, TS: time.Unix(0, 200), Val: countersEthernet68Json},
				client.Sync{},
				client.Update{Path: []string{"COUNTERS_DB", "COUNTERS", "Ethernet68/1"}, TS: time.Unix(0, 200), Val: countersEthernet68JsonUpdate},
			},
		},
		{
			desc: "stream query for COUNTERS/Ethernet68/SAI_PORT_STAT_PFC_7_RX_PKTS with update of field value",
			q:    createCountersDbQueryOnChangeMode(t, "COUNTERS", "Ethernet68", "SAI_PORT_STAT_PFC_7_RX_PKTS"),
			updates: []tablePathValue{
				{
					dbName:    "COUNTERS_DB",
					tableName: "COUNTERS",
					tableKey:  "oid:0x1000000000039", // "Ethernet68": "oid:0x1000000000039",
					delimitor: ":",
					field:     "SAI_PORT_STAT_PFC_7_RX_PKTS",
					value:     "3", // be changed to 3 from 2
				},
				{ //Same value set should not trigger multiple updates
					dbName:    "COUNTERS_DB",
					tableName: "COUNTERS",
					tableKey:  "oid:0x1000000000039", // "Ethernet68": "oid:0x1000000000039",
					delimitor: ":",
					field:     "SAI_PORT_STAT_PFC_7_RX_PKTS",
					value:     "3", // be changed to 3 from 2
				},
			},
			wantNoti: []client.Notification{
				client.Connected{},
				client.Update{Path: []string{"COUNTERS_DB", "COUNTERS", "Ethernet68", "SAI_PORT_STAT_PFC_7_RX_PKTS"}, TS: time.Unix(0, 200), Val: "2"},
				client.Sync{},
				client.Update{Path: []string{"COUNTERS_DB", "COUNTERS", "Ethernet68", "SAI_PORT_STAT_PFC_7_RX_PKTS"}, TS: time.Unix(0, 200), Val: "3"},
			},
		},
		{
			desc: "(use vendor alias) stream query for COUNTERS/[Ethernet68/1]/SAI_PORT_STAT_PFC_7_RX_PKTS with update of field value",
			q:    createCountersDbQueryOnChangeMode(t, "COUNTERS", "Ethernet68/1", "SAI_PORT_STAT_PFC_7_RX_PKTS"),
			updates: []tablePathValue{
				{
					dbName:    "COUNTERS_DB",
					tableName: "COUNTERS",
					tableKey:  "oid:0x1000000000039", // "Ethernet68": "oid:0x1000000000039",
					delimitor: ":",
					field:     "SAI_PORT_STAT_PFC_7_RX_PKTS",
					value:     "3", // be changed to 3 from 2
				},
				{ //Same value set should not trigger multiple updates
					dbName:    "COUNTERS_DB",
					tableName: "COUNTERS",
					tableKey:  "oid:0x1000000000039", // "Ethernet68": "oid:0x1000000000039",
					delimitor: ":",
					field:     "SAI_PORT_STAT_PFC_7_RX_PKTS",
					value:     "3", // be changed to 3 from 2
				},
			},
			wantNoti: []client.Notification{
				client.Connected{},
				client.Update{Path: []string{"COUNTERS_DB", "COUNTERS", "Ethernet68/1", "SAI_PORT_STAT_PFC_7_RX_PKTS"}, TS: time.Unix(0, 200), Val: "2"},
				client.Sync{},
				client.Update{Path: []string{"COUNTERS_DB", "COUNTERS", "Ethernet68/1", "SAI_PORT_STAT_PFC_7_RX_PKTS"}, TS: time.Unix(0, 200), Val: "3"},
			},
		},
		{
			desc: "stream query for COUNTERS/Ethernet68/Pfcwd with update of field value",
			q:    createCountersDbQueryOnChangeMode(t, "COUNTERS", "Ethernet68", "Pfcwd"),
			updates: []tablePathValue{
				{
					dbName:    "COUNTERS_DB",
					tableName: "COUNTERS",
					tableKey:  "oid:0x1500000000091e", // "Ethernet68:3": "oid:0x1500000000091e",
					delimitor: ":",
					field:     "PFC_WD_QUEUE_STATS_DEADLOCK_DETECTED",
					value:     "1", // be changed to 1 from 0
				},
				{ //Same value set should not trigger multiple updates
					dbName:    "COUNTERS_DB",
					tableName: "COUNTERS",
					tableKey:  "oid:0x1500000000091e", // "Ethernet68:3": "oid:0x1500000000091e"
					delimitor: ":",
					field:     "PFC_WD_QUEUE_STATS_DEADLOCK_DETECTED",
					value:     "1", // be changed to 1 from 1
				},
			},
			wantNoti: []client.Notification{
				client.Connected{},
				client.Update{Path: []string{"COUNTERS_DB", "COUNTERS", "Ethernet68", "Pfcwd"}, TS: time.Unix(0, 200), Val: countersEthernet68PfcwdJson},
				client.Sync{},
				client.Update{Path: []string{"COUNTERS_DB", "COUNTERS", "Ethernet68", "Pfcwd"}, TS: time.Unix(0, 200), Val: countersEthernet68PfcwdJsonUpdate},
			},
		},
		{
			desc: "(use vendor alias) stream query for COUNTERS/[Ethernet68/1]/Pfcwd with update of field value",
			q:    createCountersDbQueryOnChangeMode(t, "COUNTERS", "Ethernet68/1", "Pfcwd"),
			updates: []tablePathValue{
				{
					dbName:    "COUNTERS_DB",
					tableName: "COUNTERS",
					tableKey:  "oid:0x1500000000091e", // "Ethernet68:3": "oid:0x1500000000091e",
					delimitor: ":",
					field:     "PFC_WD_QUEUE_STATS_DEADLOCK_DETECTED",
					value:     "1", // be changed to 1 from 0
				},
				{ //Same value set should not trigger multiple updates
					dbName:    "COUNTERS_DB",
					tableName: "COUNTERS",
					tableKey:  "oid:0x1500000000091e", // "Ethernet68:3": "oid:0x1500000000091e"
					delimitor: ":",
					field:     "PFC_WD_QUEUE_STATS_DEADLOCK_DETECTED",
					value:     "1", // be changed to 1 from 1
				},
			},
			wantNoti: []client.Notification{
				client.Connected{},
				client.Update{Path: []string{"COUNTERS_DB", "COUNTERS", "Ethernet68/1", "Pfcwd"}, TS: time.Unix(0, 200), Val: countersEthernet68PfcwdAliasJson},
				client.Sync{},
				client.Update{Path: []string{"COUNTERS_DB", "COUNTERS", "Ethernet68/1", "Pfcwd"}, TS: time.Unix(0, 200), Val: countersEthernet68PfcwdAliasJsonUpdate},
			},
		},
		{
			desc: "stream query for table key Ethernet* with new test_field field on Ethernet68",
			q:    createCountersDbQueryOnChangeMode(t, "COUNTERS", "Ethernet*"),
			updates: []tablePathValue{
				{
					dbName:    "COUNTERS_DB",
					tableName: "COUNTERS",
					tableKey:  "oid:0x1000000000039", // "Ethernet68": "oid:0x1000000000039",
					delimitor: ":",
					field:     "test_field",
					value:     "test_value",
				},
				{ //Same value set should not trigger multiple updates
					dbName:    "COUNTERS_DB",
					tableName: "COUNTERS",
					tableKey:  "oid:0x1000000000039", // "Ethernet68": "oid:0x1000000000039",
					delimitor: ":",
					field:     "test_field",
					value:     "test_value",
				},
			},
			wantNoti: []client.Notification{
				client.Connected{},
				client.Update{Path: []string{"COUNTERS_DB", "COUNTERS", "Ethernet*"}, TS: time.Unix(0, 200), Val: countersEthernetWildcardJson},
				client.Sync{},
				client.Update{Path: []string{"COUNTERS_DB", "COUNTERS", "Ethernet*"}, TS: time.Unix(0, 200), Val: countersEtherneWildcardJsonUpdate},
			},
		},
		{
			desc: "stream query for table key Ethernet*/SAI_PORT_STAT_PFC_7_RX_PKTS with field value update",
			q:    createCountersDbQueryOnChangeMode(t, "COUNTERS", "Ethernet*", "SAI_PORT_STAT_PFC_7_RX_PKTS"),
			updates: []tablePathValue{
				{
					dbName:    "COUNTERS_DB",
					tableName: "COUNTERS",
					tableKey:  "oid:0x1000000000039", // "Ethernet68": "oid:0x1000000000039",
					delimitor: ":",
					field:     "SAI_PORT_STAT_PFC_7_RX_PKTS",
					value:     "4", // being changed to 4 from 2
				},
			},
			wantNoti: []client.Notification{
				client.Connected{},
				client.Update{Path: []string{"COUNTERS_DB", "COUNTERS", "Ethernet*", "SAI_PORT_STAT_PFC_7_RX_PKTS"}, TS: time.Unix(0, 200), Val: countersEthernetWildcardPfcJson},
				client.Sync{},
				client.Update{Path: []string{"COUNTERS_DB", "COUNTERS", "Ethernet*", "SAI_PORT_STAT_PFC_7_RX_PKTS"}, TS: time.Unix(0, 200), Val: singlePortPfcJsonUpdate},
			},
		},
		{
			desc: "stream query for table key Ethernet*/Pfcwd with field value update",
			q:    createCountersDbQueryOnChangeMode(t, "COUNTERS", "Ethernet*", "Pfcwd"),
			updates: []tablePathValue{
				{
					dbName:    "COUNTERS_DB",
					tableName: "COUNTERS",
					tableKey:  "oid:0x1500000000091e", // "Ethernet68:3": "oid:0x1500000000091e",
					delimitor: ":",
					field:     "PFC_WD_QUEUE_STATS_DEADLOCK_DETECTED",
					value:     "1", // being changed to 1 from 0
				},
			},
			wantNoti: []client.Notification{
				client.Connected{},
				client.Update{Path: []string{"COUNTERS_DB", "COUNTERS", "Ethernet*", "Pfcwd"}, TS: time.Unix(0, 200), Val: countersEthernetWildPfcwdJson},
				client.Sync{},
				client.Update{Path: []string{"COUNTERS_DB", "COUNTERS", "Ethernet*", "Pfcwd"}, TS: time.Unix(0, 200), Val: countersEthernet68PfcwdAliasJsonUpdate},
			},
		},
		{
			desc: "poll query for table COUNTERS_PORT_NAME_MAP with new field test_field",
			poll: 3,
			q: client.Query{
				Target:  "COUNTERS_DB",
				Type:    client.Poll,
				Queries: []client.Path{{"COUNTERS_PORT_NAME_MAP"}},
				TLS:     &tls.Config{InsecureSkipVerify: true},
			},
			updates: []tablePathValue{{
				dbName:    "COUNTERS_DB",
				tableName: "COUNTERS_PORT_NAME_MAP",
				field:     "test_field",
				value:     "test_value",
			}},
			wantNoti: []client.Notification{
				client.Connected{},
				// We are starting from the result data of "stream query for table with update of new field",
				client.Update{Path: []string{"COUNTERS_DB", "COUNTERS_PORT_NAME_MAP"}, TS: time.Unix(0, 200), Val: countersPortNameMapJson},
				client.Sync{},
				client.Update{Path: []string{"COUNTERS_DB", "COUNTERS_PORT_NAME_MAP"}, TS: time.Unix(0, 200), Val: countersPortNameMapJsonUpdate},
				client.Sync{},
				client.Update{Path: []string{"COUNTERS_DB", "COUNTERS_PORT_NAME_MAP"}, TS: time.Unix(0, 200), Val: countersPortNameMapJsonUpdate},
				client.Sync{},
				client.Update{Path: []string{"COUNTERS_DB", "COUNTERS_PORT_NAME_MAP"}, TS: time.Unix(0, 200), Val: countersPortNameMapJsonUpdate},
				client.Sync{},
			},
		},
		{
			desc: "poll query for table COUNTERS_PORT_NAME_MAP with test_field delete",
			poll: 3,
			q: client.Query{
				Target:  "COUNTERS_DB",
				Type:    client.Poll,
				Queries: []client.Path{{"COUNTERS_PORT_NAME_MAP"}},
				TLS:     &tls.Config{InsecureSkipVerify: true},
			},
			prepares: []tablePathValue{
				{
					dbName:    "COUNTERS_DB",
					tableName: "COUNTERS_PORT_NAME_MAP",
					field:     "test_field",
					value:     "test_value",
				},
			},
			updates: []tablePathValue{
				{
					dbName:    "COUNTERS_DB",
					tableName: "COUNTERS_PORT_NAME_MAP",
					field:     "test_field",
					op:        "hdel",
				},
			},
			wantNoti: []client.Notification{
				client.Connected{},
				// We are starting from the result data of "stream query for table with update of new field",
				client.Update{Path: []string{"COUNTERS_DB", "COUNTERS_PORT_NAME_MAP"}, TS: time.Unix(0, 200), Val: countersPortNameMapJsonUpdate},
				client.Sync{},
				client.Update{Path: []string{"COUNTERS_DB", "COUNTERS_PORT_NAME_MAP"}, TS: time.Unix(0, 200), Val: countersPortNameMapJson},
				client.Sync{},
				client.Update{Path: []string{"COUNTERS_DB", "COUNTERS_PORT_NAME_MAP"}, TS: time.Unix(0, 200), Val: countersPortNameMapJson},
				client.Sync{},
				client.Update{Path: []string{"COUNTERS_DB", "COUNTERS_PORT_NAME_MAP"}, TS: time.Unix(0, 200), Val: countersPortNameMapJson},
				client.Sync{},
			},
		},
		{
			desc: "poll query for COUNTERS/Ethernet68/SAI_PORT_STAT_PFC_7_RX_PKTS with field value change",
			poll: 3,
			q: client.Query{
				Target:  "COUNTERS_DB",
				Type:    client.Poll,
				Queries: []client.Path{{"COUNTERS", "Ethernet68", "SAI_PORT_STAT_PFC_7_RX_PKTS"}},
				TLS:     &tls.Config{InsecureSkipVerify: true},
			},
			updates: []tablePathValue{
				{
					dbName:    "COUNTERS_DB",
					tableName: "COUNTERS",
					tableKey:  "oid:0x1000000000039", // "Ethernet68": "oid:0x1000000000039",
					delimitor: ":",
					field:     "SAI_PORT_STAT_PFC_7_RX_PKTS",
					value:     "4", // being changed to 4 from 2
				},
			},
			wantNoti: []client.Notification{
				client.Connected{},
				client.Update{Path: []string{"COUNTERS_DB", "COUNTERS", "Ethernet68", "SAI_PORT_STAT_PFC_7_RX_PKTS"}, TS: time.Unix(0, 200), Val: "2"},
				client.Sync{},
				client.Update{Path: []string{"COUNTERS_DB", "COUNTERS", "Ethernet68", "SAI_PORT_STAT_PFC_7_RX_PKTS"}, TS: time.Unix(0, 200), Val: "4"},
				client.Sync{},
				client.Update{Path: []string{"COUNTERS_DB", "COUNTERS", "Ethernet68", "SAI_PORT_STAT_PFC_7_RX_PKTS"}, TS: time.Unix(0, 200), Val: "4"},
				client.Sync{},
				client.Update{Path: []string{"COUNTERS_DB", "COUNTERS", "Ethernet68", "SAI_PORT_STAT_PFC_7_RX_PKTS"}, TS: time.Unix(0, 200), Val: "4"},
				client.Sync{},
			},
		},
		{
			desc: "(use vendor alias) poll query for COUNTERS/[Ethernet68/1]/SAI_PORT_STAT_PFC_7_RX_PKTS with field value change",
			poll: 3,
			q: client.Query{
				Target:  "COUNTERS_DB",
				Type:    client.Poll,
				Queries: []client.Path{{"COUNTERS", "Ethernet68/1", "SAI_PORT_STAT_PFC_7_RX_PKTS"}},
				TLS:     &tls.Config{InsecureSkipVerify: true},
			},
			updates: []tablePathValue{
				{
					dbName:    "COUNTERS_DB",
					tableName: "COUNTERS",
					tableKey:  "oid:0x1000000000039", // "Ethernet68": "oid:0x1000000000039",
					delimitor: ":",
					field:     "SAI_PORT_STAT_PFC_7_RX_PKTS",
					value:     "4", // being changed to 4 from 2
				},
			},
			wantNoti: []client.Notification{
				client.Connected{},
				client.Update{Path: []string{"COUNTERS_DB", "COUNTERS", "Ethernet68/1", "SAI_PORT_STAT_PFC_7_RX_PKTS"}, TS: time.Unix(0, 200), Val: "2"},
				client.Sync{},
				client.Update{Path: []string{"COUNTERS_DB", "COUNTERS", "Ethernet68/1", "SAI_PORT_STAT_PFC_7_RX_PKTS"}, TS: time.Unix(0, 200), Val: "4"},
				client.Sync{},
				client.Update{Path: []string{"COUNTERS_DB", "COUNTERS", "Ethernet68/1", "SAI_PORT_STAT_PFC_7_RX_PKTS"}, TS: time.Unix(0, 200), Val: "4"},
				client.Sync{},
				client.Update{Path: []string{"COUNTERS_DB", "COUNTERS", "Ethernet68/1", "SAI_PORT_STAT_PFC_7_RX_PKTS"}, TS: time.Unix(0, 200), Val: "4"},
				client.Sync{},
			},
		},
		{
			desc: "poll query for COUNTERS/Ethernet68/Pfcwd with field value change",
			poll: 3,
			q: client.Query{
				Target:  "COUNTERS_DB",
				Type:    client.Poll,
				Queries: []client.Path{{"COUNTERS", "Ethernet68", "Pfcwd"}},
				TLS:     &tls.Config{InsecureSkipVerify: true},
			},
			updates: []tablePathValue{
				{
					dbName:    "COUNTERS_DB",
					tableName: "COUNTERS",
					tableKey:  "oid:0x1500000000091e", // "Ethernet68:3": "oid:0x1500000000091e",
					delimitor: ":",
					field:     "PFC_WD_QUEUE_STATS_DEADLOCK_DETECTED",
					value:     "1", // be changed to 1 from 0
				},
			},
			wantNoti: []client.Notification{
				client.Connected{},
				client.Update{Path: []string{"COUNTERS_DB", "COUNTERS", "Ethernet68", "Pfcwd"}, TS: time.Unix(0, 200), Val: countersEthernet68PfcwdJson},
				client.Sync{},
				client.Update{Path: []string{"COUNTERS_DB", "COUNTERS", "Ethernet68", "Pfcwd"}, TS: time.Unix(0, 200), Val: countersEthernet68PfcwdPollUpdate},
				client.Sync{},
				client.Update{Path: []string{"COUNTERS_DB", "COUNTERS", "Ethernet68", "Pfcwd"}, TS: time.Unix(0, 200), Val: countersEthernet68PfcwdPollUpdate},
				client.Sync{},
				client.Update{Path: []string{"COUNTERS_DB", "COUNTERS", "Ethernet68", "Pfcwd"}, TS: time.Unix(0, 200), Val: countersEthernet68PfcwdPollUpdate},
				client.Sync{},
			},
		},
		{
			desc: "(use vendor alias) poll query for COUNTERS/[Ethernet68/1]/Pfcwd with field value change",
			poll: 3,
			q: client.Query{
				Target:  "COUNTERS_DB",
				Type:    client.Poll,
				Queries: []client.Path{{"COUNTERS", "Ethernet68/1", "Pfcwd"}},
				TLS:     &tls.Config{InsecureSkipVerify: true},
			},
			updates: []tablePathValue{
				{
					dbName:    "COUNTERS_DB",
					tableName: "COUNTERS",
					tableKey:  "oid:0x1500000000091e", // "Ethernet68:3": "oid:0x1500000000091e",
					delimitor: ":",
					field:     "PFC_WD_QUEUE_STATS_DEADLOCK_DETECTED",
					value:     "1", // be changed to 1 from 0
				},
			},
			wantNoti: []client.Notification{
				client.Connected{},
				client.Update{Path: []string{"COUNTERS_DB", "COUNTERS", "Ethernet68/1", "Pfcwd"}, TS: time.Unix(0, 200), Val: countersEthernet68PfcwdAliasJson},
				client.Sync{},
				client.Update{Path: []string{"COUNTERS_DB", "COUNTERS", "Ethernet68/1", "Pfcwd"}, TS: time.Unix(0, 200), Val: countersEthernet68PfcwdAliasPollUpdate},
				client.Sync{},
				client.Update{Path: []string{"COUNTERS_DB", "COUNTERS", "Ethernet68/1", "Pfcwd"}, TS: time.Unix(0, 200), Val: countersEthernet68PfcwdAliasPollUpdate},
				client.Sync{},
				client.Update{Path: []string{"COUNTERS_DB", "COUNTERS", "Ethernet68/1", "Pfcwd"}, TS: time.Unix(0, 200), Val: countersEthernet68PfcwdAliasPollUpdate},
				client.Sync{},
			},
		},
		{
			desc: "poll query for table key Ethernet* with Ethernet68/SAI_PORT_STAT_PFC_7_RX_PKTS field value change",
			poll: 3,
			q: client.Query{
				Target:  "COUNTERS_DB",
				Type:    client.Poll,
				Queries: []client.Path{{"COUNTERS", "Ethernet*"}},
				TLS:     &tls.Config{InsecureSkipVerify: true},
			},
			updates: []tablePathValue{
				{
					dbName:    "COUNTERS_DB",
					tableName: "COUNTERS",
					tableKey:  "oid:0x1000000000039", // "Ethernet68": "oid:0x1000000000039",
					delimitor: ":",
					field:     "SAI_PORT_STAT_PFC_7_RX_PKTS",
					value:     "4", // being changed to 4 from 2
				},
			},
			wantNoti: []client.Notification{
				client.Connected{},
				client.Update{Path: []string{"COUNTERS_DB", "COUNTERS", "Ethernet*"}, TS: time.Unix(0, 200), Val: countersEthernetWildcardJson},
				client.Sync{},
				client.Update{Path: []string{"COUNTERS_DB", "COUNTERS", "Ethernet*"}, TS: time.Unix(0, 200), Val: countersFieldUpdate},
				client.Sync{},
				client.Update{Path: []string{"COUNTERS_DB", "COUNTERS", "Ethernet*"}, TS: time.Unix(0, 200), Val: countersFieldUpdate},
				client.Sync{},
				client.Update{Path: []string{"COUNTERS_DB", "COUNTERS", "Ethernet*"}, TS: time.Unix(0, 200), Val: countersFieldUpdate},
				client.Sync{},
			},
		},
		{
			desc: "poll query for table key field Ethernet*/SAI_PORT_STAT_PFC_7_RX_PKTS with Ethernet68/SAI_PORT_STAT_PFC_7_RX_PKTS field value change",
			poll: 3,
			q: client.Query{
				Target:  "COUNTERS_DB",
				Type:    client.Poll,
				Queries: []client.Path{{"COUNTERS", "Ethernet*", "SAI_PORT_STAT_PFC_7_RX_PKTS"}},
				TLS:     &tls.Config{InsecureSkipVerify: true},
			},
			updates: []tablePathValue{
				{
					dbName:    "COUNTERS_DB",
					tableName: "COUNTERS",
					tableKey:  "oid:0x1000000000039", // "Ethernet68": "oid:0x1000000000039",
					delimitor: ":",
					field:     "SAI_PORT_STAT_PFC_7_RX_PKTS",
					value:     "4", // being changed to 4 from 2
				},
			},
			wantNoti: []client.Notification{
				client.Connected{},
				client.Update{Path: []string{"COUNTERS_DB", "COUNTERS", "Ethernet*", "SAI_PORT_STAT_PFC_7_RX_PKTS"}, TS: time.Unix(0, 200), Val: countersEthernetWildcardPfcJson},
				client.Sync{},
				client.Update{Path: []string{"COUNTERS_DB", "COUNTERS", "Ethernet*", "SAI_PORT_STAT_PFC_7_RX_PKTS"}, TS: time.Unix(0, 200), Val: allPortPfcJsonUpdate},
				client.Sync{},
				client.Update{Path: []string{"COUNTERS_DB", "COUNTERS", "Ethernet*", "SAI_PORT_STAT_PFC_7_RX_PKTS"}, TS: time.Unix(0, 200), Val: allPortPfcJsonUpdate},
				client.Sync{},
				client.Update{Path: []string{"COUNTERS_DB", "COUNTERS", "Ethernet*", "SAI_PORT_STAT_PFC_7_RX_PKTS"}, TS: time.Unix(0, 200), Val: allPortPfcJsonUpdate},
				client.Sync{},
			},
		},
		{
			desc: "poll query for table key field Etherenet*/Pfcwd with Ethernet68:3/PFC_WD_QUEUE_STATS_DEADLOCK_DETECTED field value change",
			poll: 3,
			q: client.Query{
				Target:  "COUNTERS_DB",
				Type:    client.Poll,
				Queries: []client.Path{{"COUNTERS", "Ethernet*", "Pfcwd"}},
				TLS:     &tls.Config{InsecureSkipVerify: true},
			},
			updates: []tablePathValue{
				{
					dbName:    "COUNTERS_DB",
					tableName: "COUNTERS",
					tableKey:  "oid:0x1500000000091e", // "Ethernet68:3": "oid:0x1500000000091e",
					delimitor: ":",
					field:     "PFC_WD_QUEUE_STATS_DEADLOCK_DETECTED",
					value:     "1", // being changed to 1 from 0
				},
			},
			wantNoti: []client.Notification{
				client.Connected{},
				client.Update{Path: []string{"COUNTERS_DB", "COUNTERS", "Ethernet*", "Pfcwd"}, TS: time.Unix(0, 200), Val: countersEthernetWildPfcwdJson},
				client.Sync{},
				client.Update{Path: []string{"COUNTERS_DB", "COUNTERS", "Ethernet*", "Pfcwd"}, TS: time.Unix(0, 200), Val: countersEthernetWildPfcwdUpdate},
				client.Sync{},
				client.Update{Path: []string{"COUNTERS_DB", "COUNTERS", "Ethernet*", "Pfcwd"}, TS: time.Unix(0, 200), Val: countersEthernetWildPfcwdUpdate},
				client.Sync{},
				client.Update{Path: []string{"COUNTERS_DB", "COUNTERS", "Ethernet*", "Pfcwd"}, TS: time.Unix(0, 200), Val: countersEthernetWildPfcwdUpdate},
				client.Sync{},
			},
		},
		{
			desc: "poll query for COUNTERS/Ethernet*/Queues",
			poll: 1,
			q: client.Query{
				Target:  "COUNTERS_DB",
				Type:    client.Poll,
				Queries: []client.Path{{"COUNTERS", "Ethernet*", "Queues"}},
				TLS:     &tls.Config{InsecureSkipVerify: true},
			},
			wantNoti: []client.Notification{
				client.Connected{},
				client.Update{Path: []string{"COUNTERS_DB", "COUNTERS", "Ethernet*", "Queues"}, TS: time.Unix(0, 200), Val: countersEthernetWildQueuesJson},
				client.Sync{},
				client.Update{Path: []string{"COUNTERS_DB", "COUNTERS", "Ethernet*", "Queues"}, TS: time.Unix(0, 200), Val: countersEthernetWildQueuesJson},
				client.Sync{},
			},
		},
		{
			desc: "poll query for COUNTERS/Ethernet68/Queues with field value change",
			poll: 3,
			q: client.Query{
				Target:  "COUNTERS_DB",
				Type:    client.Poll,
				Queries: []client.Path{{"COUNTERS", "Ethernet68", "Queues"}},
				TLS:     &tls.Config{InsecureSkipVerify: true},
			},
			updates: []tablePathValue{
				createCountersTableSetUpdate("oid:0x1500000000091c", "SAI_QUEUE_STAT_DROPPED_PACKETS", "4"),                   // being changed from 0 to 4
				createCountersTableSetUpdate("oid:0x1500000000091c", "SAI_QUEUE_STAT_SHARED_WATERMARK_BYTES", "128"),          // being changed from 64 to 128
				createPeriodicWatermarksTableSetUpdate("oid:0x1500000000091c", "SAI_QUEUE_STAT_SHARED_WATERMARK_BYTES", "32"), // being changed from 192 to 32
			},
			wantNoti: []client.Notification{
				client.Connected{},
				client.Update{Path: []string{"COUNTERS_DB", "COUNTERS", "Ethernet68", "Queues"}, TS: time.Unix(0, 200), Val: countersEthernet68QueuesJson},
				client.Sync{},
				client.Update{Path: []string{"COUNTERS_DB", "COUNTERS", "Ethernet68", "Queues"}, TS: time.Unix(0, 200), Val: countersEthernet68QueuesJsonUpdate},
				client.Sync{},
				client.Update{Path: []string{"COUNTERS_DB", "COUNTERS", "Ethernet68", "Queues"}, TS: time.Unix(0, 200), Val: countersEthernet68QueuesJsonUpdate},
				client.Sync{},
				client.Update{Path: []string{"COUNTERS_DB", "COUNTERS", "Ethernet68", "Queues"}, TS: time.Unix(0, 200), Val: countersEthernet68QueuesJsonUpdate},
				client.Sync{},
			},
		},
		{
			desc: "(use vendor alias) poll query for COUNTERS/Ethernet68/Queues with field value change",
			poll: 3,
			q: client.Query{
				Target:  "COUNTERS_DB",
				Type:    client.Poll,
				Queries: []client.Path{{"COUNTERS", "Ethernet68/1", "Queues"}},
				TLS:     &tls.Config{InsecureSkipVerify: true},
			},
			updates: []tablePathValue{
				createCountersTableSetUpdate("oid:0x1500000000091c", "SAI_QUEUE_STAT_DROPPED_PACKETS", "4"),                   // being changed from 0 to 4
				createCountersTableSetUpdate("oid:0x1500000000091c", "SAI_QUEUE_STAT_SHARED_WATERMARK_BYTES", "128"),          // being changed from 64 to 128
				createPeriodicWatermarksTableSetUpdate("oid:0x1500000000091c", "SAI_QUEUE_STAT_SHARED_WATERMARK_BYTES", "32"), // being changed from 192 to 32
			},
			wantNoti: []client.Notification{
				client.Connected{},
				client.Update{Path: []string{"COUNTERS_DB", "COUNTERS", "Ethernet68/1", "Queues"}, TS: time.Unix(0, 200), Val: countersEthernet68QueuesAliasJson},
				client.Sync{},
				client.Update{Path: []string{"COUNTERS_DB", "COUNTERS", "Ethernet68/1", "Queues"}, TS: time.Unix(0, 200), Val: countersEthernet68QueuesAliasJsonUpdate},
				client.Sync{},
				client.Update{Path: []string{"COUNTERS_DB", "COUNTERS", "Ethernet68/1", "Queues"}, TS: time.Unix(0, 200), Val: countersEthernet68QueuesAliasJsonUpdate},
				client.Sync{},
				client.Update{Path: []string{"COUNTERS_DB", "COUNTERS", "Ethernet68/1", "Queues"}, TS: time.Unix(0, 200), Val: countersEthernet68QueuesAliasJsonUpdate},
				client.Sync{},
			},
		},
		{
<<<<<<< HEAD
			desc: "poll query for COUNTERS/Ethernet*/PGs",
=======
			desc: "poll query for COUNTERS/Ethernet7/Queues with field value change (no PERIODIC_WATERMARKS table)",
>>>>>>> db9afb6d
			poll: 1,
			q: client.Query{
				Target:  "COUNTERS_DB",
				Type:    client.Poll,
<<<<<<< HEAD
				Queries: []client.Path{{"COUNTERS", "Ethernet*", "PGs"}},
				TLS:     &tls.Config{InsecureSkipVerify: true},
			},
			wantNoti: []client.Notification{
				client.Connected{},
				client.Update{Path: []string{"COUNTERS_DB", "COUNTERS", "Ethernet*", "PGs"}, TS: time.Unix(0, 200), Val: countersEthernetWildPGsJson},
				client.Sync{},
				client.Update{Path: []string{"COUNTERS_DB", "COUNTERS", "Ethernet*", "PGs"}, TS: time.Unix(0, 200), Val: countersEthernetWildPGsJson},
				client.Sync{},
			},
		},
		{
			desc: "poll query for COUNTERS/Ethernet12/PGs with field value change",
			poll: 3,
			q: client.Query{
				Target:  "COUNTERS_DB",
				Type:    client.Poll,
				Queries: []client.Path{{"COUNTERS", "Ethernet12", "PGs"}},
				TLS:     &tls.Config{InsecureSkipVerify: true},
			},
			updates: []tablePathValue{
				{
					dbName:    "COUNTERS_DB",
					tableName: "COUNTERS",
					tableKey:  "oid:0x1a0000000000a9", // "Ethernet12:1": "oid:0x1a0000000000a9",
					delimitor: ":",
					field:     "SAI_INGRESS_PRIORITY_GROUP_STAT_DROPPED_PACKETS",
					value:     "5", // being changed from 0 to 5
				},
				{
					dbName:    "COUNTERS_DB",
					tableName: "COUNTERS",
					tableKey:  "oid:0x1a0000000000a9", // "Ethernet12:1": "oid:0x1a0000000000a9",
					delimitor: ":",
					field:     "SAI_INGRESS_PRIORITY_GROUP_STAT_SHARED_WATERMARK_BYTES",
					value:     "120", // being changed from 0 to 120
				},
			},
			wantNoti: []client.Notification{
				client.Connected{},
				client.Update{Path: []string{"COUNTERS_DB", "COUNTERS", "Ethernet12", "PGs"}, TS: time.Unix(0, 200), Val: countersEthernet12PGsJson},
				client.Sync{},
				client.Update{Path: []string{"COUNTERS_DB", "COUNTERS", "Ethernet12", "PGs"}, TS: time.Unix(0, 200), Val: countersEthernet12PGsJsonUpdate},
				client.Sync{},
				client.Update{Path: []string{"COUNTERS_DB", "COUNTERS", "Ethernet12", "PGs"}, TS: time.Unix(0, 200), Val: countersEthernet12PGsJsonUpdate},
				client.Sync{},
				client.Update{Path: []string{"COUNTERS_DB", "COUNTERS", "Ethernet12", "PGs"}, TS: time.Unix(0, 200), Val: countersEthernet12PGsJsonUpdate},
				client.Sync{},
			},
		},
		{
			desc: "(use vendor alias) poll query for COUNTERS/Ethernet12/PGs with field value change",
			poll: 3,
			q: client.Query{
				Target:  "COUNTERS_DB",
				Type:    client.Poll,
				Queries: []client.Path{{"COUNTERS", "Ethernet12/1", "PGs"}},
				TLS:     &tls.Config{InsecureSkipVerify: true},
			},
			updates: []tablePathValue{
				{
					dbName:    "COUNTERS_DB",
					tableName: "COUNTERS",
					tableKey:  "oid:0x1a0000000000a9", // "Ethernet12:1": "oid:0x1a0000000000a9",
					delimitor: ":",
					field:     "SAI_INGRESS_PRIORITY_GROUP_STAT_DROPPED_PACKETS",
					value:     "5", // being changed from 0 to 5
				},
				{
					dbName:    "COUNTERS_DB",
					tableName: "COUNTERS",
					tableKey:  "oid:0x1a0000000000a9", // "Ethernet12:1": "oid:0x1a0000000000a9",
					delimitor: ":",
					field:     "SAI_INGRESS_PRIORITY_GROUP_STAT_SHARED_WATERMARK_BYTES",
					value:     "120", // being changed from 0 to 120
				},
			},
			wantNoti: []client.Notification{
				client.Connected{},
				client.Update{Path: []string{"COUNTERS_DB", "COUNTERS", "Ethernet12/1", "PGs"}, TS: time.Unix(0, 200), Val: countersEthernet12PGsAliasJson},
				client.Sync{},
				client.Update{Path: []string{"COUNTERS_DB", "COUNTERS", "Ethernet12/1", "PGs"}, TS: time.Unix(0, 200), Val: countersEthernet12PGsAliasJsonUpdate},
				client.Sync{},
				client.Update{Path: []string{"COUNTERS_DB", "COUNTERS", "Ethernet12/1", "PGs"}, TS: time.Unix(0, 200), Val: countersEthernet12PGsAliasJsonUpdate},
				client.Sync{},
				client.Update{Path: []string{"COUNTERS_DB", "COUNTERS", "Ethernet12/1", "PGs"}, TS: time.Unix(0, 200), Val: countersEthernet12PGsAliasJsonUpdate},
=======
				Queries: []client.Path{{"COUNTERS", "Ethernet7", "Queues"}},
				TLS:     &tls.Config{InsecureSkipVerify: true},
			},
			updates: []tablePathValue{
				createCountersTableSetUpdate("oid:0x150000000001d0", "SAI_QUEUE_STAT_DROPPED_PACKETS", "10"),         // being changed from 0 to 10
				createCountersTableSetUpdate("oid:0x150000000001d0", "SAI_QUEUE_STAT_SHARED_WATERMARK_BYTES", "198"), // being changed from 100 to 198
			},
			wantNoti: []client.Notification{
				client.Connected{},
				client.Update{Path: []string{"COUNTERS_DB", "COUNTERS", "Ethernet7", "Queues"}, TS: time.Unix(0, 200), Val: countersEthernet7QueuesJson},
				client.Sync{},
				client.Update{Path: []string{"COUNTERS_DB", "COUNTERS", "Ethernet7", "Queues"}, TS: time.Unix(0, 200), Val: countersEthernet7QueuesJsonUpdate},
>>>>>>> db9afb6d
				client.Sync{},
			},
		},
		{
<<<<<<< HEAD
			desc: "poll query for WATERMARKS/Ethernet*/PriorityGroups/PERIODIC_WATERMARKS",
=======
			desc: "(use vendor alias) poll query for COUNTERS/Ethernet7/Queues with field value change (no PERIODIC_WATERMARKS table)",
>>>>>>> db9afb6d
			poll: 1,
			q: client.Query{
				Target:  "COUNTERS_DB",
				Type:    client.Poll,
<<<<<<< HEAD
				Queries: []client.Path{{"WATERMARKS", "Ethernet*", "PriorityGroups", "PERIODIC_WATERMARKS"}},
				TLS:     &tls.Config{InsecureSkipVerify: true},
			},
			wantNoti: []client.Notification{
				client.Connected{},
				client.Update{Path: []string{"COUNTERS_DB", "WATERMARKS", "Ethernet*", "PriorityGroups", "PERIODIC_WATERMARKS"}, TS: time.Unix(0, 200), Val: pgWatermarksEthernetWildJson},
				client.Sync{},
				client.Update{Path: []string{"COUNTERS_DB", "WATERMARKS", "Ethernet*", "PriorityGroups", "PERIODIC_WATERMARKS"}, TS: time.Unix(0, 200), Val: pgWatermarksEthernetWildJson},
				client.Sync{},
			},
		},
		{
			desc: "poll query for WATERMARKS/Ethernet16/PriorityGroups/PERIODIC_WATERMARKS with field value change",
			poll: 3,
			q: client.Query{
				Target:  "COUNTERS_DB",
				Type:    client.Poll,
				Queries: []client.Path{{"WATERMARKS", "Ethernet16", "PriorityGroups", "PERIODIC_WATERMARKS"}},
				TLS:     &tls.Config{InsecureSkipVerify: true},
			},
			updates: []tablePathValue{
				{
					dbName:    "COUNTERS_DB",
					tableName: "PERIODIC_WATERMARKS",
					tableKey:  "oid:0x1a0000000000d6", // "Ethernet16:5": "oid:0x1a0000000000d6",
					delimitor: ":",
					field:     "SAI_INGRESS_PRIORITY_GROUP_STAT_SHARED_WATERMARK_BYTES",
					value:     "200", // being changed from 0 to 200
				},
				{
					dbName:    "COUNTERS_DB",
					tableName: "PERIODIC_WATERMARKS",
					tableKey:  "oid:0x1a0000000000d6", // "Ethernet16:5": "oid:0x1a0000000000d6",
					delimitor: ":",
					field:     "SAI_INGRESS_PRIORITY_GROUP_STAT_XOFF_ROOM_WATERMARK_BYTES",
					value:     "10", // being changed from 0 to 10
				},
			},
			wantNoti: []client.Notification{
				client.Connected{},
				client.Update{Path: []string{"COUNTERS_DB", "WATERMARKS", "Ethernet16", "PriorityGroups", "PERIODIC_WATERMARKS"}, TS: time.Unix(0, 200), Val: pgWatermarksEthernet16Json},
				client.Sync{},
				client.Update{Path: []string{"COUNTERS_DB", "WATERMARKS", "Ethernet16", "PriorityGroups", "PERIODIC_WATERMARKS"}, TS: time.Unix(0, 200), Val: pgWatermarksEthernet16JsonUpdate},
				client.Sync{},
				client.Update{Path: []string{"COUNTERS_DB", "WATERMARKS", "Ethernet16", "PriorityGroups", "PERIODIC_WATERMARKS"}, TS: time.Unix(0, 200), Val: pgWatermarksEthernet16JsonUpdate},
				client.Sync{},
				client.Update{Path: []string{"COUNTERS_DB", "WATERMARKS", "Ethernet16", "PriorityGroups", "PERIODIC_WATERMARKS"}, TS: time.Unix(0, 200), Val: pgWatermarksEthernet16JsonUpdate},
				client.Sync{},
			},
		},
		{
			desc: "(use vendor alias) poll query for WATERMARKS/Ethernet16/PriorityGroups/PERIODIC_WATERMARKS with field value change",
			poll: 3,
			q: client.Query{
				Target:  "COUNTERS_DB",
				Type:    client.Poll,
				Queries: []client.Path{{"WATERMARKS", "Ethernet16/1", "PriorityGroups", "PERIODIC_WATERMARKS"}},
				TLS:     &tls.Config{InsecureSkipVerify: true},
			},
			updates: []tablePathValue{
				{
					dbName:    "COUNTERS_DB",
					tableName: "PERIODIC_WATERMARKS",
					tableKey:  "oid:0x1a0000000000d6", // "Ethernet16:5": "oid:0x1a0000000000d6",
					delimitor: ":",
					field:     "SAI_INGRESS_PRIORITY_GROUP_STAT_SHARED_WATERMARK_BYTES",
					value:     "200", // being changed from 0 to 200
				},
				{
					dbName:    "COUNTERS_DB",
					tableName: "PERIODIC_WATERMARKS",
					tableKey:  "oid:0x1a0000000000d6", // "Ethernet16:5": "oid:0x1a0000000000d6",
					delimitor: ":",
					field:     "SAI_INGRESS_PRIORITY_GROUP_STAT_XOFF_ROOM_WATERMARK_BYTES",
					value:     "10", // being changed from 0 to 10
				},
			},
			wantNoti: []client.Notification{
				client.Connected{},
				client.Update{Path: []string{"COUNTERS_DB", "WATERMARKS", "Ethernet16/1", "PriorityGroups", "PERIODIC_WATERMARKS"}, TS: time.Unix(0, 200), Val: pgWatermarksEthernet16AliasJson},
				client.Sync{},
				client.Update{Path: []string{"COUNTERS_DB", "WATERMARKS", "Ethernet16/1", "PriorityGroups", "PERIODIC_WATERMARKS"}, TS: time.Unix(0, 200), Val: pgWatermarksEthernet16AliasJsonUpdate},
				client.Sync{},
				client.Update{Path: []string{"COUNTERS_DB", "WATERMARKS", "Ethernet16/1", "PriorityGroups", "PERIODIC_WATERMARKS"}, TS: time.Unix(0, 200), Val: pgWatermarksEthernet16AliasJsonUpdate},
				client.Sync{},
				client.Update{Path: []string{"COUNTERS_DB", "WATERMARKS", "Ethernet16/1", "PriorityGroups", "PERIODIC_WATERMARKS"}, TS: time.Unix(0, 200), Val: pgWatermarksEthernet16AliasJsonUpdate},
=======
				Queries: []client.Path{{"COUNTERS", "Ethernet7/1", "Queues"}},
				TLS:     &tls.Config{InsecureSkipVerify: true},
			},
			updates: []tablePathValue{
				createCountersTableSetUpdate("oid:0x150000000001d0", "SAI_QUEUE_STAT_DROPPED_PACKETS", "10"),         // being changed from 0 to 10
				createCountersTableSetUpdate("oid:0x150000000001d0", "SAI_QUEUE_STAT_SHARED_WATERMARK_BYTES", "198"), // being changed from 100 to 198
			},
			wantNoti: []client.Notification{
				client.Connected{},
				client.Update{Path: []string{"COUNTERS_DB", "COUNTERS", "Ethernet7/1", "Queues"}, TS: time.Unix(0, 200), Val: countersEthernet7QueuesAliasJson},
				client.Sync{},
				client.Update{Path: []string{"COUNTERS_DB", "COUNTERS", "Ethernet7/1", "Queues"}, TS: time.Unix(0, 200), Val: countersEthernet7QueuesAliasJsonUpdate},
>>>>>>> db9afb6d
				client.Sync{},
			},
		},
		{
			desc:       "use invalid sample interval",
			q:          createCountersDbQuerySampleMode(t, 10*time.Millisecond, false, "COUNTERS", "Ethernet1"),
			updates:    []tablePathValue{},
			wantSubErr: fmt.Errorf("rpc error: code = InvalidArgument desc = invalid interval: 10ms. It cannot be less than %v", sdc.MinSampleInterval),
			wantNoti:   []client.Notification{},
		},
		{
			desc:              "sample stream query for table key Ethernet68 with new test_field field",
			q:                 createCountersDbQuerySampleMode(t, 0, false, "COUNTERS", "Ethernet68"),
			generateIntervals: true,
			updates: []tablePathValue{
				createCountersTableSetUpdate("oid:0x1000000000039", "test_field", "test_value"),
			},
			wantNoti: []client.Notification{
				client.Connected{},
				client.Update{Path: []string{"COUNTERS_DB", "COUNTERS", "Ethernet68"}, TS: time.Unix(0, 200), Val: countersEthernet68Json},
				client.Sync{},
				client.Update{Path: []string{"COUNTERS_DB", "COUNTERS", "Ethernet68"}, TS: time.Unix(0, 200), Val: countersEthernet68JsonUpdate},
			},
		},
		{
			desc:              "sample stream query for COUNTERS/Ethernet68/SAI_PORT_STAT_PFC_7_RX_PKTS with 2 updates",
			q:                 createCountersDbQuerySampleMode(t, 0, false, "COUNTERS", "Ethernet68", "SAI_PORT_STAT_PFC_7_RX_PKTS"),
			generateIntervals: true,
			updates: []tablePathValue{
				createCountersTableSetUpdate("oid:0x1000000000039", "SAI_PORT_STAT_PFC_7_RX_PKTS", "3"), // be changed to 3 from 2
				createIntervalTickerUpdate(), // no value change but imitate interval ticker
			},
			wantNoti: []client.Notification{
				client.Connected{},
				client.Update{Path: []string{"COUNTERS_DB", "COUNTERS", "Ethernet68", "SAI_PORT_STAT_PFC_7_RX_PKTS"}, TS: time.Unix(0, 200), Val: "2"},
				client.Sync{},
				client.Update{Path: []string{"COUNTERS_DB", "COUNTERS", "Ethernet68", "SAI_PORT_STAT_PFC_7_RX_PKTS"}, TS: time.Unix(0, 200), Val: "3"},
				client.Update{Path: []string{"COUNTERS_DB", "COUNTERS", "Ethernet68", "SAI_PORT_STAT_PFC_7_RX_PKTS"}, TS: time.Unix(0, 200), Val: "3"},
			},
		},
		{
			desc:              "(use vendor alias) sample stream query for table key Ethernet68/1 with new test_field field",
			q:                 createCountersDbQuerySampleMode(t, 0, false, "COUNTERS", "Ethernet68/1"),
			generateIntervals: true,
			updates: []tablePathValue{
				createCountersTableSetUpdate("oid:0x1000000000039", "test_field", "test_value"),
				createIntervalTickerUpdate(), // no value change but imitate interval ticker
			},
			wantNoti: []client.Notification{
				client.Connected{},
				client.Update{Path: []string{"COUNTERS_DB", "COUNTERS", "Ethernet68/1"}, TS: time.Unix(0, 200), Val: countersEthernet68Json},
				client.Sync{},
				client.Update{Path: []string{"COUNTERS_DB", "COUNTERS", "Ethernet68/1"}, TS: time.Unix(0, 200), Val: countersEthernet68JsonUpdate},
				client.Update{Path: []string{"COUNTERS_DB", "COUNTERS", "Ethernet68/1"}, TS: time.Unix(0, 200), Val: countersEthernet68JsonUpdate},
			},
		},
		{
			desc:              "sample stream query for COUNTERS/Ethernet68/Pfcwd with update of field value",
			q:                 createCountersDbQuerySampleMode(t, 0, false, "COUNTERS", "Ethernet68", "Pfcwd"),
			generateIntervals: true,
			updates: []tablePathValue{
				createCountersTableSetUpdate("oid:0x1500000000091e", "PFC_WD_QUEUE_STATS_DEADLOCK_DETECTED", "1"),
				createIntervalTickerUpdate(), // no value change but imitate interval ticker
			},
			wantNoti: []client.Notification{
				client.Connected{},
				client.Update{Path: []string{"COUNTERS_DB", "COUNTERS", "Ethernet68", "Pfcwd"}, TS: time.Unix(0, 200), Val: countersEthernet68PfcwdJson},
				client.Sync{},
				client.Update{Path: []string{"COUNTERS_DB", "COUNTERS", "Ethernet68", "Pfcwd"}, TS: time.Unix(0, 200), Val: mergeStrMaps(countersEthernet68PfcwdJson, countersEthernet68PfcwdJsonUpdate)},
				client.Update{Path: []string{"COUNTERS_DB", "COUNTERS", "Ethernet68", "Pfcwd"}, TS: time.Unix(0, 200), Val: mergeStrMaps(countersEthernet68PfcwdJson, countersEthernet68PfcwdJsonUpdate)},
			},
		},
		{
			desc:              "(use vendor alias) sample stream query for COUNTERS/[Ethernet68/1]/Pfcwd with update of field value",
			q:                 createCountersDbQuerySampleMode(t, 0, false, "COUNTERS", "Ethernet68/1", "Pfcwd"),
			generateIntervals: true,
			updates: []tablePathValue{
				createCountersTableSetUpdate("oid:0x1500000000091e", "PFC_WD_QUEUE_STATS_DEADLOCK_DETECTED", "1"),
				createCountersTableSetUpdate("oid:0x1500000000091e", "PFC_WD_QUEUE_STATS_DEADLOCK_DETECTED", "0"), // change back to 0
			},
			wantNoti: []client.Notification{
				client.Connected{},
				client.Update{Path: []string{"COUNTERS_DB", "COUNTERS", "Ethernet68/1", "Pfcwd"}, TS: time.Unix(0, 200), Val: countersEthernet68PfcwdAliasJson},
				client.Sync{},
				client.Update{Path: []string{"COUNTERS_DB", "COUNTERS", "Ethernet68/1", "Pfcwd"}, TS: time.Unix(0, 200), Val: mergeStrMaps(countersEthernet68PfcwdAliasJson, countersEthernet68PfcwdAliasJsonUpdate)},
				client.Update{Path: []string{"COUNTERS_DB", "COUNTERS", "Ethernet68/1", "Pfcwd"}, TS: time.Unix(0, 200), Val: countersEthernet68PfcwdAliasJson},
			},
		},
		{
			desc:              "sample stream query for table key Ethernet* with new test_field field on Ethernet68",
			q:                 createCountersDbQuerySampleMode(t, 0, false, "COUNTERS", "Ethernet*"),
			generateIntervals: true,
			updates: []tablePathValue{
				createCountersTableSetUpdate("oid:0x1000000000039", "test_field", "test_value"),
			},
			wantNoti: []client.Notification{
				client.Connected{},
				client.Update{Path: []string{"COUNTERS_DB", "COUNTERS", "Ethernet*"}, TS: time.Unix(0, 200), Val: countersEthernetWildcardJson},
				client.Sync{},
				client.Update{Path: []string{"COUNTERS_DB", "COUNTERS", "Ethernet*"}, TS: time.Unix(0, 200), Val: mergeStrMaps(countersEthernetWildcardJson, countersEtherneWildcardJsonUpdate)},
			},
		},
		{
			desc:              "(updates only) sample stream query for table key Ethernet* with new test_field field on Ethernet68",
			q:                 createCountersDbQuerySampleMode(t, 0, true, "COUNTERS", "Ethernet*"),
			generateIntervals: true,
			updates: []tablePathValue{
				createIntervalTickerUpdate(), // no value change but imitate interval ticker
				createCountersTableSetUpdate("oid:0x1000000000039", "test_field", "test_value"),
				createIntervalTickerUpdate(),
			},
			wantNoti: []client.Notification{
				client.Connected{},
				client.Update{Path: []string{"COUNTERS_DB", "COUNTERS", "Ethernet*"}, TS: time.Unix(0, 200), Val: countersEthernetWildcardJson},
				client.Sync{},
				client.Update{Path: []string{"COUNTERS_DB", "COUNTERS", "Ethernet*"}, TS: time.Unix(0, 200), Val: map[string]interface{}{}}, //empty update
				client.Update{Path: []string{"COUNTERS_DB", "COUNTERS", "Ethernet*"}, TS: time.Unix(0, 200), Val: countersEtherneWildcardJsonUpdate},
				client.Update{Path: []string{"COUNTERS_DB", "COUNTERS", "Ethernet*"}, TS: time.Unix(0, 200), Val: map[string]interface{}{}}, //empty update
			},
		},
		/*
			// deletion of field from table is not supported. It'd keep sending the last value before the deletion.
				{
					desc:              "sample stream query for table key Ethernet* with new test_field field deleted from Ethernet68",
					q:                 createCountersDbQuerySampleMode(t, 0, false, "COUNTERS", "Ethernet*"),
					generateIntervals: true,
					updates: []tablePathValue{
						createCountersTableSetUpdate("oid:0x1000000000039", "test_field", "test_value"),
						createCountersTableDeleteUpdate("oid:0x1000000000039", "test_field"),
					},
					wantNoti: []client.Notification{
						client.Connected{},
						client.Update{Path: []string{"COUNTERS", "Ethernet*"}, TS: time.Unix(0, 200), Val: countersEthernetWildcardJson},
						client.Sync{},
						client.Update{Path: []string{"COUNTERS", "Ethernet*"}, TS: time.Unix(0, 200), Val: mergeStrMaps(countersEthernetWildcardJson, countersEtherneWildcardJsonUpdate)},
						client.Update{Path: []string{"COUNTERS", "Ethernet*"}, TS: time.Unix(0, 200), Val: countersEthernetWildcardJson}, //go back to original after deletion of test_field
					},
				},
		*/
		{
			desc:              "sample stream query for table key Ethernet*/SAI_PORT_STAT_PFC_7_RX_PKTS with field value update",
			q:                 createCountersDbQuerySampleMode(t, 0, false, "COUNTERS", "Ethernet*", "SAI_PORT_STAT_PFC_7_RX_PKTS"),
			generateIntervals: true,
			updates: []tablePathValue{
				createCountersTableSetUpdate("oid:0x1000000000039", "SAI_PORT_STAT_PFC_7_RX_PKTS", "4"),
			},
			wantNoti: []client.Notification{
				client.Connected{},
				client.Update{Path: []string{"COUNTERS_DB", "COUNTERS", "Ethernet*", "SAI_PORT_STAT_PFC_7_RX_PKTS"}, TS: time.Unix(0, 200), Val: countersEthernetWildcardPfcJson},
				client.Sync{},
				client.Update{Path: []string{"COUNTERS_DB", "COUNTERS", "Ethernet*", "SAI_PORT_STAT_PFC_7_RX_PKTS"}, TS: time.Unix(0, 200), Val: mergeStrMaps(countersEthernetWildcardPfcJson, singlePortPfcJsonUpdate)},
			},
		},
		{
			desc:              "sample stream query for table key Ethernet*/Pfcwd with field value update",
			generateIntervals: true,
			q:                 createCountersDbQuerySampleMode(t, 0, false, "COUNTERS", "Ethernet*", "Pfcwd"),
			updates: []tablePathValue{
				createCountersTableSetUpdate("oid:0x1500000000091e", "PFC_WD_QUEUE_STATS_DEADLOCK_DETECTED", "1"),
			},
			wantNoti: []client.Notification{
				client.Connected{},
				client.Update{Path: []string{"COUNTERS_DB", "COUNTERS", "Ethernet*", "Pfcwd"}, TS: time.Unix(0, 200), Val: countersEthernetWildPfcwdJson},
				client.Sync{},
				client.Update{Path: []string{"COUNTERS_DB", "COUNTERS", "Ethernet*", "Pfcwd"}, TS: time.Unix(0, 200), Val: mergeStrMaps(countersEthernetWildPfcwdJson, countersEthernet68PfcwdAliasJsonUpdate)},
			},
		},
		{
			desc:              "(update only) sample stream query for table key Ethernet*/Pfcwd with field value update",
			generateIntervals: true,
			q:                 createCountersDbQuerySampleMode(t, 0, true, "COUNTERS", "Ethernet*", "Pfcwd"),
			updates: []tablePathValue{
				createIntervalTickerUpdate(),
				createCountersTableSetUpdate("oid:0x1500000000091e", "PFC_WD_QUEUE_STATS_DEADLOCK_DETECTED", "1"),
				createIntervalTickerUpdate(),
			},
			wantNoti: []client.Notification{
				client.Connected{},
				client.Update{Path: []string{"COUNTERS_DB", "COUNTERS", "Ethernet*", "Pfcwd"}, TS: time.Unix(0, 200), Val: countersEthernetWildPfcwdJson},
				client.Sync{},
				client.Update{Path: []string{"COUNTERS_DB", "COUNTERS", "Ethernet*", "Pfcwd"}, TS: time.Unix(0, 200), Val: map[string]interface{}{}}, //empty update
				client.Update{Path: []string{"COUNTERS_DB", "COUNTERS", "Ethernet*", "Pfcwd"}, TS: time.Unix(0, 200), Val: countersEthernet68PfcwdAliasJsonUpdate},
				client.Update{Path: []string{"COUNTERS_DB", "COUNTERS", "Ethernet*", "Pfcwd"}, TS: time.Unix(0, 200), Val: map[string]interface{}{}}, //empty update
			},
		},
	}

	sdc.NeedMock = true
	rclient := getRedisClient(t, namespace)
	defer rclient.Close()
	var wg sync.WaitGroup
	for _, tt := range tests {
		wg.Add(1)
		prepareDb(t, namespace)
		// Extra db preparation for this test case
		for _, prepare := range tt.prepares {
			switch prepare.op {
			case "hdel":
				rclient.HDel(prepare.tableName+prepare.delimitor+prepare.tableKey, prepare.field)
			default:
				rclient.HSet(prepare.tableName+prepare.delimitor+prepare.tableKey, prepare.field, prepare.value)
			}
		}

		sdcIntervalTicker := sdc.IntervalTicker
		intervalTickerChan := make(chan time.Time)
		if tt.generateIntervals {
			sdc.IntervalTicker = func(interval time.Duration) <-chan time.Time {
				return intervalTickerChan
			}
		}

		time.Sleep(time.Millisecond * 1000)
		t.Run(tt.desc, func(t *testing.T) {
			q := tt.q
			q.Addrs = []string{"127.0.0.1:8081"}
			c := client.New()
			defer c.Close()
			var gotNoti []client.Notification
			var mutexGotNoti sync.Mutex
			q.NotificationHandler = func(n client.Notification) error {
				mutexGotNoti.Lock()
				if nn, ok := n.(client.Update); ok {
					nn.TS = time.Unix(0, 200)
					gotNoti = append(gotNoti, nn)
				} else {
					gotNoti = append(gotNoti, n)
				}
				mutexGotNoti.Unlock()
				return nil
			}
			go func(t2 TestExec) {
				defer wg.Done()
				err := c.Subscribe(context.Background(), q)
				if t2.wantSubErr != nil && t2.wantSubErr.Error() != err.Error() {
					t.Errorf("c.Subscribe expected %v, got %v", t2.wantSubErr, err)
				}
				/*
					err := c.Subscribe(context.Background(), q)
					t.Log("c.Subscribe err:", err)
					switch {
					case tt.wantErr && err != nil:
						return
					case tt.wantErr && err == nil:
						t.Fatalf("c.Subscribe(): got nil error, expected non-nil")
					case !tt.wantErr && err != nil:
						t.Fatalf("c.Subscribe(): got error %v, expected nil", err)
					}
				*/
			}(tt)
			// wait for half second for subscribeRequest to sync
			time.Sleep(time.Millisecond * 500)
			for _, update := range tt.updates {
				switch update.op {
				case "hdel":
					rclient.HDel(update.tableName+update.delimitor+update.tableKey, update.field)
				case "intervaltick":
					// This is not a DB update but a request to trigger sample interval
				default:
					rclient.HSet(update.tableName+update.delimitor+update.tableKey, update.field, update.value)
				}

				time.Sleep(time.Millisecond * 1000)

				if tt.generateIntervals {
					intervalTickerChan <- time.Now()
				}
			}
			// wait for half second for change to sync
			time.Sleep(time.Millisecond * 500)

			for i := 0; i < tt.poll; i++ {
				err := c.Poll()
				switch {
				case err == nil && tt.wantPollErr != "":
					t.Errorf("c.Poll(): got nil error, expected non-nil %v", tt.wantPollErr)
				case err != nil && tt.wantPollErr == "":
					t.Errorf("c.Poll(): got error %v, expected nil", err)
				case err != nil && err.Error() != tt.wantPollErr:
					t.Errorf("c.Poll(): got error %v, expected error %v", err, tt.wantPollErr)
				}
			}
			// t.Log("\n Want: \n", tt.wantNoti)
			// t.Log("\n Got : \n", gotNoti)
			mutexGotNoti.Lock()
			defer mutexGotNoti.Unlock()
			if diff := pretty.Compare(tt.wantNoti, gotNoti); diff != "" {
				t.Log("\n Want: \n", tt.wantNoti)
				t.Log("\n Got : \n", gotNoti)
				t.Errorf("unexpected updates:\n%s", diff)
			}
		})
		if tt.generateIntervals {
			sdc.SetIntervalTicker(sdcIntervalTicker)
		}
	}
	sdc.NeedMock = false
	wg.Wait()
}

func TestGnmiSubscribe(t *testing.T) {
	s := createServer(t, 8081)
	go runServer(t, s)

	ns, _ := sdcfg.GetDbDefaultNamespace()
	runTestSubscribe(t, ns)

	s.Stop()
}
func TestGnmiSubscribeMultiNs(t *testing.T) {
	sdcfg.Init()
	err := test_utils.SetupMultiNamespace()
	if err != nil {
		t.Fatalf("error Setting up MultiNamespace files with err %T", err)
	}

	/* https://www.gopherguides.com/articles/test-cleanup-in-go-1-14*/
	t.Cleanup(func() {
		if err := test_utils.CleanUpMultiNamespace(); err != nil {
			t.Fatalf("error Cleaning up MultiNamespace files with err %T", err)

		}
	})

	s := createServer(t, 8081)
	go runServer(t, s)

	runTestSubscribe(t, test_utils.GetMultiNsNamespace())

	s.Stop()
}

func TestCapabilities(t *testing.T) {
	//t.Log("Start server")
	s := createServer(t, 8085)
	go runServer(t, s)

	// prepareDb(t)

	//t.Log("Start gNMI client")
	tlsConfig := &tls.Config{InsecureSkipVerify: true}
	opts := []grpc.DialOption{grpc.WithTransportCredentials(credentials.NewTLS(tlsConfig))}

	//targetAddr := "30.57.185.38:8080"
	targetAddr := "127.0.0.1:8085"
	conn, err := grpc.Dial(targetAddr, opts...)
	if err != nil {
		t.Fatalf("Dialing to %q failed: %v", targetAddr, err)
	}
	defer conn.Close()

	gClient := pb.NewGNMIClient(conn)
	ctx, cancel := context.WithTimeout(context.Background(), 10*time.Second)
	defer cancel()

	var req pb.CapabilityRequest
	resp, err := gClient.Capabilities(ctx, &req)
	if err != nil {
		t.Fatalf("Failed to get Capabilities")
	}
	if len(resp.SupportedModels) == 0 {
		t.Fatalf("No Supported Models found!")
	}

}

func TestGNOI(t *testing.T) {
	if !ENABLE_TRANSLIB_WRITE {
		t.Skip("skipping test in read-only mode.")
	}
	s := createServer(t, 8086)
	go runServer(t, s)
	defer s.Stop()

	// prepareDb(t)

	//t.Log("Start gNMI client")
	tlsConfig := &tls.Config{InsecureSkipVerify: true}
	opts := []grpc.DialOption{grpc.WithTransportCredentials(credentials.NewTLS(tlsConfig))}

	//targetAddr := "30.57.185.38:8080"
	targetAddr := "127.0.0.1:8086"
	conn, err := grpc.Dial(targetAddr, opts...)
	if err != nil {
		t.Fatalf("Dialing to %q failed: %v", targetAddr, err)
	}
	defer conn.Close()

	ctx, cancel := context.WithTimeout(context.Background(), 240*time.Second)
	defer cancel()

	t.Run("SonicShowTechsupport", func(t *testing.T) {
		t.Skip("Not supported yet")
		sc := sgpb.NewSonicServiceClient(conn)
		rtime := time.Now().AddDate(0, -1, 0)
		req := &sgpb.TechsupportRequest{
			Input: &sgpb.TechsupportRequest_Input{
				Date: rtime.Format("20060102_150405"),
			},
		}
		resp, err := sc.ShowTechsupport(ctx, req)
		if err != nil {
			t.Fatal(err.Error())
		}

		if len(resp.Output.OutputFilename) == 0 {
			t.Fatalf("Invalid Output Filename: %s", resp.Output.OutputFilename)
		}
	})

	t.Run("FileStatSuccess", func(t *testing.T) {
		mockClient := &ssc.DbusClient{}
		expectedResult := map[string]string{
			"last_modified": "1609459200000000000",
			"permissions":   "644",
			"size":          "1024",
			"umask":         "o022",
		}
		mock := gomonkey.ApplyMethod(reflect.TypeOf(mockClient), "GetFileStat", func(_ *ssc.DbusClient, path string) (map[string]string, error) {
			return expectedResult, nil
		})
		defer mock.Reset()

		// Prepare context and request
		ctx := context.Background()
		req := &gnoi_file_pb.StatRequest{Path: "/etc/sonic/config_db.json"}
		fc := gnoi_file_pb.NewFileClient(conn)

		resp, err := fc.Stat(ctx, req)
		if err != nil {
			t.Fatalf("FileStat failed: %v", err)
		}
		// Validate the response
		if len(resp.Stats) == 0 {
			t.Fatalf("Expected at least one StatInfo in response")
		}

		statInfo := resp.Stats[0]

		if statInfo.LastModified != 1609459200000000000 {
			t.Errorf("Expected last_modified %d but got %d", 1609459200000000000, statInfo.LastModified)
		}
		if statInfo.Permissions != 420 {
			t.Errorf("Expected permissions 420 but got %d", statInfo.Permissions)
		}
		if statInfo.Size != 1024 {
			t.Errorf("Expected size 1024 but got %d", statInfo.Size)
		}
		if statInfo.Umask != 18 {
			t.Errorf("Expected umask 18 but got %d", statInfo.Umask)
		}
	})

	t.Run("FileStatFailure", func(t *testing.T) {
		mockClient := &ssc.DbusClient{}
		expectedError := fmt.Errorf("failed to get file stats")

		mock := gomonkey.ApplyMethod(reflect.TypeOf(mockClient), "GetFileStat", func(_ *ssc.DbusClient, path string) (map[string]string, error) {
			return nil, expectedError
		})
		defer mock.Reset()

		// Prepare context and request
		ctx := context.Background()
		req := &gnoi_file_pb.StatRequest{Path: "/etc/sonic/config_db.json"}
		fc := gnoi_file_pb.NewFileClient(conn)

		resp, err := fc.Stat(ctx, req)
		if err == nil {
			t.Fatalf("Expected error but got none")
		}
		if resp != nil {
			t.Fatalf("Expected nil response but got: %v", resp)
		}

		if !strings.Contains(err.Error(), expectedError.Error()) {
			t.Errorf("Expected error to contain '%v' but got '%v'", expectedError, err)
		}
	})

	t.Run("OSVerifySuccess", func(t *testing.T) {
		mockClient := &ssc.DbusClient{}
		expectedDbusOut := `{
			"current": "current_image",
			"next": "next_image",
			"available": ["image1", "image2"]
		}`
		mock := gomonkey.ApplyMethod(reflect.TypeOf(mockClient), "ListImages", func(_ *ssc.DbusClient) (string, error) {
			return expectedDbusOut, nil
		})
		defer mock.Reset()

		// Prepare context and request
		ctx := context.Background()
		req := &gnoi_os_pb.VerifyRequest{}
		osc := gnoi_os_pb.NewOSClient(conn)

		resp, err := osc.Verify(ctx, req)
		if err != nil {
			t.Fatalf("OS Verify failed: %v", err)
		}
		// Validate the response
		if len(resp.Version) == 0 {
			t.Fatalf("Expected a version string in response")
		}
	})

	t.Run("OSVerifyFailure", func(t *testing.T) {
		mockClient := &ssc.DbusClient{}
		expectedError := fmt.Errorf("failed to verify OS")

		mock := gomonkey.ApplyMethod(reflect.TypeOf(mockClient), "ListImages", func(_ *ssc.DbusClient) (string, error) {
			return "", expectedError
		})
		defer mock.Reset()

		// Prepare context and request
		ctx := context.Background()
		req := &gnoi_os_pb.VerifyRequest{}
		osc := gnoi_os_pb.NewOSClient(conn)

		resp, err := osc.Verify(ctx, req)
		if err == nil {
			t.Fatalf("Expected error but got none")
		}
		if resp != nil {
			t.Fatalf("Expected nil response but got: %v", resp)
		}

		if !strings.Contains(err.Error(), expectedError.Error()) {
			t.Errorf("Expected error to contain '%v' but got '%v'", expectedError, err)
		}
	})

	t.Run("OSActivateSuccess", func(t *testing.T) {
		mockClient := &ssc.DbusClient{}
		input_image := "next_image"
		mock := gomonkey.ApplyMethod(reflect.TypeOf(mockClient), "ActivateImage", func(_ *ssc.DbusClient, image string) error {
			if image != input_image {
				return fmt.Errorf("invalid image")
			}
			return nil
		})
		defer mock.Reset()

		// Prepare context and request
		ctx := context.Background()
		req := &gnoi_os_pb.ActivateRequest{Version: input_image}
		osc := gnoi_os_pb.NewOSClient(conn)

		resp, err := osc.Activate(ctx, req)
		if err != nil {
			t.Fatalf("OS Activate failed: %v", err)
		}
		// Validate the response
		if resp == nil {
			t.Fatalf("Expected a non-nil response")
		}
	})

	t.Run("OSActivateNonExistentVersion", func(t *testing.T) {
		mockClient := &ssc.DbusClient{}
		expectedError := fmt.Errorf("Error: Image does not exist")

		mock := gomonkey.ApplyMethod(reflect.TypeOf(mockClient), "ActivateImage", func(_ *ssc.DbusClient, image string) error {
			return expectedError
		})
		defer mock.Reset()

		// Prepare context and request
		ctx := context.Background()
		req := &gnoi_os_pb.ActivateRequest{Version: "non_existent_version"}
		osc := gnoi_os_pb.NewOSClient(conn)

		resp, err := osc.Activate(ctx, req)
		if err != nil {
			t.Fatalf("Expected no error but got: %v", err)
		}
		if resp == nil {
			t.Fatalf("Expected non-nil response but got nil")
		}

		if resp.GetActivateError() == nil {
			t.Fatalf("Expected ActivateError in response but got none")
		}

		if resp.GetActivateError().GetType() != gnoi_os_pb.ActivateError_NON_EXISTENT_VERSION {
			t.Errorf("Expected error type '%v' but got '%v'", gnoi_os_pb.ActivateError_NON_EXISTENT_VERSION, resp.GetActivateError().GetType())
		}

		if !strings.Contains(resp.GetActivateError().GetDetail(), expectedError.Error()) {
			t.Errorf("Expected error detail to contain '%v' but got '%v'", expectedError, resp.GetActivateError().GetDetail())
		}
	})

	type configData struct {
		source      string
		destination string
		overwrite   bool
		status      int32
	}

	var cfg_data = []configData{
		configData{"running-configuration", "startup-configuration", false, 0},
		configData{"running-configuration", "file://etc/sonic/config_db_test.json", false, 0},
		configData{"file://etc/sonic/config_db_test.json", "running-configuration", false, 0},
		configData{"startup-configuration", "running-configuration", false, 0},
		configData{"file://etc/sonic/config_db_3.json", "running-configuration", false, 1}}

	for _, v := range cfg_data {

		t.Run("SonicCopyConfig", func(t *testing.T) {
			t.Skip("Not supported yet")
			sc := sgpb.NewSonicServiceClient(conn)
			req := &sgpb.CopyConfigRequest{
				Input: &sgpb.CopyConfigRequest_Input{
					Source:      v.source,
					Destination: v.destination,
					Overwrite:   v.overwrite,
				},
			}
			t.Logf("source: %s dest: %s overwrite: %t", v.source, v.destination, v.overwrite)
			resp, err := sc.CopyConfig(ctx, req)
			if err != nil {
				t.Fatal(err.Error())
			}
			if resp.Output.Status != v.status {
				t.Fatalf("Copy Failed: status %d,  %s", resp.Output.Status, resp.Output.StatusDetail)
			}
		})
	}
}

func TestBundleVersion(t *testing.T) {
	s := createServer(t, 8087)
	go runServer(t, s)
	defer s.Stop()

	// prepareDb(t)

	//t.Log("Start gNMI client")
	tlsConfig := &tls.Config{InsecureSkipVerify: true}
	opts := []grpc.DialOption{grpc.WithTransportCredentials(credentials.NewTLS(tlsConfig))}

	//targetAddr := "30.57.185.38:8080"
	targetAddr := "127.0.0.1:8087"
	conn, err := grpc.Dial(targetAddr, opts...)
	if err != nil {
		t.Fatalf("Dialing to %q failed: %v", targetAddr, err)
	}
	defer conn.Close()

	gClient := pb.NewGNMIClient(conn)
	ctx, cancel := context.WithTimeout(context.Background(), 10*time.Second)
	defer cancel()
	t.Run("Invalid Bundle Version Format", func(t *testing.T) {
		var pbPath *pb.Path
		pbPath, err := xpath.ToGNMIPath("openconfig-interfaces:interfaces/interface[name=Ethernet0]/config")
		prefix := pb.Path{Target: "OC-YANG"}
		if err != nil {
			t.Fatalf("error in unmarshaling path: %v", err)
		}
		bundleVersion := "50.0.0"
		bv, err := proto.Marshal(&spb.BundleVersion{
			Version: bundleVersion,
		})
		if err != nil {
			t.Fatalf("%v", err)
		}
		req := &pb.GetRequest{
			Path:     []*pb.Path{pbPath},
			Prefix:   &prefix,
			Encoding: pb.Encoding_JSON_IETF,
		}
		req.Extension = append(req.Extension, &ext_pb.Extension{
			Ext: &ext_pb.Extension_RegisteredExt{
				RegisteredExt: &ext_pb.RegisteredExtension{
					Id:  spb.BUNDLE_VERSION_EXT,
					Msg: bv,
				}}})

		_, err = gClient.Get(ctx, req)
		gotRetStatus, ok := status.FromError(err)
		if !ok {
			t.Fatal("got a non-grpc error from grpc call")
		}
		if gotRetStatus.Code() != codes.NotFound {
			t.Log("err: ", err)
			t.Fatalf("got return code %v, want %v", gotRetStatus.Code(), codes.OK)
		}
	})
}

func TestBulkSet(t *testing.T) {
	s := createServer(t, 8088)
	go runServer(t, s)
	defer s.Stop()

	prepareDbTranslib(t)

	//t.Log("Start gNMI client")
	tlsConfig := &tls.Config{InsecureSkipVerify: true}
	opts := []grpc.DialOption{grpc.WithTransportCredentials(credentials.NewTLS(tlsConfig))}

	//targetAddr := "30.57.185.38:8080"
	targetAddr := "127.0.0.1:8088"
	conn, err := grpc.Dial(targetAddr, opts...)
	if err != nil {
		t.Fatalf("Dialing to %q failed: %v", targetAddr, err)
	}
	defer conn.Close()

	gClient := pb.NewGNMIClient(conn)
	ctx, cancel := context.WithTimeout(context.Background(), 10*time.Second)
	defer cancel()

	t.Run("Set Multiple mtu", func(t *testing.T) {
		req := &pb.SetRequest{
			Prefix: &pb.Path{Elem: []*pb.PathElem{{Name: "interfaces"}}},
			Update: []*pb.Update{
				newPbUpdate("interface[name=Ethernet0]/config/mtu", `{"mtu": 9104}`),
				newPbUpdate("interface[name=Ethernet4]/config/mtu", `{"mtu": 9105}`),
			}}
		runTestSetRaw(t, ctx, gClient, req, codes.OK)
	})

	t.Run("Update and Replace", func(t *testing.T) {
		aclKeys := `"name": "A002", "type": "ACL_IPV4"`
		req := &pb.SetRequest{
			Replace: []*pb.Update{
				newPbUpdate(
					"openconfig-acl:acl/acl-sets/acl-set",
					`{"acl-set": [{`+aclKeys+`, "config":{`+aclKeys+`}}]}`),
			},
			Update: []*pb.Update{
				newPbUpdate(
					"interfaces/interface[name=Ethernet0]/config/description",
					`{"description": "Bulk update 1"}`),
				newPbUpdate(
					"openconfig-interfaces:interfaces/interface[name=Ethernet4]/config/description",
					`{"description": "Bulk update 2"}`),
			}}
		runTestSetRaw(t, ctx, gClient, req, codes.OK)
	})

	aclPath1, _ := ygot.StringToStructuredPath("/acl/acl-sets")
	aclPath2, _ := ygot.StringToStructuredPath("/openconfig-acl:acl/acl-sets")

	t.Run("Multiple deletes", func(t *testing.T) {
		req := &pb.SetRequest{
			Delete: []*pb.Path{aclPath1, aclPath2},
		}
		runTestSetRaw(t, ctx, gClient, req, codes.OK)
	})

	t.Run("Invalid Update Path", func(t *testing.T) {
		req := &pb.SetRequest{
			Delete: []*pb.Path{aclPath1, aclPath2},
			Update: []*pb.Update{
				newPbUpdate("interface[name=Ethernet0]/config/mtu", `{"mtu": 9104}`),
			}}
		runTestSetRaw(t, ctx, gClient, req, codes.Unknown)
	})

	t.Run("Invalid Replace Path", func(t *testing.T) {
		req := &pb.SetRequest{
			Delete: []*pb.Path{aclPath1, aclPath2},
			Replace: []*pb.Update{
				newPbUpdate("interface[name=Ethernet0]/config/mtu", `{"mtu": 9104}`),
			}}
		runTestSetRaw(t, ctx, gClient, req, codes.Unknown)
	})

	t.Run("Invalid Delete Path", func(t *testing.T) {
		req := &pb.SetRequest{
			Prefix: &pb.Path{Elem: []*pb.PathElem{{Name: "interfaces"}}},
			Delete: []*pb.Path{aclPath1, aclPath2},
		}
		runTestSetRaw(t, ctx, gClient, req, codes.Unknown)
	})

}

func newPbUpdate(path, value string) *pb.Update {
	p, _ := ygot.StringToStructuredPath(path)
	v := &pb.TypedValue_JsonIetfVal{JsonIetfVal: extractJSON(value)}
	return &pb.Update{
		Path: p,
		Val:  &pb.TypedValue{Value: v},
	}
}

type loginCreds struct {
	Username, Password string
}

func (c *loginCreds) GetRequestMetadata(context.Context, ...string) (map[string]string, error) {
	return map[string]string{
		"username": c.Username,
		"password": c.Password,
	}, nil
}

func (c *loginCreds) RequireTransportSecurity() bool {
	return true
}

func TestAuthCapabilities(t *testing.T) {
	mock1 := gomonkey.ApplyFunc(UserPwAuth, func(username string, passwd string) (bool, error) {
		return true, nil
	})
	defer mock1.Reset()

	s := createAuthServer(t, 8089)
	go runServer(t, s)
	defer s.Stop()

	currentUser, _ := user.Current()
	tlsConfig := &tls.Config{InsecureSkipVerify: true}
	cred := &loginCreds{Username: currentUser.Username, Password: "dummy"}
	opts := []grpc.DialOption{grpc.WithTransportCredentials(credentials.NewTLS(tlsConfig)), grpc.WithPerRPCCredentials(cred)}

	targetAddr := "127.0.0.1:8089"
	conn, err := grpc.Dial(targetAddr, opts...)
	if err != nil {
		t.Fatalf("Dialing to %q failed: %v", targetAddr, err)
	}
	defer conn.Close()

	gClient := pb.NewGNMIClient(conn)
	ctx, cancel := context.WithTimeout(context.Background(), 10*time.Second)
	defer cancel()

	var req pb.CapabilityRequest
	resp, err := gClient.Capabilities(ctx, &req)
	if err != nil {
		t.Fatalf("Failed to get Capabilities: %v", err)
	}
	if len(resp.SupportedModels) == 0 {
		t.Fatalf("No Supported Models found!")
	}
}

func TestTableKeyOnDeletion(t *testing.T) {
	s := createKeepAliveServer(t, 8081)
	go runServer(t, s)
	defer s.Stop()

	fileName := "../testdata/NEIGH_STATE_TABLE_MAP.txt"
	neighStateTableByte, err := ioutil.ReadFile(fileName)
	if err != nil {
		t.Fatalf("read file %v err: %v", fileName, err)
	}
	var neighStateTableJson interface{}
	json.Unmarshal(neighStateTableByte, &neighStateTableJson)

	fileName = "../testdata/NEIGH_STATE_TABLE_key_deletion_57.txt"
	neighStateTableDeletedByte57, err := ioutil.ReadFile(fileName)
	if err != nil {
		t.Fatalf("read file %v err: %v", fileName, err)
	}
	var neighStateTableDeletedJson57 interface{}
	json.Unmarshal(neighStateTableDeletedByte57, &neighStateTableDeletedJson57)

	fileName = "../testdata/NEIGH_STATE_TABLE_MAP_2.txt"
	neighStateTableByteTwo, err := ioutil.ReadFile(fileName)
	if err != nil {
		t.Fatalf("read file %v err: %v", fileName, err)
	}
	var neighStateTableJsonTwo interface{}
	json.Unmarshal(neighStateTableByteTwo, &neighStateTableJsonTwo)

	fileName = "../testdata/NEIGH_STATE_TABLE_key_deletion_59.txt"
	neighStateTableDeletedByte59, err := ioutil.ReadFile(fileName)
	if err != nil {
		t.Fatalf("read file %v err: %v", fileName, err)
	}
	var neighStateTableDeletedJson59 interface{}
	json.Unmarshal(neighStateTableDeletedByte59, &neighStateTableDeletedJson59)

	fileName = "../testdata/NEIGH_STATE_TABLE_key_deletion_61.txt"
	neighStateTableDeletedByte61, err := ioutil.ReadFile(fileName)
	if err != nil {
		t.Fatalf("read file %v err: %v", fileName, err)
	}
	var neighStateTableDeletedJson61 interface{}
	json.Unmarshal(neighStateTableDeletedByte61, &neighStateTableDeletedJson61)

	namespace, _ := sdcfg.GetDbDefaultNamespace()
	rclient := getRedisClientN(t, 6, namespace)
	defer rclient.Close()
	prepareStateDb(t, namespace)

	tests := []struct {
		desc     string
		q        client.Query
		wantNoti []client.Notification
		paths    []string
	}{
		{
			desc: "Testing deletion of NEIGH_STATE_TABLE:10.0.0.57",
			q:    createStateDbQueryOnChangeMode(t, "NEIGH_STATE_TABLE"),
			wantNoti: []client.Notification{
				client.Update{Path: []string{"STATE_DB", "NEIGH_STATE_TABLE"}, TS: time.Unix(0, 200), Val: neighStateTableJson},
				client.Update{Path: []string{"STATE_DB", "NEIGH_STATE_TABLE"}, TS: time.Unix(0, 200), Val: neighStateTableDeletedJson57},
			},
			paths: []string{
				"NEIGH_STATE_TABLE|10.0.0.57",
			},
		},
		{
			desc: "Testing deletion of NEIGH_STATE_TABLE:10.0.0.59 and NEIGH_STATE_TABLE 10.0.0.61",
			q:    createStateDbQueryOnChangeMode(t, "NEIGH_STATE_TABLE"),
			wantNoti: []client.Notification{
				client.Update{Path: []string{"STATE_DB", "NEIGH_STATE_TABLE"}, TS: time.Unix(0, 200), Val: neighStateTableJsonTwo},
				client.Update{Path: []string{"STATE_DB", "NEIGH_STATE_TABLE"}, TS: time.Unix(0, 200), Val: neighStateTableDeletedJson59},
				client.Update{Path: []string{"STATE_DB", "NEIGH_STATE_TABLE"}, TS: time.Unix(0, 200), Val: neighStateTableDeletedJson61},
			},
			paths: []string{
				"NEIGH_STATE_TABLE|10.0.0.59",
				"NEIGH_STATE_TABLE|10.0.0.61",
			},
		},
	}

	var mutexNoti sync.RWMutex
	var mutexPaths sync.Mutex
	for _, tt := range tests {
		t.Run(tt.desc, func(t *testing.T) {
			q := tt.q
			q.Addrs = []string{"127.0.0.1:8081"}
			c := client.New()
			defer c.Close()
			var gotNoti []client.Notification
			q.NotificationHandler = func(n client.Notification) error {
				if nn, ok := n.(client.Update); ok {
					nn.TS = time.Unix(0, 200)
					mutexNoti.Lock()
					currentNoti := gotNoti
					mutexNoti.Unlock()

					mutexNoti.RLock()
					gotNoti = append(currentNoti, nn)
					mutexNoti.RUnlock()
				}
				return nil
			}

			go func() {
				c.Subscribe(context.Background(), q)
			}()

			time.Sleep(time.Millisecond * 500) // half a second for subscribe request to sync

			mutexPaths.Lock()
			paths := tt.paths
			mutexPaths.Unlock()

			rclient.Del(paths...)

			time.Sleep(time.Millisecond * 1500)

			mutexNoti.Lock()
			if diff := pretty.Compare(tt.wantNoti, gotNoti); diff != "" {
				t.Log("\n Want: \n", tt.wantNoti)
				t.Log("\n Got : \n", gotNoti)
				t.Errorf("unexpected updates:\n%s", diff)
			}
			mutexNoti.Unlock()
		})
	}
}

func TestCPUUtilization(t *testing.T) {
	mock := gomonkey.ApplyFunc(sdc.PollStats, func() {
		var i uint64
		for i = 0; i < 3000; i++ {
			sdc.WriteStatsToBuffer(&linuxproc.Stat{})
		}
	})

	defer mock.Reset()
	s := createServer(t, 8081)
	go runServer(t, s)
	defer s.Stop()

	tests := []struct {
		desc string
		q    client.Query
		want []client.Notification
		poll int
	}{
		{
			desc: "poll query for CPU Utilization",
			poll: 10,
			q: client.Query{
				Target:  "OTHERS",
				Type:    client.Poll,
				Queries: []client.Path{{"platform", "cpu"}},
				TLS:     &tls.Config{InsecureSkipVerify: true},
			},
			want: []client.Notification{
				client.Connected{},
				client.Sync{},
			},
		},
	}

	for _, tt := range tests {
		t.Run(tt.desc, func(t *testing.T) {
			q := tt.q
			q.Addrs = []string{"127.0.0.1:8081"}
			c := client.New()
			var gotNoti []client.Notification
			q.NotificationHandler = func(n client.Notification) error {
				if nn, ok := n.(client.Update); ok {
					nn.TS = time.Unix(0, 200)
					gotNoti = append(gotNoti, nn)
				} else {
					gotNoti = append(gotNoti, n)
				}
				return nil
			}

			wg := new(sync.WaitGroup)
			wg.Add(1)

			go func() {
				defer wg.Done()
				if err := c.Subscribe(context.Background(), q); err != nil {
					t.Errorf("c.Subscribe(): got error %v, expected nil", err)
				}
			}()

			wg.Wait()

			for i := 0; i < tt.poll; i++ {
				if err := c.Poll(); err != nil {
					t.Errorf("c.Poll(): got error %v, expected nil", err)
				}
			}

			if len(gotNoti) == 0 {
				t.Errorf("expected non zero notifications")
			}

			c.Close()
		})
	}
}

func TestClientConnections(t *testing.T) {
	s := createRejectServer(t, 8081)
	go runServer(t, s)
	defer s.Stop()

	tests := []struct {
		desc string
		q    client.Query
		want []client.Notification
		poll int
	}{
		{
			desc: "Reject OTHERS/proc/uptime",
			poll: 10,
			q: client.Query{
				Target:  "OTHERS",
				Type:    client.Poll,
				Queries: []client.Path{{"proc", "uptime"}},
				TLS:     &tls.Config{InsecureSkipVerify: true},
			},
			want: []client.Notification{
				client.Connected{},
				client.Sync{},
			},
		},
		{
			desc: "Reject COUNTERS/Ethernet*",
			poll: 10,
			q: client.Query{
				Target:  "COUNTERS_DB",
				Type:    client.Poll,
				Queries: []client.Path{{"COUNTERS", "Ethernet*"}},
				TLS:     &tls.Config{InsecureSkipVerify: true},
			},
			want: []client.Notification{
				client.Connected{},
				client.Sync{},
			},
		},
		{
			desc: "Reject COUNTERS/Ethernet68",
			poll: 10,
			q: client.Query{
				Target:  "COUNTERS_DB",
				Type:    client.Poll,
				Queries: []client.Path{{"COUNTERS", "Ethernet68"}},
				TLS:     &tls.Config{InsecureSkipVerify: true},
			},
			want: []client.Notification{
				client.Connected{},
				client.Sync{},
			},
		},
	}

	var clients []*cacheclient.CacheClient

	for i, tt := range tests {
		t.Run(tt.desc, func(t *testing.T) {
			q := tt.q
			q.Addrs = []string{"127.0.0.1:8081"}
			var gotNoti []client.Notification
			q.NotificationHandler = func(n client.Notification) error {
				if nn, ok := n.(client.Update); ok {
					nn.TS = time.Unix(0, 200)
					gotNoti = append(gotNoti, nn)
				} else {
					gotNoti = append(gotNoti, n)
				}
				return nil
			}

			wg := new(sync.WaitGroup)
			wg.Add(1)

			go func() {
				defer wg.Done()
				c := client.New()
				clients = append(clients, c)
				err := c.Subscribe(context.Background(), q)
				if err == nil && i == len(tests)-1 { // reject third
					t.Errorf("Expecting rejection message as no connections are allowed")
				}
				if err != nil && i < len(tests)-1 { // accept first two
					t.Errorf("Expecting accepts for first two connections")
				}
			}()

			wg.Wait()
		})
	}

	for _, cacheClient := range clients {
		cacheClient.Close()
	}
}

func TestWildcardTableNoError(t *testing.T) {
	s := createServer(t, 8081)
	go runServer(t, s)
	defer s.ForceStop()

	fileName := "../testdata/NEIGH_STATE_TABLE_MAP.txt"
	neighStateTableByte, err := ioutil.ReadFile(fileName)
	if err != nil {
		t.Fatalf("read file %v err: %v", fileName, err)
	}

	var neighStateTableJson interface{}
	json.Unmarshal(neighStateTableByte, &neighStateTableJson)

	tests := []struct {
		desc     string
		q        client.Query
		wantNoti []client.Notification
		poll     int
	}{
		{
			desc: "poll query for NEIGH_STATE_TABLE",
			poll: 1,
			q: client.Query{
				Target:  "STATE_DB",
				Type:    client.Poll,
				Queries: []client.Path{{"NEIGH_STATE_TABLE"}},
				TLS:     &tls.Config{InsecureSkipVerify: true},
			},
			wantNoti: []client.Notification{
				client.Update{Path: []string{"STATE_DB", "NEIGH_STATE_TABLE"}, TS: time.Unix(0, 200), Val: neighStateTableJson},
				client.Update{Path: []string{"STATE_DB", "NEIGH_STATE_TABLE"}, TS: time.Unix(0, 200), Val: neighStateTableJson},
			},
		},
	}
	namespace, _ := sdcfg.GetDbDefaultNamespace()
	prepareStateDb(t, namespace)
	var mutexNoti sync.Mutex
	for _, tt := range tests {

		t.Run(tt.desc, func(t *testing.T) {
			q := tt.q
			q.Addrs = []string{"127.0.0.1:8081"}
			c := client.New()
			var gotNoti []client.Notification
			q.NotificationHandler = func(n client.Notification) error {
				mutexNoti.Lock()
				if nn, ok := n.(client.Update); ok {
					nn.TS = time.Unix(0, 200)
					gotNoti = append(gotNoti, nn)
				}
				mutexNoti.Unlock()
				return nil
			}

			wg := new(sync.WaitGroup)
			wg.Add(1)

			go func() {
				defer wg.Done()
				if err := c.Subscribe(context.Background(), q); err != nil {
					t.Errorf("c.Subscribe(): got error %v, expected nil", err)
				}
			}()

			wg.Wait()

			for i := 0; i < tt.poll; i++ {
				if err := c.Poll(); err != nil {
					t.Errorf("c.Poll(): got error %v, expected nil", err)
				}
			}

			mutexNoti.Lock()

			if len(gotNoti) == 0 {
				t.Errorf("expected non zero notifications")
			}

			if diff := pretty.Compare(tt.wantNoti, gotNoti); diff != "" {
				t.Log("\n Want: \n", tt.wantNoti)
				t.Log("\n Got: \n", gotNoti)
				t.Errorf("unexpected updates: \n%s", diff)
			}

			mutexNoti.Unlock()

			c.Close()
		})
	}
}

func TestNonExistentTableNoError(t *testing.T) {
	s := createServer(t, 8081)
	go runServer(t, s)
	defer s.ForceStop()

	fileName := "../testdata/EMPTY_JSON.txt"
	transceiverDomSensorTableByte, err := ioutil.ReadFile(fileName)
	if err != nil {
		t.Fatalf("read file %v err: %v", fileName, err)
	}

	var transceiverDomSensorTableJson interface{}
	json.Unmarshal(transceiverDomSensorTableByte, &transceiverDomSensorTableJson)

	tests := []struct {
		desc     string
		q        client.Query
		wantNoti []client.Notification
		poll     int
	}{
		{
			desc: "poll query for TRANSCEIVER_DOM_SENSOR",
			poll: 1,
			q: client.Query{
				Target:  "STATE_DB",
				Type:    client.Poll,
				Queries: []client.Path{{"TRANSCEIVER_DOM_SENSOR"}},
				TLS:     &tls.Config{InsecureSkipVerify: true},
			},
			wantNoti: []client.Notification{
				client.Update{Path: []string{"STATE_DB", "TRANSCEIVER_DOM_SENSOR"}, TS: time.Unix(0, 200), Val: transceiverDomSensorTableJson},
				client.Update{Path: []string{"STATE_DB", "TRANSCEIVER_DOM_SENSOR"}, TS: time.Unix(0, 200), Val: transceiverDomSensorTableJson},
			},
		},
	}
	namespace, _ := sdcfg.GetDbDefaultNamespace()
	prepareStateDb(t, namespace)
	var mutexNoti sync.Mutex

	for _, tt := range tests {
		prepareStateDb(t, namespace)
		t.Run(tt.desc, func(t *testing.T) {
			q := tt.q
			q.Addrs = []string{"127.0.0.1:8081"}
			c := client.New()
			var gotNoti []client.Notification
			q.NotificationHandler = func(n client.Notification) error {
				mutexNoti.Lock()
				if nn, ok := n.(client.Update); ok {
					nn.TS = time.Unix(0, 200)
					gotNoti = append(gotNoti, nn)
				}
				mutexNoti.Unlock()
				return nil
			}

			wg := new(sync.WaitGroup)
			wg.Add(1)

			go func() {
				defer wg.Done()
				if err := c.Subscribe(context.Background(), q); err != nil {
					t.Errorf("c.Subscribe(): got error %v, expected nil", err)
				}
			}()

			wg.Wait()

			for i := 0; i < tt.poll; i++ {
				if err := c.Poll(); err != nil {
					t.Errorf("c.Poll(): got error %v, expected nil", err)
				}
			}

			mutexNoti.Lock()

			if len(gotNoti) == 0 {
				t.Errorf("expected non zero notifications")
			}

			if diff := pretty.Compare(tt.wantNoti, gotNoti); diff != "" {
				t.Log("\n Want: \n", tt.wantNoti)
				t.Log("\n Got: \n", gotNoti)
				t.Errorf("unexpected updates: \n%s", diff)
			}

			mutexNoti.Unlock()

			c.Close()
		})
	}
}

func TestConnectionDataSet(t *testing.T) {
	s := createServer(t, 8081)
	go runServer(t, s)
	defer s.ForceStop()

	tests := []struct {
		desc string
		q    client.Query
		want []client.Notification
		poll int
	}{
		{
			desc: "poll query for COUNTERS/Ethernet*",
			poll: 10,
			q: client.Query{
				Target:  "COUNTERS_DB",
				Type:    client.Poll,
				Queries: []client.Path{{"COUNTERS", "Ethernet*"}},
				TLS:     &tls.Config{InsecureSkipVerify: true},
			},
			want: []client.Notification{
				client.Connected{},
				client.Sync{},
			},
		},
	}
	namespace, _ := sdcfg.GetDbDefaultNamespace()
	rclient := getRedisClientN(t, 6, namespace)
	defer rclient.Close()

	for _, tt := range tests {
		prepareStateDb(t, namespace)
		t.Run(tt.desc, func(t *testing.T) {
			q := tt.q
			q.Addrs = []string{"127.0.0.1:8081"}
			c := client.New()

			wg := new(sync.WaitGroup)
			wg.Add(1)

			go func() {
				defer wg.Done()
				if err := c.Subscribe(context.Background(), q); err != nil {
					t.Errorf("c.Subscribe(): got error %v, expected nil", err)
				}
			}()

			wg.Wait()

			resultMap, err := rclient.HGetAll("TELEMETRY_CONNECTIONS").Result()

			if resultMap == nil {
				t.Errorf("result Map is nil, expected non nil, err: %v", err)
			}
			if len(resultMap) != 1 {
				t.Errorf("result for TELEMETRY_CONNECTIONS should be 1")
			}

			for key, _ := range resultMap {
				if !strings.Contains(key, "COUNTERS_DB|COUNTERS|Ethernet*") {
					t.Errorf("key is expected to contain correct query, received: %s", key)
				}
			}

			c.Close()
		})
	}
}

func TestConnectionsKeepAlive(t *testing.T) {
	s := createKeepAliveServer(t, 8081)
	go runServer(t, s)
	defer s.Stop()

	tests := []struct {
		desc string
		q    client.Query
		want []client.Notification
		poll int
	}{
		{
			desc: "Testing KeepAlive with goroutine count",
			poll: 3,
			q: client.Query{
				Target:  "COUNTERS_DB",
				Type:    client.Poll,
				Queries: []client.Path{{"COUNTERS", "Ethernet*"}},
				TLS:     &tls.Config{InsecureSkipVerify: true},
			},
			want: []client.Notification{
				client.Connected{},
				client.Sync{},
			},
		},
	}
	for _, tt := range tests {
		var clients []*cacheclient.CacheClient
		for i := 0; i < 5; i++ {
			t.Run(tt.desc, func(t *testing.T) {
				q := tt.q
				q.Addrs = []string{"127.0.0.1:8081"}
				c := client.New()
				clients = append(clients, c)
				wg := new(sync.WaitGroup)
				wg.Add(1)

				go func() {
					defer wg.Done()
					if err := c.Subscribe(context.Background(), q); err != nil {
						t.Errorf("c.Subscribe(): got error %v, expected nil", err)
					}
				}()

				wg.Wait()
				after_subscribe := runtime.NumGoroutine()
				t.Logf("Num go routines after client subscribe: %d", after_subscribe)
				time.Sleep(10 * time.Second)
				after_sleep := runtime.NumGoroutine()
				t.Logf("Num go routines after sleep, should be less, as keepalive should close idle connections: %d", after_sleep)
				if after_sleep > after_subscribe {
					t.Errorf("Expecting goroutine after sleep to be less than or equal to after subscribe, after_subscribe: %d, after_sleep: %d", after_subscribe, after_sleep)
				}
			})
		}
		for _, cacheClient := range clients {
			cacheClient.Close()
		}
	}
}

func TestClient(t *testing.T) {
	var mutexDeInit sync.RWMutex
	var mutexHB sync.RWMutex
	var mutexIdx sync.RWMutex

	// sonic-host:device-test-event is a test event.
	// Events client will drop it on floor.
	events := []sdc.Evt_rcvd{
		{"test0", 7, 777},
		{"test1", 6, 677},
		{"{\"sonic-host:device-test-event\"", 5, 577},
		{"test2", 5, 577},
		{"test3", 4, 477},
	}

	HEARTBEAT_SET := 5
	heartbeat := 0
	event_index := 0
	rcv_timeout := sdc.SUBSCRIBER_TIMEOUT
	deinit_done := false

	mock1 := gomonkey.ApplyFunc(sdc.C_init_subs, func(use_cache bool) unsafe.Pointer {
		return nil
	})
	defer mock1.Reset()

	mock2 := gomonkey.ApplyFunc(sdc.C_recv_evt, func(h unsafe.Pointer) (int, sdc.Evt_rcvd) {
		rc := (int)(0)
		var evt sdc.Evt_rcvd
		mutexIdx.Lock()
		current_index := event_index
		mutexIdx.Unlock()
		if current_index < len(events) {
			evt = events[current_index]
			mutexIdx.RLock()
			event_index = current_index + 1
			mutexIdx.RUnlock()
		} else {
			time.Sleep(time.Millisecond * time.Duration(rcv_timeout))
			rc = -1
		}
		return rc, evt
	})
	defer mock2.Reset()

	mock3 := gomonkey.ApplyFunc(sdc.Set_heartbeat, func(val int) {
		mutexHB.RLock()
		heartbeat = val
		mutexHB.RUnlock()
	})
	defer mock3.Reset()

	mock4 := gomonkey.ApplyFunc(sdc.C_deinit_subs, func(h unsafe.Pointer) {
		mutexDeInit.RLock()
		deinit_done = true
		mutexDeInit.RUnlock()
	})
	defer mock4.Reset()

	mock5 := gomonkey.ApplyMethod(reflect.TypeOf(&queue.PriorityQueue{}), "Put", func(pq *queue.PriorityQueue, item ...queue.Item) error {
		return fmt.Errorf("Queue error")
	})
	defer mock5.Reset()

	mock6 := gomonkey.ApplyMethod(reflect.TypeOf(&queue.PriorityQueue{}), "Len", func(pq *queue.PriorityQueue) int {
		return 150000 // Max size for pending events in PQ is 102400
	})
	defer mock6.Reset()

	s := createServer(t, 8081)
	go runServer(t, s)

	qstr := fmt.Sprintf("all[heartbeat=%d]", HEARTBEAT_SET)
	q := createEventsQuery(t, qstr)
	q.Addrs = []string{"127.0.0.1:8081"}

	tests := []struct {
		desc     string
		pub_data []string
		wantErr  bool
		wantNoti []client.Notification
		pause    int
		poll     int
	}{
		{
			desc: "dropped event",
			poll: 3,
		},
		{
			desc: "queue error",
			poll: 3,
		},
		{
			desc: "base client create",
			poll: 3,
		},
	}

	sdc.C_init_subs(true)

	var mutexNoti sync.RWMutex

	for testNum, tt := range tests {
		mutexHB.RLock()
		heartbeat = 0
		mutexHB.RUnlock()

		mutexIdx.RLock()
		event_index = 0
		mutexIdx.RUnlock()

		mutexDeInit.RLock()
		deinit_done = false
		mutexDeInit.RUnlock()

		t.Run(tt.desc, func(t *testing.T) {
			c := client.New()
			defer c.Close()

			var gotNoti []string
			q.NotificationHandler = func(n client.Notification) error {
				if nn, ok := n.(client.Update); ok {
					nn.TS = time.Unix(0, 200)
					str := fmt.Sprintf("%v", nn.Val)

					mutexNoti.Lock()
					currentNoti := gotNoti
					mutexNoti.Unlock()

					mutexNoti.RLock()
					gotNoti = append(currentNoti, str)
					mutexNoti.RUnlock()
				}
				return nil
			}

			go func() {
				c.Subscribe(context.Background(), q)
			}()

			// wait for half second for subscribeRequest to sync
			// and to receive events via notification handler.

			time.Sleep(time.Millisecond * 2000)

			if testNum > 1 {
				mutexNoti.Lock()
				// -1 to discount test event, which receiver would drop.
				if (len(events) - 1) != len(gotNoti) {
					t.Errorf("noti[%d] != events[%d]", len(gotNoti), len(events)-1)
				}

				mutexHB.Lock()
				if heartbeat != HEARTBEAT_SET {
					t.Errorf("Heartbeat is not set %d != expected:%d", heartbeat, HEARTBEAT_SET)
				}
				mutexHB.Unlock()

				fmt.Printf("DONE: Expect events:%d - 1 gotNoti=%d\n", len(events), len(gotNoti))
				mutexNoti.Unlock()
			}
		})

		if testNum == 0 {
			mock6.Reset()
		}

		if testNum == 1 {
			mock5.Reset()
		}
		time.Sleep(time.Millisecond * 1000)

		mutexDeInit.Lock()
		if deinit_done == false {
			t.Errorf("Events client deinit *NOT* called.")
		}
		mutexDeInit.Unlock()
		// t.Log("END of a TEST")
	}

	s.Stop()
}

func TestTableData2MsiUseKey(t *testing.T) {
	tblPath := sdc.CreateTablePath("STATE_DB", "NEIGH_STATE_TABLE", "|", "10.0.0.57")
	newMsi := make(map[string]interface{})
	sdc.TableData2Msi(&tblPath, true, nil, &newMsi)
	newMsiData, _ := json.MarshalIndent(newMsi, "", "  ")
	t.Logf(string(newMsiData))
	expectedMsi := map[string]interface{}{
		"10.0.0.57": map[string]interface{}{
			"peerType": "e-BGP",
			"state":    "Established",
		},
	}
	expectedMsiData, _ := json.MarshalIndent(expectedMsi, "", "  ")
	t.Logf(string(expectedMsiData))

	if !reflect.DeepEqual(newMsi, expectedMsi) {
		t.Errorf("Msi data does not match for use key = true")
	}
}

func TestRecoverFromJSONSerializationPanic(t *testing.T) {
	panicMarshal := func(v interface{}) ([]byte, error) {
		panic("json.Marshal panics and is unable to serialize JSON")
	}
	mock := gomonkey.ApplyFunc(json.Marshal, panicMarshal)
	defer mock.Reset()

	tblPath := sdc.CreateTablePath("STATE_DB", "NEIGH_STATE_TABLE", "|", "10.0.0.57")
	msi := make(map[string]interface{})
	sdc.TableData2Msi(&tblPath, true, nil, &msi)

	typedValue, err := sdc.Msi2TypedValue(msi)
	if typedValue != nil && err != nil {
		t.Errorf("Test should recover from panic and have nil TypedValue/Error after attempting JSON serialization")
	}

}

func TestGnmiSetBatch(t *testing.T) {
	mockCode :=
		`
print('No Yang validation for test mode...')
print('%s')
`
	mock1 := gomonkey.ApplyGlobalVar(&sdc.PyCodeForYang, mockCode)
	defer mock1.Reset()

	sdcfg.Init()
	s := createServer(t, 8090)
	go runServer(t, s)

	prepareDbTranslib(t)

	//t.Log("Start gNMI client")
	tlsConfig := &tls.Config{InsecureSkipVerify: true}
	opts := []grpc.DialOption{grpc.WithTransportCredentials(credentials.NewTLS(tlsConfig))}

	targetAddr := "127.0.0.1:8090"
	conn, err := grpc.Dial(targetAddr, opts...)
	if err != nil {
		t.Fatalf("Dialing to %q failed: %v", targetAddr, err)
	}
	defer conn.Close()

	gClient := pb.NewGNMIClient(conn)
	ctx, cancel := context.WithTimeout(context.Background(), 10*time.Second)
	defer cancel()

	var emptyRespVal interface{}

	tds := []struct {
		desc          string
		pathTarget    string
		textPbPath    string
		wantRetCode   codes.Code
		wantRespVal   interface{}
		attributeData string
		operation     op_t
		valTest       bool
	}{
		{
			desc:       "Set APPL_DB in batch",
			pathTarget: "",
			textPbPath: `
						origin: "sonic-db",
                        elem: <name: "APPL_DB" > elem: <name: "localhost" > elem:<name:"DASH_QOS" >
                `,
			attributeData: "../testdata/batch.txt",
			wantRetCode:   codes.OK,
			wantRespVal:   emptyRespVal,
			operation:     Replace,
			valTest:       false,
		},
	}

	for _, td := range tds {
		if td.valTest == true {
			// wait for 2 seconds for change to sync
			time.Sleep(2 * time.Second)
			t.Run(td.desc, func(t *testing.T) {
				runTestGet(t, ctx, gClient, td.pathTarget, td.textPbPath, td.wantRetCode, td.wantRespVal, td.valTest)
			})
		} else {
			t.Run(td.desc, func(t *testing.T) {
				runTestSet(t, ctx, gClient, td.pathTarget, td.textPbPath, td.wantRetCode, td.wantRespVal, td.attributeData, td.operation)
			})
		}
	}
	s.Stop()
}

func TestGNMINative(t *testing.T) {
	mock1 := gomonkey.ApplyFunc(dbus.SystemBus, func() (conn *dbus.Conn, err error) {
		return &dbus.Conn{}, nil
	})
	defer mock1.Reset()
	mock2 := gomonkey.ApplyMethod(reflect.TypeOf(&dbus.Object{}), "Go", func(obj *dbus.Object, method string, flags dbus.Flags, ch chan *dbus.Call, args ...interface{}) *dbus.Call {
		ret := &dbus.Call{}
		ret.Err = nil
		ret.Body = make([]interface{}, 2)
		ret.Body[0] = int32(0)
		ch <- ret
		return &dbus.Call{}
	})
	defer mock2.Reset()
	mock3 := gomonkey.ApplyFunc(sdc.RunPyCode, func(text string) error { return nil })
	defer mock3.Reset()

	sdcfg.Init()
	s := createServer(t, 8080)
	go runServer(t, s)
	defer s.Stop()
	ns, _ := sdcfg.GetDbDefaultNamespace()
	initFullConfigDb(t, ns)
	initFullCountersDb(t, ns)

	path, _ := os.Getwd()
	path = filepath.Dir(path)

	// This test is used for single database configuration
	// Run tests not marked with multidb
	cmd := exec.Command("bash", "-c", "cd "+path+" && "+"pytest -m 'not multidb and not multins'")
	if result, err := cmd.Output(); err != nil {
		fmt.Println(string(result))
		t.Errorf("Fail to execute pytest: %v", err)
	} else {
		fmt.Println(string(result))
	}

	var counters [int(common_utils.COUNTER_SIZE)]uint64
	err := common_utils.GetMemCounters(&counters)
	if err != nil {
		t.Errorf("Error: Fail to read counters, %v", err)
	}
	for i := 0; i < int(common_utils.COUNTER_SIZE); i++ {
		cnt := common_utils.CounterType(i)
		counterName := cnt.String()
		if counterName == "GNMI set" && counters[i] == 0 {
			t.Errorf("GNMI set counter should not be 0")
		}
		if counterName == "GNMI get" && counters[i] == 0 {
			t.Errorf("GNMI get counter should not be 0")
		}
	}
	s.Stop()
}

// Test configuration with multiple databases
func TestGNMINativeMultiDB(t *testing.T) {
	sdcfg.Init()
	err := test_utils.SetupMultiInstance()
	if err != nil {
		t.Fatalf("error Setting up MultiInstance files with err %T", err)
	}

	/* https://www.gopherguides.com/articles/test-cleanup-in-go-1-14*/
	t.Cleanup(func() {
		if err := test_utils.CleanUpMultiInstance(); err != nil {
			t.Fatalf("error Cleaning up MultiInstance files with err %T", err)

		}
	})

	s := createServer(t, 8080)
	go runServer(t, s)
	defer s.Stop()

	path, _ := os.Getwd()
	path = filepath.Dir(path)

	// This test is used for multiple database configuration
	// Run tests marked with multidb
	cmd := exec.Command("bash", "-c", "cd "+path+" && "+"pytest -m 'multidb'")
	if result, err := cmd.Output(); err != nil {
		fmt.Println(string(result))
		t.Errorf("Fail to execute pytest: %v", err)
	} else {
		fmt.Println(string(result))
	}
}

// Test configuration with multiple namespaces
func TestGNMINativeMultiNamespace(t *testing.T) {
	mock1 := gomonkey.ApplyFunc(dbus.SystemBus, func() (conn *dbus.Conn, err error) {
		return &dbus.Conn{}, nil
	})
	defer mock1.Reset()
	mock2 := gomonkey.ApplyMethod(reflect.TypeOf(&dbus.Object{}), "Go", func(obj *dbus.Object, method string, flags dbus.Flags, ch chan *dbus.Call, args ...interface{}) *dbus.Call {
		ret := &dbus.Call{}
		ret.Err = nil
		ret.Body = make([]interface{}, 2)
		ret.Body[0] = int32(0)
		ch <- ret
		return &dbus.Call{}
	})
	defer mock2.Reset()
	sdcfg.Init()
	err := test_utils.SetupMultiNamespace()
	if err != nil {
		t.Fatalf("error Setting up MultiNamespace files with err %T", err)
	}

	/* https://www.gopherguides.com/articles/test-cleanup-in-go-1-14*/
	t.Cleanup(func() {
		if err := test_utils.CleanUpMultiNamespace(); err != nil {
			t.Fatalf("error Cleaning up MultiNamespace files with err %T", err)

		}
	})

	s := createServer(t, 8080)
	go runServer(t, s)
	defer s.Stop()
	ns, _ := sdcfg.GetDbDefaultNamespace()
	initFullConfigDb(t, ns)

	path, _ := os.Getwd()
	path = filepath.Dir(path)

	// This test is used for multiple namespaces configuration
	// Run tests marked with multins
	cmd := exec.Command("bash", "-c", "cd "+path+" && "+"pytest -m 'multins'")
	if result, err := cmd.Output(); err != nil {
		fmt.Println(string(result))
		t.Errorf("Fail to execute pytest: %v", err)
	} else {
		fmt.Println(string(result))
	}
}

func TestServerPort(t *testing.T) {
	s := createServer(t, -8080)
	port := s.Port()
	if port != 0 {
		t.Errorf("Invalid port: %d", port)
	}
	s.Stop()
}

func TestNilServerStop(t *testing.T) {
	// Create a server with nil grpc server, such that s.Stop is called with nil value
	t.Log("Expecting s.Stop to log error as server is nil")
	s := &Server{}
	s.Stop()
}

func TestNilServerForceStop(t *testing.T) {
	// Create a server with nil grpc server, such that s.ForceStop is called with nil value
	t.Log("Expecting s.ForceStop to log error as server is nil")
	s := &Server{}
	s.ForceStop()
}

func TestInvalidServer(t *testing.T) {
	s := createInvalidServer(t, 9000)
	if s != nil {
		t.Errorf("Should not create invalid server")
	}
}

func TestParseOrigin(t *testing.T) {
	var test_paths []*gnmipb.Path
	var err error

	_, err = ParseOrigin(test_paths)
	if err != nil {
		t.Errorf("ParseOrigin failed for empty path: %v", err)
	}

	test_origin := "sonic-test"
	path, err := xpath.ToGNMIPath(test_origin + ":CONFIG_DB/VLAN")
	test_paths = append(test_paths, path)
	origin, err := ParseOrigin(test_paths)
	if err != nil {
		t.Errorf("ParseOrigin failed to get origin: %v", err)
	}
	if origin != test_origin {
		t.Errorf("ParseOrigin return wrong origin: %v", origin)
	}
	test_origin = "sonic-invalid"
	path, err = xpath.ToGNMIPath(test_origin + ":CONFIG_DB/PORT")
	test_paths = append(test_paths, path)
	origin, err = ParseOrigin(test_paths)
	if err == nil {
		t.Errorf("ParseOrigin should fail for conflict")
	}
}

func TestMasterArbitration(t *testing.T) {
	s := createServer(t, 8088)
	// Turn on Master Arbitration
	s.ReqFromMaster = ReqFromMasterEnabledMA
	go runServer(t, s)
	defer s.Stop()

	prepareDbTranslib(t)

	tlsConfig := &tls.Config{InsecureSkipVerify: true}
	opts := []grpc.DialOption{grpc.WithTransportCredentials(credentials.NewTLS(tlsConfig))}

	//targetAddr := "30.57.185.38:8080"
	targetAddr := "127.0.0.1:8088"
	conn, err := grpc.Dial(targetAddr, opts...)
	if err != nil {
		t.Fatalf("Dialing to %q failed: %v", targetAddr, err)
	}
	defer conn.Close()

	gClient := pb.NewGNMIClient(conn)
	ctx, cancel := context.WithTimeout(context.Background(), 10*time.Second)
	defer cancel()

	maExt0 := &ext_pb.Extension{
		Ext: &ext_pb.Extension_MasterArbitration{
			MasterArbitration: &ext_pb.MasterArbitration{
				ElectionId: &ext_pb.Uint128{High: 0, Low: 0},
			},
		},
	}
	maExt1 := &ext_pb.Extension{
		Ext: &ext_pb.Extension_MasterArbitration{
			MasterArbitration: &ext_pb.MasterArbitration{
				ElectionId: &ext_pb.Uint128{High: 0, Low: 1},
			},
		},
	}
	maExt1H0L := &ext_pb.Extension{
		Ext: &ext_pb.Extension_MasterArbitration{
			MasterArbitration: &ext_pb.MasterArbitration{
				ElectionId: &ext_pb.Uint128{High: 1, Low: 0},
			},
		},
	}
	regExt := &ext_pb.Extension{
		Ext: &ext_pb.Extension_RegisteredExt{
			RegisteredExt: &ext_pb.RegisteredExtension{},
		},
	}

	// By default ElectionID starts from 0 so this test does not change it.
	t.Run("MasterArbitrationOnElectionIdZero", func(t *testing.T) {
		req := &pb.SetRequest{
			Prefix: &pb.Path{Elem: []*pb.PathElem{{Name: "interfaces"}}},
			Update: []*pb.Update{
				newPbUpdate("interface[name=Ethernet0]/config/mtu", `{"mtu": 9104}`),
			},
			Extension: []*ext_pb.Extension{maExt0},
		}
		_, err = gClient.Set(ctx, req)
		if err != nil {
			t.Fatal("Did not expected an error: " + err.Error())
		}
		if _, ok := status.FromError(err); !ok {
			t.Fatal("Got a non-grpc error from grpc call")
		}
		reqEid0 := maExt0.GetMasterArbitration().GetElectionId()
		expectedEID0 := uint128{High: reqEid0.GetHigh(), Low: reqEid0.GetLow()}
		if s.masterEID.Compare(&expectedEID0) != 0 {
			t.Fatalf("Master EID update failed. Want %v, got %v", expectedEID0, s.masterEID)
		}
	})
	// After this test ElectionID is one.
	t.Run("MasterArbitrationOnElectionIdZeroThenOne", func(t *testing.T) {
		req := &pb.SetRequest{
			Prefix: &pb.Path{Elem: []*pb.PathElem{{Name: "interfaces"}}},
			Update: []*pb.Update{
				newPbUpdate("interface[name=Ethernet0]/config/mtu", `{"mtu": 9104}`),
			},
			Extension: []*ext_pb.Extension{maExt0},
		}
		if _, err = gClient.Set(ctx, req); err != nil {
			t.Fatal("Did not expected an error: " + err.Error())
		}
		reqEid0 := maExt0.GetMasterArbitration().GetElectionId()
		expectedEID0 := uint128{High: reqEid0.GetHigh(), Low: reqEid0.GetLow()}
		if s.masterEID.Compare(&expectedEID0) != 0 {
			t.Fatalf("Master EID update failed. Want %v, got %v", expectedEID0, s.masterEID)
		}
		req = &pb.SetRequest{
			Prefix: &pb.Path{Elem: []*pb.PathElem{{Name: "interfaces"}}},
			Update: []*pb.Update{
				newPbUpdate("interface[name=Ethernet0]/config/mtu", `{"mtu": 9104}`),
			},
			Extension: []*ext_pb.Extension{maExt1},
		}
		if _, err = gClient.Set(ctx, req); err != nil {
			t.Fatal("Set gRPC failed")
		}
		reqEid1 := maExt1.GetMasterArbitration().GetElectionId()
		expectedEID1 := uint128{High: reqEid1.GetHigh(), Low: reqEid1.GetLow()}
		if s.masterEID.Compare(&expectedEID1) != 0 {
			t.Fatalf("Master EID update failed. Want %v, got %v", expectedEID1, s.masterEID)
		}
	})
	// Multiple ElectionIDs with the last being one.
	t.Run("MasterArbitrationOnElectionIdMultipleIdsZeroThenOne", func(t *testing.T) {
		req := &pb.SetRequest{
			Prefix: &pb.Path{Elem: []*pb.PathElem{{Name: "interfaces"}}},
			Update: []*pb.Update{
				newPbUpdate("interface[name=Ethernet0]/config/mtu", `{"mtu": 9104}`),
			},
			Extension: []*ext_pb.Extension{maExt0, maExt1, regExt},
		}
		_, err = gClient.Set(ctx, req)
		if err != nil {
			t.Fatal("Did not expected an error: " + err.Error())
		}
		if _, ok := status.FromError(err); !ok {
			t.Fatal("Got a non-grpc error from grpc call")
		}
		reqEid1 := maExt1.GetMasterArbitration().GetElectionId()
		expectedEID1 := uint128{High: reqEid1.GetHigh(), Low: reqEid1.GetLow()}
		if s.masterEID.Compare(&expectedEID1) != 0 {
			t.Fatalf("Master EID update failed. Want %v, got %v", expectedEID1, s.masterEID)
		}
	})
	// ElectionIDs with the high word set to 1 and low word to 0.
	t.Run("MasterArbitrationOnElectionIdHighOne", func(t *testing.T) {
		req := &pb.SetRequest{
			Prefix: &pb.Path{Elem: []*pb.PathElem{{Name: "interfaces"}}},
			Update: []*pb.Update{
				newPbUpdate("interface[name=Ethernet0]/config/mtu", `{"mtu": 9104}`),
			},
			Extension: []*ext_pb.Extension{maExt1H0L},
		}
		_, err = gClient.Set(ctx, req)
		if err != nil {
			t.Fatal("Did not expected an error: " + err.Error())
		}
		if _, ok := status.FromError(err); !ok {
			t.Fatal("Got a non-grpc error from grpc call")
		}
		reqEid10 := maExt1H0L.GetMasterArbitration().GetElectionId()
		expectedEID10 := uint128{High: reqEid10.GetHigh(), Low: reqEid10.GetLow()}
		if s.masterEID.Compare(&expectedEID10) != 0 {
			t.Fatalf("Master EID update failed. Want %v, got %v", expectedEID10, s.masterEID)
		}
	})
	// As the ElectionID is one, a request with ElectionID==0 will fail.
	// Also a request without Election ID will fail.
	t.Run("MasterArbitrationOnElectionIdZeroThenNone", func(t *testing.T) {
		req := &pb.SetRequest{
			Prefix: &pb.Path{Elem: []*pb.PathElem{{Name: "interfaces"}}},
			Update: []*pb.Update{
				newPbUpdate("interface[name=Ethernet0]/config/mtu", `{"mtu": 9104}`),
			},
			Extension: []*ext_pb.Extension{maExt0},
		}
		_, err = gClient.Set(ctx, req)
		if err == nil {
			t.Fatal("Expected a PermissionDenied error")
		}
		ret, ok := status.FromError(err)
		if !ok {
			t.Fatal("Got a non-grpc error from grpc call")
		}
		if ret.Code() != codes.PermissionDenied {
			t.Fatalf("Expected PermissionDenied. Got %v", ret.Code())
		}
		reqEid10 := maExt1H0L.GetMasterArbitration().GetElectionId()
		expectedEID10 := uint128{High: reqEid10.GetHigh(), Low: reqEid10.GetLow()}
		if s.masterEID.Compare(&expectedEID10) != 0 {
			t.Fatalf("Master EID update failed. Want %v, got %v", expectedEID10, s.masterEID)
		}
		req = &pb.SetRequest{
			Prefix: &pb.Path{Elem: []*pb.PathElem{{Name: "interfaces"}}},
			Update: []*pb.Update{
				newPbUpdate("interface[name=Ethernet0]/config/mtu", `{"mtu": 9104}`),
			},
			Extension: []*ext_pb.Extension{},
		}
		_, err = gClient.Set(ctx, req)
		if err != nil {
			t.Fatal("Expected a successful set call.")
		}
		if s.masterEID.Compare(&expectedEID10) != 0 {
			t.Fatalf("Master EID update failed. Want %v, got %v", expectedEID10, s.masterEID)
		}
	})
}

func TestSaveOnSet(t *testing.T) {
	// Fail client creation
	fakeDBC := gomonkey.ApplyFuncReturn(ssc.NewDbusClient, nil, fmt.Errorf("Fail Create"))
	if err := SaveOnSetEnabled(); err == nil {
		t.Error("Expected Client Failure")
	}
	fakeDBC.Reset()

	// Successful Dbus call
	goodDbus := gomonkey.ApplyFuncReturn(ssc.DbusApi, nil, nil)
	if err := SaveOnSetEnabled(); err != nil {
		t.Error("Unexpected DBUS failure")
	}
	goodDbus.Reset()

	// Fail Dbus call
	badDbus := gomonkey.ApplyFuncReturn(ssc.DbusApi, nil, fmt.Errorf("Fail Send"))
	defer badDbus.Reset()
	if err := SaveOnSetEnabled(); err == nil {
		t.Error("Expected DBUS failure")
	}
}

func TestPopulateAuthStructByCommonName(t *testing.T) {
	// check auth with nil cert name
	err := PopulateAuthStructByCommonName("certname1", nil, "")
	if err == nil {
		t.Errorf("PopulateAuthStructByCommonName with empty config table should failed: %v", err)
	}
}

func CreateAuthorizationCtx() (context.Context, context.CancelFunc) {
	ctx, cancel := context.WithTimeout(context.Background(), 10*time.Second)
	cert := x509.Certificate{
		Subject: pkix.Name{
			CommonName: "certname1",
		},
	}
	verifiedCerts := make([][]*x509.Certificate, 1)
	verifiedCerts[0] = make([]*x509.Certificate, 1)
	verifiedCerts[0][0] = &cert
	p := peer.Peer{
		AuthInfo: credentials.TLSInfo{
			State: tls.ConnectionState{
				VerifiedChains: verifiedCerts,
			},
		},
	}
	ctx = peer.NewContext(ctx, &p)
	return ctx, cancel
}

func TestClientCertAuthenAndAuthor(t *testing.T) {
	if !swsscommon.SonicDBConfigIsInit() {
		swsscommon.SonicDBConfigInitialize()
	}

	var configDb = swsscommon.NewDBConnector("CONFIG_DB", uint(0), true)
	var gnmiTable = swsscommon.NewTable(configDb, "GNMI_CLIENT_CERT")
	configDb.Flushdb()

	// initialize err variable
	err := status.Error(codes.Unauthenticated, "")

	// when config table is empty, will authorize with PopulateAuthStruct
	mockpopulate := gomonkey.ApplyFunc(PopulateAuthStruct, func(username string, auth *common_utils.AuthInfo, r []string) error {
		return nil
	})
	defer mockpopulate.Reset()

	// check auth with nil cert name
	ctx, cancel := CreateAuthorizationCtx()
	ctx, err = ClientCertAuthenAndAuthor(ctx, "", false)
	if err != nil {
		t.Errorf("CommonNameMatch with empty config table should success: %v", err)
	}

	cancel()

	// check get 1 cert name
	ctx, cancel = CreateAuthorizationCtx()
	configDb.Flushdb()
	gnmiTable.Hset("certname1", "role", "gnmi_readwrite")
	ctx, err = ClientCertAuthenAndAuthor(ctx, "GNMI_CLIENT_CERT", false)
	if err != nil {
		t.Errorf("CommonNameMatch with correct cert name should success: %v", err)
	}

	cancel()

	// check get multiple cert names
	ctx, cancel = CreateAuthorizationCtx()
	configDb.Flushdb()
	gnmiTable.Hset("certname1", "role", "gnmi_readwrite")
	gnmiTable.Hset("certname2", "role", "gnmi_readonly")
	ctx, err = ClientCertAuthenAndAuthor(ctx, "GNMI_CLIENT_CERT", false)
	if err != nil {
		t.Errorf("CommonNameMatch with correct cert name should success: %v", err)
	}

	cancel()

	// check a invalid cert cname
	ctx, cancel = CreateAuthorizationCtx()
	configDb.Flushdb()
	gnmiTable.Hset("certname2", "role", "gnmi_readonly")
	ctx, err = ClientCertAuthenAndAuthor(ctx, "GNMI_CLIENT_CERT", false)
	if err == nil {
		t.Errorf("CommonNameMatch with invalid cert name should fail: %v", err)
	}

	cancel()

	swsscommon.DeleteTable(gnmiTable)
	swsscommon.DeleteDBConnector(configDb)
}

func TestClientCertAuthenAndAuthorMultiRole(t *testing.T) {
	if !swsscommon.SonicDBConfigIsInit() {
		swsscommon.SonicDBConfigInitialize()
	}

	var configDb = swsscommon.NewDBConnector("CONFIG_DB", uint(0), true)
	var gnmiTable = swsscommon.NewTable(configDb, "GNMI_CLIENT_CERT")
	configDb.Flushdb()

	// initialize err variable
	err := status.Error(codes.Unauthenticated, "")

	// when config table is empty, will authorize with PopulateAuthStruct
	mockpopulate := gomonkey.ApplyFunc(PopulateAuthStruct, func(username string, auth *common_utils.AuthInfo, r []string) error {
		return nil
	})
	defer mockpopulate.Reset()

	// check auth with nil cert name
	ctx, cancel := CreateAuthorizationCtx()
	ctx, err = ClientCertAuthenAndAuthor(ctx, "", false)
	if err != nil {
		t.Errorf("CommonNameMatch with empty config table should success: %v", err)
	}

	cancel()

	// check get 1 cert name
	ctx, cancel = CreateAuthorizationCtx()
	configDb.Flushdb()
	gnmiTable.Hset("certname1", "role@", "gnmi_readwrite")
	ctx, err = ClientCertAuthenAndAuthor(ctx, "GNMI_CLIENT_CERT", false)
	if err != nil {
		t.Errorf("CommonNameMatch with correct cert name should success: %v", err)
	}

	cancel()

	// check get multiple cert names
	ctx, cancel = CreateAuthorizationCtx()
	configDb.Flushdb()
	gnmiTable.Hset("certname1", "role@", "gnmi_readwrite")
	gnmiTable.Hset("certname2", "role@", "gnmi_readonly")
	ctx, err = ClientCertAuthenAndAuthor(ctx, "GNMI_CLIENT_CERT", false)
	if err != nil {
		t.Errorf("CommonNameMatch with correct cert name should success: %v", err)
	}

	cancel()

	// check a invalid cert cname
	ctx, cancel = CreateAuthorizationCtx()
	configDb.Flushdb()
	gnmiTable.Hset("certname2", "role@", "gnmi_readonly")
	ctx, err = ClientCertAuthenAndAuthor(ctx, "GNMI_CLIENT_CERT", false)
	if err == nil {
		t.Errorf("CommonNameMatch with invalid cert name should fail: %v", err)
	}

	cancel()

	swsscommon.DeleteTable(gnmiTable)
	swsscommon.DeleteDBConnector(configDb)
}

func TestAuthenticate(t *testing.T) {
	if !swsscommon.SonicDBConfigIsInit() {
		swsscommon.SonicDBConfigInitialize()
	}

	var tableName = "GNMI_CLIENT_CERT"
	var configDb = swsscommon.NewDBConnector("CONFIG_DB", uint(0), true)
	var gnmiTable = swsscommon.NewTable(configDb, tableName)
	defer swsscommon.DeleteTable(gnmiTable)
	defer swsscommon.DeleteDBConnector(configDb)
	configDb.Flushdb()

	// initialize err variable
	err := status.Error(codes.Unauthenticated, "")

	// check a invalid role
	cfg := &Config{ConfigTableName: tableName, UserAuth: AuthTypes{"password": false, "cert": true, "jwt": false}}
	ctx, cancel := CreateAuthorizationCtx()
	configDb.Flushdb()

	gnmiTable.Hset("certname1", "role@", "sonic_linux,gnmi_noaccess,linux_sonic")
	// Call authenticate to verify the user's role. This should fail if the role is "gnmi_noaccess".
	_, err = authenticate(cfg, ctx, "gnmi", true)
	if err == nil {
		t.Errorf("authenticate with noaccess role should fail: %v", err)
	}
	// Call authenticate to verify the user's role. This should fail if the role is "gnmi_noaccess".
	_, err = authenticate(cfg, ctx, "gnmi", false)
	if err == nil {
		t.Errorf("authenticate with noaccess role should fail: %v", err)
	}

	gnmiTable.Hset("certname1", "role@", "sonic_linux,gnmi_readonly,linux_sonic")
	// Call authenticate to verify the user's role. This should fail if the role is "gnmi_readonly".
	_, err = authenticate(cfg, ctx, "gnmi", true)
	if err == nil {
		t.Errorf("authenticate with readonly role should fail: %v", err)
	}
	// Call authenticate to verify the user's role. This should pass if the role is "gnmi_readonly".
	_, err = authenticate(cfg, ctx, "gnmi", false)
	if err != nil {
		t.Errorf("authenticate with readonly role should pass: %v", err)
	}

	gnmiTable.Hset("certname1", "role@", "sonic_linux,gnmi_readwrite,linux_sonic")
	// Call authenticate to verify the user's role. This should pass if the role is "gnmi_readwrite".
	_, err = authenticate(cfg, ctx, "gnmi", true)
	if err != nil {
		t.Errorf("authenticate with readwrite role should pass: %v", err)
	}
	// Call authenticate to verify the user's role. This should pass if the role is "gnmi_readwrite".
	_, err = authenticate(cfg, ctx, "gnmi", false)
	if err != nil {
		t.Errorf("authenticate with readwrite role should pass: %v", err)
	}

	gnmiTable.Hset("certname1", "role@", "sonic_linux,linux_sonic")
	// Call authenticate to verify the user's role. This should faile if the role is empty.
	_, err = authenticate(cfg, ctx, "gnmi", true)
	if err == nil {
		t.Errorf("authenticate with empty role should fail: %v", err)
	}
	// Call authenticate to verify the user's role. This should faile if the role is empty.
	_, err = authenticate(cfg, ctx, "gnmi", false)
	if err != nil {
		t.Errorf("authenticate with empty role should pass: %v", err)
	}

	cancel()
}

type MockServerStream struct {
	grpc.ServerStream
}

func (x *MockServerStream) Context() context.Context {
	return context.Background()
}

type MockPingServer struct {
	MockServerStream
}

func (x *MockPingServer) Send(m *gnoi_system_pb.PingResponse) error {
	return nil
}

type MockTracerouteServer struct {
	MockServerStream
}

func (x *MockTracerouteServer) Send(m *gnoi_system_pb.TracerouteResponse) error {
	return nil
}

type MockSetPackageServer struct {
	MockServerStream
}

func (x *MockSetPackageServer) Send(m *gnoi_system_pb.SetPackageResponse) error {
	return nil
}

func (x *MockSetPackageServer) SendAndClose(m *gnoi_system_pb.SetPackageResponse) error {
	return nil
}

func (x *MockSetPackageServer) Recv() (*gnoi_system_pb.SetPackageRequest, error) {
	return nil, nil
}

func TestGnoiAuthorization(t *testing.T) {
	s := createServer(t, 8081)
	go runServer(t, s)
	mockAuthenticate := gomonkey.ApplyFunc(s.Authenticate, func(ctx context.Context, req *spb_jwt.AuthenticateRequest) (*spb_jwt.AuthenticateResponse, error) {
		return nil, nil
	})
	defer mockAuthenticate.Reset()

	err := s.Ping(new(gnoi_system_pb.PingRequest), new(MockPingServer))
	if err == nil {
		t.Errorf("Ping should failed, because not implement.")
	}

	s.Traceroute(new(gnoi_system_pb.TracerouteRequest), new(MockTracerouteServer))
	if err == nil {
		t.Errorf("Traceroute should failed, because not implement.")
	}

	s.SetPackage(new(MockSetPackageServer))
	if err == nil {
		t.Errorf("SetPackage should failed, because not implement.")
	}

	ctx := context.Background()
	s.SwitchControlProcessor(ctx, new(gnoi_system_pb.SwitchControlProcessorRequest))
	if err == nil {
		t.Errorf("SwitchControlProcessor should failed, because not implement.")
	}

	s.Refresh(ctx, new(spb_jwt.RefreshRequest))
	if err == nil {
		t.Errorf("Refresh should failed, because not implement.")
	}

	s.ClearNeighbors(ctx, new(sgpb.ClearNeighborsRequest))
	if err == nil {
		t.Errorf("ClearNeighbors should failed, because not implement.")
	}

	s.CopyConfig(ctx, new(sgpb.CopyConfigRequest))
	if err == nil {
		t.Errorf("CopyConfig should failed, because not implement.")
	}

	s.Stop()
}

func init() {
	// Enable logs at UT setup
	flag.Lookup("v").Value.Set("10")
	flag.Lookup("log_dir").Value.Set("/tmp/telemetrytest")

	// Inform gNMI server to use redis tcp localhost connection
	sdc.UseRedisLocalTcpPort = true
	os.Setenv("UNIT_TEST", "1")
}

func TestMain(m *testing.M) {
	defer test_utils.MemLeakCheck()
	m.Run()
}<|MERGE_RESOLUTION|>--- conflicted
+++ resolved
@@ -665,33 +665,32 @@
 	mpi_counter = loadConfig(t, "COUNTERS:oid:0x1500000000091c", countersEeth68_1Byte)
 	loadDB(t, rclient, mpi_counter)
 
-<<<<<<< HEAD
-	// "Ethernet12:1": "oid:0x1a0000000000a9"  : PG counter, for COUNTERS/Ethernet12/PGs vpath test
-	fileName = "../testdata/COUNTERS:oid:0x1a0000000000a9.txt"
-	countersEth12_1Byte, err := ioutil.ReadFile(fileName)
-	if err != nil {
-		t.Fatalf("read file %v err: %v", fileName, err)
-	}
-	mpi_counter = loadConfig(t, "COUNTERS:oid:0x1a0000000000a9", countersEth12_1Byte)
+	// "Ethernet68:1": "oid:0x1500000000091c"  : periodic queue watermark, for COUNTERS/Ethernet68/Queue vpath test
+	fileName = "../testdata/PERIODIC_WATERMARKS:oid:0x1500000000091c.txt"
+	periodicWMEth68_1Byte, err := ioutil.ReadFile(fileName)
+	if err != nil {
+		t.Fatalf("read file %v err: %v", fileName, err)
+	}
+	mpi_counter = loadConfig(t, "PERIODIC_WATERMARKS:oid:0x1500000000091c", periodicWMEth68_1Byte)
+	loadDB(t, rclient, mpi_counter)
+
+	// "Ethernet7:5": "oid:0x150000000001d0"  : queue counter, for COUNTERS/Ethernet7/Queues vpath test
+	fileName = "../testdata/COUNTERS:oid:0x150000000001d0.txt"
+	countersEth7_5Byte, err := ioutil.ReadFile(fileName)
+	if err != nil {
+		t.Fatalf("read file %v err: %v", fileName, err)
+	}
+	mpi_counter = loadConfig(t, "COUNTERS:oid:0x150000000001d0", countersEth7_5Byte)
 	loadDB(t, rclient, mpi_counter)
 
 	// "Ethernet16:5": "oid:0x1a0000000000d6"
 	// PG periodic watermark, for WATERMARKS/Ethernet16/PriorityGroups/PERIODIC_WATERMARKS vpath test
 	fileName = "../testdata/PERIODIC_WATERMARKS:oid:0x1a0000000000d6.txt"
-	pgWatermarks_Eth16_5Byte, err := ioutil.ReadFile(fileName)
-	if err != nil {
-		t.Fatalf("read file %v err: %v", fileName, err)
-	}
-	mpi_counter = loadConfig(t, "PERIODIC_WATERMARKS:oid:0x1a0000000000d6", pgWatermarks_Eth16_5Byte)
-=======
-	// "Ethernet68:1": "oid:0x1500000000091c"  : periodic queue watermark, for COUNTERS/Ethernet68/Queue vpath test
-	fileName = "../testdata/PERIODIC_WATERMARKS:oid:0x1500000000091c.txt"
-	periodicWMEth68_1Byte, err := ioutil.ReadFile(fileName)
-	if err != nil {
-		t.Fatalf("read file %v err: %v", fileName, err)
-	}
-	mpi_counter = loadConfig(t, "PERIODIC_WATERMARKS:oid:0x1500000000091c", periodicWMEth68_1Byte)
->>>>>>> db9afb6d
+	pgWatermarksEth16_5Byte, err := ioutil.ReadFile(fileName)
+	if err != nil {
+		t.Fatalf("read file %v err: %v", fileName, err)
+	}
+	mpi_counter = loadConfig(t, "PERIODIC_WATERMARKS:oid:0x1a0000000000d6", pgWatermarksEth16_5Byte)
 	loadDB(t, rclient, mpi_counter)
 
 	// "Ethernet68:3": "oid:0x1500000000091e"  : lossless queue counter, for COUNTERS/Ethernet68/Pfcwd vpath test
@@ -855,14 +854,22 @@
 	mpi_counter = loadConfig(t, "COUNTERS:oid:0x1500000000091c", countersEeth68_1Byte)
 	loadDB(t, rclient, mpi_counter)
 
-<<<<<<< HEAD
-	// "Ethernet12:1": "oid:0x1a0000000000a9"  : PG counter, for COUNTERS/Ethernet12/PGs vpath test
-	fileName = "../testdata/COUNTERS:oid:0x1a0000000000a9.txt"
-	countersEth12_1Byte, err := ioutil.ReadFile(fileName)
-	if err != nil {
-		t.Fatalf("read file %v err: %v", fileName, err)
-	}
-	mpi_counter = loadConfig(t, "COUNTERS:oid:0x1a0000000000a9", countersEth12_1Byte)
+	// "Ethernet68:1": "oid:0x1500000000091c"  : periodic queue watermark, for COUNTERS/Ethernet68/Queues vpath test
+	fileName = "../testdata/PERIODIC_WATERMARKS:oid:0x1500000000091c.txt"
+	periodicWMEth68_1Byte, err := ioutil.ReadFile(fileName)
+	if err != nil {
+		t.Fatalf("read file %v err: %v", fileName, err)
+	}
+	mpi_counter = loadConfig(t, "PERIODIC_WATERMARKS:oid:0x1500000000091c", periodicWMEth68_1Byte)
+	loadDB(t, rclient, mpi_counter)
+
+	// "Ethernet7:5": "oid:0x150000000001d0"  : queue counter, for COUNTERS/Ethernet7/Queues vpath test
+	fileName = "../testdata/COUNTERS:oid:0x150000000001d0.txt"
+	countersEth7_5Byte, err := ioutil.ReadFile(fileName)
+	if err != nil {
+		t.Fatalf("read file %v err: %v", fileName, err)
+	}
+	mpi_counter = loadConfig(t, "COUNTERS:oid:0x150000000001d0", countersEth7_5Byte)
 	loadDB(t, rclient, mpi_counter)
 
 	// "Ethernet16:5": "oid:0x1a0000000000d6"
@@ -873,24 +880,6 @@
 		t.Fatalf("read file %v err: %v", fileName, err)
 	}
 	mpi_counter = loadConfig(t, "PERIODIC_WATERMARKS:oid:0x1a0000000000d6", pgWatermarksEth16_5Byte)
-=======
-	// "Ethernet68:1": "oid:0x1500000000091c"  : periodic queue watermark, for COUNTERS/Ethernet68/Queues vpath test
-	fileName = "../testdata/PERIODIC_WATERMARKS:oid:0x1500000000091c.txt"
-	periodicWMEth68_1Byte, err := ioutil.ReadFile(fileName)
-	if err != nil {
-		t.Fatalf("read file %v err: %v", fileName, err)
-	}
-	mpi_counter = loadConfig(t, "PERIODIC_WATERMARKS:oid:0x1500000000091c", periodicWMEth68_1Byte)
-	loadDB(t, rclient, mpi_counter)
-
-	// "Ethernet7:5": "oid:0x150000000001d0"  : queue counter, for COUNTERS/Ethernet7/Queues vpath test
-	fileName = "../testdata/COUNTERS:oid:0x150000000001d0.txt"
-	countersEeth7_5Byte, err := ioutil.ReadFile(fileName)
-	if err != nil {
-		t.Fatalf("read file %v err: %v", fileName, err)
-	}
-	mpi_counter = loadConfig(t, "COUNTERS:oid:0x150000000001d0", countersEeth7_5Byte)
->>>>>>> db9afb6d
 	loadDB(t, rclient, mpi_counter)
 
 	// "Ethernet68:3": "oid:0x1500000000091e"  : lossless queue counter, for COUNTERS/Ethernet68/Pfcwd vpath test
@@ -2130,6 +2119,8 @@
 	tmp6.(map[string]interface{})["Ethernet68/1:3"].(map[string]interface{})["PFC_WD_QUEUE_STATS_DEADLOCK_DETECTED"] = "1"
 	countersEthernetWildPfcwdUpdate := tmp6
 
+	///////////////////////////////////////////////////////////////////////////////////////////////
+
 	fileName = "../testdata/COUNTERS:Ethernet_wildcard_Queues_alias.txt"
 	countersEthernetWildQueuesByte, err := ioutil.ReadFile(fileName)
 	if err != nil {
@@ -2170,48 +2161,6 @@
 
 	///////////////////////////////////////////////////////////////////////////////////////////////
 
-	fileName = "../testdata/COUNTERS:Ethernet_wildcard_PGs_alias.txt"
-	countersEthernetWildPGsByte, err := ioutil.ReadFile(fileName)
-	if err != nil {
-		t.Fatalf("read file %v err: %v", fileName, err)
-	}
-	var countersEthernetWildPGsJson interface{}
-	json.Unmarshal(countersEthernetWildPGsByte, &countersEthernetWildPGsJson)
-
-	fileName = "../testdata/COUNTERS:Ethernet12:PGs.txt"
-	countersEthernet12PGsByte, err := ioutil.ReadFile(fileName)
-	if err != nil {
-		t.Fatalf("read file %v err: %v", fileName, err)
-	}
-	var countersEthernet12PGsJson interface{}
-	json.Unmarshal(countersEthernet12PGsByte, &countersEthernet12PGsJson)
-
-	countersEthernet12PGsJsonUpdate := make(map[string]interface{})
-	json.Unmarshal(countersEthernet12PGsByte, &countersEthernet12PGsJsonUpdate)
-	eth12_1 := map[string]interface{}{
-		"SAI_INGRESS_PRIORITY_GROUP_STAT_DROPPED_PACKETS":           "5",
-		"PG_DROP_STAT_COUNTER_time_stamp":                           "10419786710965",
-		"SAI_INGRESS_PRIORITY_GROUP_STAT_SHARED_WATERMARK_BYTES":    "120",
-		"SAI_INGRESS_PRIORITY_GROUP_STAT_XOFF_ROOM_WATERMARK_BYTES": "0",
-		"PG_WATERMARK_STAT_COUNTER_time_stamp":                      "10368688380018",
-	}
-	countersEthernet12PGsJsonUpdate["Ethernet12:1"] = eth12_1
-
-	// Alias translation for query Ethernet12/1:PGs
-	fileName = "../testdata/COUNTERS:Ethernet12:PGs_alias.txt"
-	countersEthernet12PGsAliasByte, err := ioutil.ReadFile(fileName)
-	if err != nil {
-		t.Fatalf("read file %v err: %v", fileName, err)
-	}
-	var countersEthernet12PGsAliasJson interface{}
-	json.Unmarshal(countersEthernet12PGsAliasByte, &countersEthernet12PGsAliasJson)
-
-	countersEthernet12PGsAliasJsonUpdate := make(map[string]interface{})
-	json.Unmarshal(countersEthernet12PGsAliasByte, &countersEthernet12PGsAliasJsonUpdate)
-	countersEthernet12PGsAliasJsonUpdate["Ethernet12/1:1"] = eth12_1
-
-	///////////////////////////////////////////////////////////////////////////////////////////////
-
 	fileName = "../testdata/WATERMARKS:Ethernet_wildcard:PriorityGroups:PERIODIC_WATERMARKS_alias.txt"
 	pgWatermarksEthernetWildByte, err := ioutil.ReadFile(fileName)
 	if err != nil {
@@ -2231,8 +2180,8 @@
 	pgWatermarksEthernet16JsonUpdate := make(map[string]interface{})
 	json.Unmarshal(pgWatermarksEthernet16Byte, &pgWatermarksEthernet16JsonUpdate)
 	eth16_5 := map[string]interface{}{
-		"SAI_INGRESS_PRIORITY_GROUP_STAT_SHARED_WATERMARK_BYTES":    "200",
-		"SAI_INGRESS_PRIORITY_GROUP_STAT_XOFF_ROOM_WATERMARK_BYTES": "10",
+		"SAI_INGRESS_PRIORITY_GROUP_STAT_SHARED_WATERMARK_BYTES":    "200", // Changed from 0 to 200
+		"SAI_INGRESS_PRIORITY_GROUP_STAT_XOFF_ROOM_WATERMARK_BYTES": "10",  // Changed from 0 to 10
 	}
 	pgWatermarksEthernet16JsonUpdate["Ethernet16:5"] = eth16_5
 
@@ -2871,103 +2820,11 @@
 			},
 		},
 		{
-<<<<<<< HEAD
-			desc: "poll query for COUNTERS/Ethernet*/PGs",
-=======
 			desc: "poll query for COUNTERS/Ethernet7/Queues with field value change (no PERIODIC_WATERMARKS table)",
->>>>>>> db9afb6d
 			poll: 1,
 			q: client.Query{
 				Target:  "COUNTERS_DB",
 				Type:    client.Poll,
-<<<<<<< HEAD
-				Queries: []client.Path{{"COUNTERS", "Ethernet*", "PGs"}},
-				TLS:     &tls.Config{InsecureSkipVerify: true},
-			},
-			wantNoti: []client.Notification{
-				client.Connected{},
-				client.Update{Path: []string{"COUNTERS_DB", "COUNTERS", "Ethernet*", "PGs"}, TS: time.Unix(0, 200), Val: countersEthernetWildPGsJson},
-				client.Sync{},
-				client.Update{Path: []string{"COUNTERS_DB", "COUNTERS", "Ethernet*", "PGs"}, TS: time.Unix(0, 200), Val: countersEthernetWildPGsJson},
-				client.Sync{},
-			},
-		},
-		{
-			desc: "poll query for COUNTERS/Ethernet12/PGs with field value change",
-			poll: 3,
-			q: client.Query{
-				Target:  "COUNTERS_DB",
-				Type:    client.Poll,
-				Queries: []client.Path{{"COUNTERS", "Ethernet12", "PGs"}},
-				TLS:     &tls.Config{InsecureSkipVerify: true},
-			},
-			updates: []tablePathValue{
-				{
-					dbName:    "COUNTERS_DB",
-					tableName: "COUNTERS",
-					tableKey:  "oid:0x1a0000000000a9", // "Ethernet12:1": "oid:0x1a0000000000a9",
-					delimitor: ":",
-					field:     "SAI_INGRESS_PRIORITY_GROUP_STAT_DROPPED_PACKETS",
-					value:     "5", // being changed from 0 to 5
-				},
-				{
-					dbName:    "COUNTERS_DB",
-					tableName: "COUNTERS",
-					tableKey:  "oid:0x1a0000000000a9", // "Ethernet12:1": "oid:0x1a0000000000a9",
-					delimitor: ":",
-					field:     "SAI_INGRESS_PRIORITY_GROUP_STAT_SHARED_WATERMARK_BYTES",
-					value:     "120", // being changed from 0 to 120
-				},
-			},
-			wantNoti: []client.Notification{
-				client.Connected{},
-				client.Update{Path: []string{"COUNTERS_DB", "COUNTERS", "Ethernet12", "PGs"}, TS: time.Unix(0, 200), Val: countersEthernet12PGsJson},
-				client.Sync{},
-				client.Update{Path: []string{"COUNTERS_DB", "COUNTERS", "Ethernet12", "PGs"}, TS: time.Unix(0, 200), Val: countersEthernet12PGsJsonUpdate},
-				client.Sync{},
-				client.Update{Path: []string{"COUNTERS_DB", "COUNTERS", "Ethernet12", "PGs"}, TS: time.Unix(0, 200), Val: countersEthernet12PGsJsonUpdate},
-				client.Sync{},
-				client.Update{Path: []string{"COUNTERS_DB", "COUNTERS", "Ethernet12", "PGs"}, TS: time.Unix(0, 200), Val: countersEthernet12PGsJsonUpdate},
-				client.Sync{},
-			},
-		},
-		{
-			desc: "(use vendor alias) poll query for COUNTERS/Ethernet12/PGs with field value change",
-			poll: 3,
-			q: client.Query{
-				Target:  "COUNTERS_DB",
-				Type:    client.Poll,
-				Queries: []client.Path{{"COUNTERS", "Ethernet12/1", "PGs"}},
-				TLS:     &tls.Config{InsecureSkipVerify: true},
-			},
-			updates: []tablePathValue{
-				{
-					dbName:    "COUNTERS_DB",
-					tableName: "COUNTERS",
-					tableKey:  "oid:0x1a0000000000a9", // "Ethernet12:1": "oid:0x1a0000000000a9",
-					delimitor: ":",
-					field:     "SAI_INGRESS_PRIORITY_GROUP_STAT_DROPPED_PACKETS",
-					value:     "5", // being changed from 0 to 5
-				},
-				{
-					dbName:    "COUNTERS_DB",
-					tableName: "COUNTERS",
-					tableKey:  "oid:0x1a0000000000a9", // "Ethernet12:1": "oid:0x1a0000000000a9",
-					delimitor: ":",
-					field:     "SAI_INGRESS_PRIORITY_GROUP_STAT_SHARED_WATERMARK_BYTES",
-					value:     "120", // being changed from 0 to 120
-				},
-			},
-			wantNoti: []client.Notification{
-				client.Connected{},
-				client.Update{Path: []string{"COUNTERS_DB", "COUNTERS", "Ethernet12/1", "PGs"}, TS: time.Unix(0, 200), Val: countersEthernet12PGsAliasJson},
-				client.Sync{},
-				client.Update{Path: []string{"COUNTERS_DB", "COUNTERS", "Ethernet12/1", "PGs"}, TS: time.Unix(0, 200), Val: countersEthernet12PGsAliasJsonUpdate},
-				client.Sync{},
-				client.Update{Path: []string{"COUNTERS_DB", "COUNTERS", "Ethernet12/1", "PGs"}, TS: time.Unix(0, 200), Val: countersEthernet12PGsAliasJsonUpdate},
-				client.Sync{},
-				client.Update{Path: []string{"COUNTERS_DB", "COUNTERS", "Ethernet12/1", "PGs"}, TS: time.Unix(0, 200), Val: countersEthernet12PGsAliasJsonUpdate},
-=======
 				Queries: []client.Path{{"COUNTERS", "Ethernet7", "Queues"}},
 				TLS:     &tls.Config{InsecureSkipVerify: true},
 			},
@@ -2980,21 +2837,36 @@
 				client.Update{Path: []string{"COUNTERS_DB", "COUNTERS", "Ethernet7", "Queues"}, TS: time.Unix(0, 200), Val: countersEthernet7QueuesJson},
 				client.Sync{},
 				client.Update{Path: []string{"COUNTERS_DB", "COUNTERS", "Ethernet7", "Queues"}, TS: time.Unix(0, 200), Val: countersEthernet7QueuesJsonUpdate},
->>>>>>> db9afb6d
-				client.Sync{},
-			},
-		},
-		{
-<<<<<<< HEAD
-			desc: "poll query for WATERMARKS/Ethernet*/PriorityGroups/PERIODIC_WATERMARKS",
-=======
+				client.Sync{},
+			},
+		},
+		{
 			desc: "(use vendor alias) poll query for COUNTERS/Ethernet7/Queues with field value change (no PERIODIC_WATERMARKS table)",
->>>>>>> db9afb6d
 			poll: 1,
 			q: client.Query{
 				Target:  "COUNTERS_DB",
 				Type:    client.Poll,
-<<<<<<< HEAD
+				Queries: []client.Path{{"COUNTERS", "Ethernet7/1", "Queues"}},
+				TLS:     &tls.Config{InsecureSkipVerify: true},
+			},
+			updates: []tablePathValue{
+				createCountersTableSetUpdate("oid:0x150000000001d0", "SAI_QUEUE_STAT_DROPPED_PACKETS", "10"),         // being changed from 0 to 10
+				createCountersTableSetUpdate("oid:0x150000000001d0", "SAI_QUEUE_STAT_SHARED_WATERMARK_BYTES", "198"), // being changed from 100 to 198
+			},
+			wantNoti: []client.Notification{
+				client.Connected{},
+				client.Update{Path: []string{"COUNTERS_DB", "COUNTERS", "Ethernet7/1", "Queues"}, TS: time.Unix(0, 200), Val: countersEthernet7QueuesAliasJson},
+				client.Sync{},
+				client.Update{Path: []string{"COUNTERS_DB", "COUNTERS", "Ethernet7/1", "Queues"}, TS: time.Unix(0, 200), Val: countersEthernet7QueuesAliasJsonUpdate},
+				client.Sync{},
+			},
+		},
+		{
+			desc: "poll query for WATERMARKS/Ethernet*/PriorityGroups/PERIODIC_WATERMARKS",
+			poll: 1,
+			q: client.Query{
+				Target:  "COUNTERS_DB",
+				Type:    client.Poll,
 				Queries: []client.Path{{"WATERMARKS", "Ethernet*", "PriorityGroups", "PERIODIC_WATERMARKS"}},
 				TLS:     &tls.Config{InsecureSkipVerify: true},
 			},
@@ -3016,22 +2888,8 @@
 				TLS:     &tls.Config{InsecureSkipVerify: true},
 			},
 			updates: []tablePathValue{
-				{
-					dbName:    "COUNTERS_DB",
-					tableName: "PERIODIC_WATERMARKS",
-					tableKey:  "oid:0x1a0000000000d6", // "Ethernet16:5": "oid:0x1a0000000000d6",
-					delimitor: ":",
-					field:     "SAI_INGRESS_PRIORITY_GROUP_STAT_SHARED_WATERMARK_BYTES",
-					value:     "200", // being changed from 0 to 200
-				},
-				{
-					dbName:    "COUNTERS_DB",
-					tableName: "PERIODIC_WATERMARKS",
-					tableKey:  "oid:0x1a0000000000d6", // "Ethernet16:5": "oid:0x1a0000000000d6",
-					delimitor: ":",
-					field:     "SAI_INGRESS_PRIORITY_GROUP_STAT_XOFF_ROOM_WATERMARK_BYTES",
-					value:     "10", // being changed from 0 to 10
-				},
+				createPeriodicWatermarksTableSetUpdate("oid:0x1a0000000000d6", "SAI_INGRESS_PRIORITY_GROUP_STAT_SHARED_WATERMARK_BYTES", "200"),   // being changed from 0 to 200
+				createPeriodicWatermarksTableSetUpdate("oid:0x1a0000000000d6", "SAI_INGRESS_PRIORITY_GROUP_STAT_XOFF_ROOM_WATERMARK_BYTES", "10"), // being changed from 0 to 10
 			},
 			wantNoti: []client.Notification{
 				client.Connected{},
@@ -3055,22 +2913,8 @@
 				TLS:     &tls.Config{InsecureSkipVerify: true},
 			},
 			updates: []tablePathValue{
-				{
-					dbName:    "COUNTERS_DB",
-					tableName: "PERIODIC_WATERMARKS",
-					tableKey:  "oid:0x1a0000000000d6", // "Ethernet16:5": "oid:0x1a0000000000d6",
-					delimitor: ":",
-					field:     "SAI_INGRESS_PRIORITY_GROUP_STAT_SHARED_WATERMARK_BYTES",
-					value:     "200", // being changed from 0 to 200
-				},
-				{
-					dbName:    "COUNTERS_DB",
-					tableName: "PERIODIC_WATERMARKS",
-					tableKey:  "oid:0x1a0000000000d6", // "Ethernet16:5": "oid:0x1a0000000000d6",
-					delimitor: ":",
-					field:     "SAI_INGRESS_PRIORITY_GROUP_STAT_XOFF_ROOM_WATERMARK_BYTES",
-					value:     "10", // being changed from 0 to 10
-				},
+				createPeriodicWatermarksTableSetUpdate("oid:0x1a0000000000d6", "SAI_INGRESS_PRIORITY_GROUP_STAT_SHARED_WATERMARK_BYTES", "200"),   // being changed from 0 to 200
+				createPeriodicWatermarksTableSetUpdate("oid:0x1a0000000000d6", "SAI_INGRESS_PRIORITY_GROUP_STAT_XOFF_ROOM_WATERMARK_BYTES", "10"), // being changed from 0 to 10
 			},
 			wantNoti: []client.Notification{
 				client.Connected{},
@@ -3081,20 +2925,6 @@
 				client.Update{Path: []string{"COUNTERS_DB", "WATERMARKS", "Ethernet16/1", "PriorityGroups", "PERIODIC_WATERMARKS"}, TS: time.Unix(0, 200), Val: pgWatermarksEthernet16AliasJsonUpdate},
 				client.Sync{},
 				client.Update{Path: []string{"COUNTERS_DB", "WATERMARKS", "Ethernet16/1", "PriorityGroups", "PERIODIC_WATERMARKS"}, TS: time.Unix(0, 200), Val: pgWatermarksEthernet16AliasJsonUpdate},
-=======
-				Queries: []client.Path{{"COUNTERS", "Ethernet7/1", "Queues"}},
-				TLS:     &tls.Config{InsecureSkipVerify: true},
-			},
-			updates: []tablePathValue{
-				createCountersTableSetUpdate("oid:0x150000000001d0", "SAI_QUEUE_STAT_DROPPED_PACKETS", "10"),         // being changed from 0 to 10
-				createCountersTableSetUpdate("oid:0x150000000001d0", "SAI_QUEUE_STAT_SHARED_WATERMARK_BYTES", "198"), // being changed from 100 to 198
-			},
-			wantNoti: []client.Notification{
-				client.Connected{},
-				client.Update{Path: []string{"COUNTERS_DB", "COUNTERS", "Ethernet7/1", "Queues"}, TS: time.Unix(0, 200), Val: countersEthernet7QueuesAliasJson},
-				client.Sync{},
-				client.Update{Path: []string{"COUNTERS_DB", "COUNTERS", "Ethernet7/1", "Queues"}, TS: time.Unix(0, 200), Val: countersEthernet7QueuesAliasJsonUpdate},
->>>>>>> db9afb6d
 				client.Sync{},
 			},
 		},
