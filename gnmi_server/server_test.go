--- conflicted
+++ resolved
@@ -3486,81 +3486,21 @@
 }
 
 func TestConnectionsKeepAlive(t *testing.T) {
-<<<<<<< HEAD
-    s := createKeepAliveServer(t, 8081)
-    go runServer(t, s)
-    defer s.Stop()
-
-    tests := []struct {
-        desc    string
-        q       client.Query
-        want    []client.Notification
-        poll    int
-    }{
-        {
-            desc: "Testing KeepAlive with goroutine count",
-            poll: 3,
-            q: client.Query{
-                Target: "COUNTERS_DB",
-                Type:    client.Poll,
-                Queries: []client.Path{{"COUNTERS", "Ethernet*"}},
-                TLS:     &tls.Config{InsecureSkipVerify: true},
-            },
-            want: []client.Notification{
-                client.Connected{},
-                client.Sync{},
-            },
-        },
-    }
-    for _, tt := range(tests) {
-        var clients []*cacheclient.CacheClient
-        for i := 0; i < 5; i++ {
-            t.Run(tt.desc, func(t *testing.T) {
-                q := tt.q
-                q.Addrs = []string{"127.0.0.1:8081"}
-                c := client.New()
-                clients = append(clients, c)
-                wg := new(sync.WaitGroup)
-                wg.Add(1)
-
-                go func() {
-                    defer wg.Done()
-                    if err := c.Subscribe(context.Background(), q); err != nil {
-                        t.Errorf("c.Subscribe(): got error %v, expected nil", err)
-                    }
-                }()
-
-                wg.Wait()
-                after_subscribe := runtime.NumGoroutine()
-                t.Logf("Num go routines after client subscribe: %d", after_subscribe)
-                time.Sleep(10 * time.Second)
-                after_sleep := runtime.NumGoroutine()
-                t.Logf("Num go routines after sleep, should be less, as keepalive should close idle connections: %d", after_sleep)
-                if after_sleep > after_subscribe {
-                    t.Errorf("Expecting goroutine after sleep to be less than or equal to after subscribe, after_subscribe: %d, after_sleep: %d", after_subscribe, after_sleep)
-                }
-            })
-        }
-	for _, cacheClient := range(clients) {
-            cacheClient.Close()
-        }
-    }
-=======
 	s := createKeepAliveServer(t, 8081)
 	go runServer(t, s)
 	defer s.Stop()
 
 	tests := []struct {
-		desc string
-		q    client.Query
-		want []client.Notification
-		poll int
+		desc    string
+		q       client.Query
+		want    []client.Notification
+		poll    int
 	}{
 		{
 			desc: "Testing KeepAlive with goroutine count",
 			poll: 3,
 			q: client.Query{
-				Target:  "COUNTERS_DB",
+				Target: "COUNTERS_DB",
 				Type:    client.Poll,
 				Queries: []client.Path{{"COUNTERS", "Ethernet*"}},
 				TLS:     &tls.Config{InsecureSkipVerify: true},
@@ -3571,12 +3511,14 @@
 			},
 		},
 	}
-	for _, tt := range tests {
+	for _, tt := range(tests) {
+		var clients []*cacheclient.CacheClient
 		for i := 0; i < 5; i++ {
 			t.Run(tt.desc, func(t *testing.T) {
 				q := tt.q
 				q.Addrs = []string{"127.0.0.1:8081"}
 				c := client.New()
+				clients = append(clients, c)
 				wg := new(sync.WaitGroup)
 				wg.Add(1)
 
@@ -3598,8 +3540,10 @@
 				}
 			})
 		}
-	}
->>>>>>> a6107849
+		for _, cacheClient := range(clients) {
+			cacheClient.Close()
+		}
+	}
 }
 
 func TestClient(t *testing.T) {
