package gnmi

// server_test covers gNMI get, subscribe (stream and poll) test
// Prerequisite: redis-server should be running.
import (
	"crypto/tls"
	"encoding/json"
	"path/filepath"
	"flag"
	"fmt"
"sync"
	"strings"
	"unsafe"

	testcert "github.com/sonic-net/sonic-gnmi/testdata/tls"
	"github.com/go-redis/redis"
	"github.com/golang/protobuf/proto"

	"io/ioutil"
	"os"
	"os/exec"
	"os/user"
	"reflect"
	"testing"
	"time"
	"runtime"

	"github.com/kylelemons/godebug/pretty"
	"github.com/openconfig/gnmi/client"
	pb "github.com/openconfig/gnmi/proto/gnmi"
	ext_pb "github.com/openconfig/gnmi/proto/gnmi_ext"
	"github.com/openconfig/gnmi/value"
	"github.com/openconfig/ygot/ygot"

	"golang.org/x/net/context"
	"google.golang.org/grpc"
	"google.golang.org/grpc/codes"
	"google.golang.org/grpc/credentials"
	"google.golang.org/grpc/status"
	"google.golang.org/grpc/keepalive"

	// Register supported client types.
	spb "github.com/sonic-net/sonic-gnmi/proto"
	sgpb "github.com/sonic-net/sonic-gnmi/proto/gnoi"
	gnmipb "github.com/openconfig/gnmi/proto/gnmi"
	sdc "github.com/sonic-net/sonic-gnmi/sonic_data_client"
	sdcfg "github.com/sonic-net/sonic-gnmi/sonic_db_config"
        "github.com/Workiva/go-datastructures/queue"
        linuxproc "github.com/c9s/goprocinfo/linux"
	"github.com/sonic-net/sonic-gnmi/common_utils"
	"github.com/sonic-net/sonic-gnmi/test_utils"
	gclient "github.com/jipanyang/gnmi/client/gnmi"
	"github.com/jipanyang/gnxi/utils/xpath"
	gnoi_system_pb "github.com/openconfig/gnoi/system"
	"github.com/agiledragon/gomonkey/v2"
	"github.com/godbus/dbus/v5"
	cacheclient "github.com/openconfig/gnmi/client"

)

var clientTypes = []string{gclient.Type}

func loadConfig(t *testing.T, key string, in []byte) map[string]interface{} {
	var fvp map[string]interface{}

	err := json.Unmarshal(in, &fvp)
	if err != nil {
		t.Errorf("Failed to Unmarshal %v err: %v", in, err)
	}
	if key != "" {
		kv := map[string]interface{}{}
		kv[key] = fvp
		return kv
	}
	return fvp
}

// assuming input data is in key field/value pair format
func loadDB(t *testing.T, rclient *redis.Client, mpi map[string]interface{}) {
	for key, fv := range mpi {
		switch fv.(type) {
		case map[string]interface{}:
			_, err := rclient.HMSet(key, fv.(map[string]interface{})).Result()
			if err != nil {
				t.Errorf("Invalid data for db:  %v : %v %v", key, fv, err)
			}
		default:
			t.Errorf("Invalid data for db: %v : %v", key, fv)
		}
	}
}
func loadDBNotStrict(t *testing.T, rclient *redis.Client, mpi map[string]interface{}) {
	for key, fv := range mpi {
		switch fv.(type) {
		case map[string]interface{}:
			rclient.HMSet(key, fv.(map[string]interface{})).Result()

		}
	}
}

func createClient(t *testing.T, port int) *grpc.ClientConn {
	t.Helper()
	cred := credentials.NewTLS(&tls.Config{InsecureSkipVerify: true})
	conn, err := grpc.Dial(
		fmt.Sprintf("127.0.0.1:%d", port),
		grpc.WithTransportCredentials(cred),
	)
	if err != nil {
		t.Fatalf("Dialing to :%d failed: %v", port, err)
	}
	t.Cleanup(func() { conn.Close() })
	return conn
}

func createServer(t *testing.T, port int64) *Server {
	t.Helper()
	certificate, err := testcert.NewCert()
	if err != nil {
		t.Fatalf("could not load server key pair: %s", err)
	}
	tlsCfg := &tls.Config{
		ClientAuth:   tls.RequestClientCert,
		Certificates: []tls.Certificate{certificate},
	}

	opts := []grpc.ServerOption{grpc.Creds(credentials.NewTLS(tlsCfg))}
	cfg := &Config{Port: port, EnableTranslibWrite: true, EnableNativeWrite: true, Threshold: 100}
	s, err := NewServer(cfg, opts)
	if err != nil {
		t.Errorf("Failed to create gNMI server: %v", err)
	}
	s.SaveStartupConfig = SaveOnSetEnabled
	return s
}

func createReadServer(t *testing.T, port int64) *Server {
	certificate, err := testcert.NewCert()
	if err != nil {
		t.Errorf("could not load server key pair: %s", err)
	}
	tlsCfg := &tls.Config{
		ClientAuth:   tls.RequestClientCert,
		Certificates: []tls.Certificate{certificate},
	}

	opts := []grpc.ServerOption{grpc.Creds(credentials.NewTLS(tlsCfg))}
	cfg := &Config{Port: port, EnableTranslibWrite: false}
	s, err := NewServer(cfg, opts)
	if err != nil {
		t.Fatalf("Failed to create gNMI server: %v", err)
	}
	return s
}

func createRejectServer(t *testing.T, port int64) *Server {
	certificate, err := testcert.NewCert()
	if err != nil {
		t.Errorf("could not load server key pair: %s", err)
	}
	tlsCfg := &tls.Config{
		ClientAuth:   tls.RequestClientCert,
		Certificates: []tls.Certificate{certificate},
	}

	opts := []grpc.ServerOption{grpc.Creds(credentials.NewTLS(tlsCfg))}
	cfg := &Config{Port: port, EnableTranslibWrite: true,  Threshold: 2}
	s, err := NewServer(cfg, opts)
	if err != nil {
		t.Fatalf("Failed to create gNMI server: %v", err)
	}
	return s
}

func createAuthServer(t *testing.T, port int64) *Server {
	t.Helper()
	certificate, err := testcert.NewCert()
	if err != nil {
		t.Fatalf("could not load server key pair: %s", err)
	}
	tlsCfg := &tls.Config{
		ClientAuth:   tls.RequestClientCert,
		Certificates: []tls.Certificate{certificate},
	}

	opts := []grpc.ServerOption{grpc.Creds(credentials.NewTLS(tlsCfg))}
	cfg := &Config{Port: port, EnableTranslibWrite: true, UserAuth: AuthTypes{"password": true, "cert": true, "jwt": true}}
	s, err := NewServer(cfg, opts)
	if err != nil {
		t.Fatalf("Failed to create gNMI server: %v", err)
	}
	return s
}

func createInvalidServer(t *testing.T, port int64) *Server {
	certificate, err := testcert.NewCert()
	if err != nil {
		t.Errorf("could not load server key pair: %s", err)
	}
	tlsCfg := &tls.Config{
		ClientAuth:   tls.RequestClientCert,
		Certificates: []tls.Certificate{certificate},
	}

	opts := []grpc.ServerOption{grpc.Creds(credentials.NewTLS(tlsCfg))}
	s, err := NewServer(nil, opts)
	if err != nil {
		return nil
	}
	return s
}

func createKeepAliveServer(t *testing.T, port int64) *Server {
	t.Helper()
	certificate, err := testcert.NewCert()
	if err != nil {
		t.Fatalf("could not load server key pair: %s", err)
	}
	tlsCfg := &tls.Config{
		ClientAuth:   tls.RequestClientCert,
		Certificates: []tls.Certificate{certificate},
	}

	opts := []grpc.ServerOption{grpc.Creds(credentials.NewTLS(tlsCfg))}
	keep_alive_params := keepalive.ServerParameters{
		MaxConnectionIdle: 1 * time.Second,
	}
	server_opts := []grpc.ServerOption{
		grpc.KeepaliveParams(keep_alive_params),
	}
	server_opts = append(server_opts, opts[0])
	cfg := &Config{Port: port, EnableTranslibWrite: true, EnableNativeWrite: true, Threshold: 100}
	s, err := NewServer(cfg, server_opts)
	if err != nil {
		t.Errorf("Failed to create gNMI server: %v", err)
	}
	return s
}

// runTestGet requests a path from the server by Get grpc call, and compares if
// the return code and response value are expected.
func runTestGet(t *testing.T, ctx context.Context, gClient pb.GNMIClient, pathTarget string,
	textPbPath string, wantRetCode codes.Code, wantRespVal interface{}, valTest bool) {
	//var retCodeOk bool
	// Send request
	t.Helper()
	var pbPath pb.Path
	if err := proto.UnmarshalText(textPbPath, &pbPath); err != nil {
		t.Fatalf("error in unmarshaling path: %v %v", textPbPath, err)
	}
	prefix := pb.Path{Target: pathTarget}
	req := &pb.GetRequest{
		Prefix:   &prefix,
		Path:     []*pb.Path{&pbPath},
		Encoding: pb.Encoding_JSON_IETF,
	}

	resp, err := gClient.Get(ctx, req)
	// Check return code
	gotRetStatus, ok := status.FromError(err)
	if !ok {
		t.Fatal("got a non-grpc error from grpc call")
	}

	if gotRetStatus.Code() != wantRetCode {
		t.Log("err: ", err)
		t.Fatalf("got return code %v, want %v", gotRetStatus.Code(), wantRetCode)
	}

	// Check response value
	if valTest {
		var gotVal interface{}
		if resp != nil {
			notifs := resp.GetNotification()
			if len(notifs) != 1 {
				t.Fatalf("got %d notifications, want 1", len(notifs))
			}
			updates := notifs[0].GetUpdate()
			if len(updates) != 1 {
				t.Fatalf("got %d updates in the notification, want 1", len(updates))
			}
			val := updates[0].GetVal()
			if val.GetJsonIetfVal() == nil {
				gotVal, err = value.ToScalar(val)
				if err != nil {
					t.Errorf("got: %v, want a scalar value", gotVal)
				}
			} else {
				// Unmarshal json data to gotVal container for comparison
				if err := json.Unmarshal(val.GetJsonIetfVal(), &gotVal); err != nil {
					t.Fatalf("error in unmarshaling IETF JSON data to json container: %v", err)
				}
				var wantJSONStruct interface{}
				if v, ok := wantRespVal.(string); ok {
					wantRespVal = []byte(v)
				}
				if err := json.Unmarshal(wantRespVal.([]byte), &wantJSONStruct); err != nil {
					t.Fatalf("error in unmarshaling IETF JSON data to json container: %v", err)
				}
				wantRespVal = wantJSONStruct
			}
		}

		if !reflect.DeepEqual(gotVal, wantRespVal) {
			t.Errorf("got: %v (%T),\nwant %v (%T)", gotVal, gotVal, wantRespVal, wantRespVal)
		}
	}
}

func extractJSON(val string) []byte {
	jsonBytes, err := ioutil.ReadFile(val)
	if err == nil {
		return jsonBytes
	}
	return []byte(val)
}

type op_t int

const (
	Delete  op_t = 1
	Replace op_t = 2
	Update  op_t = 3
)

func runTestSet(t *testing.T, ctx context.Context, gClient pb.GNMIClient, pathTarget string,
	textPbPath string, wantRetCode codes.Code, wantRespVal interface{}, attributeData string, op op_t) {
	t.Helper()
	// Send request
	var pbPath pb.Path
	if err := proto.UnmarshalText(textPbPath, &pbPath); err != nil {
		t.Fatalf("error in unmarshaling path: %v %v", textPbPath, err)
	}
	req := &pb.SetRequest{}
	switch op {
	case Replace, Update:
		prefix := pb.Path{Target: pathTarget}
		var v *pb.TypedValue
		v = &pb.TypedValue{
			Value: &pb.TypedValue_JsonIetfVal{JsonIetfVal: extractJSON(attributeData)}}
		data := []*pb.Update{{Path: &pbPath, Val: v}}

		req = &pb.SetRequest{
			Prefix: &prefix,
		}
		if op == Replace {
			req.Replace = data
		} else {
			req.Update = data
		}
	case Delete:
		req = &pb.SetRequest{
			Delete: []*pb.Path{&pbPath},
		}
	}

	runTestSetRaw(t, ctx, gClient, req, wantRetCode)
}

func runTestSetRaw(t *testing.T, ctx context.Context, gClient pb.GNMIClient, req *pb.SetRequest, 
	wantRetCode codes.Code) {
	t.Helper()

	_, err := gClient.Set(ctx, req)
	gotRetStatus, ok := status.FromError(err)
	if !ok {
		t.Fatal("got a non-grpc error from grpc call")
	}
	if gotRetStatus.Code() != wantRetCode {
		t.Log("err: ", err)
		t.Fatalf("got return code %v, want %v", gotRetStatus.Code(), wantRetCode)
	} else {
	}
}

// pathToPb converts string representation of gnmi path to protobuf format
func pathToPb(s string) string {
	p, _ := ygot.StringToStructuredPath(s)
	return proto.MarshalTextString(p)
}

func removeModulePrefixFromPathPb(t *testing.T, s string) string {
	t.Helper()
	var p pb.Path
	if err := proto.UnmarshalText(s, &p); err != nil {
		t.Fatalf("error unmarshaling path: %v %v", s, err)
	}
	for _, ele := range p.Elem {
		if k := strings.IndexByte(ele.Name, ':'); k != -1 {
			ele.Name = ele.Name[k+1:]
		}
	}
	return proto.MarshalTextString(&p)
}

func runServer(t *testing.T, s *Server) {
	//t.Log("Starting RPC server on address:", s.Address())
	err := s.Serve() // blocks until close
	if err != nil {
		t.Fatalf("gRPC server err: %v", err)
	}
	//t.Log("Exiting RPC server on address", s.Address())
}

func getRedisClientN(t *testing.T, n int, namespace string) *redis.Client {
	rclient := redis.NewClient(&redis.Options{
		Network:     "tcp",
		Addr:        sdcfg.GetDbTcpAddr("COUNTERS_DB", namespace),
		Password:    "", // no password set
		DB:          n,
		DialTimeout: 0,
	})
	_, err := rclient.Ping().Result()
	if err != nil {
		t.Fatalf("failed to connect to redis server %v", err)
	}
	return rclient
}

func getRedisClient(t *testing.T, namespace string) *redis.Client {

	rclient := redis.NewClient(&redis.Options{
		Network:     "tcp",
		Addr:        sdcfg.GetDbTcpAddr("COUNTERS_DB", namespace),
		Password:    "", // no password set
		DB:          sdcfg.GetDbId("COUNTERS_DB", namespace),
		DialTimeout: 0,
	})
	_, err := rclient.Ping().Result()
	if err != nil {
		t.Fatalf("failed to connect to redis server %v", err)
	}
	return rclient
}

func getConfigDbClient(t *testing.T, namespace string) *redis.Client {

	rclient := redis.NewClient(&redis.Options{
		Network:     "tcp",
		Addr:        sdcfg.GetDbTcpAddr("CONFIG_DB", namespace),
		Password:    "", // no password set
		DB:          sdcfg.GetDbId("CONFIG_DB", namespace),
		DialTimeout: 0,
	})
	_, err := rclient.Ping().Result()
	if err != nil {
		t.Fatalf("failed to connect to redis server %v", err)
	}
	return rclient
}

func loadConfigDB(t *testing.T, rclient *redis.Client, mpi map[string]interface{}) {
	for key, fv := range mpi {
		switch fv.(type) {
		case map[string]interface{}:
			_, err := rclient.HMSet(key, fv.(map[string]interface{})).Result()
			if err != nil {
				t.Errorf("Invalid data for db: %v : %v %v", key, fv, err)
			}
		default:
			t.Errorf("Invalid data for db: %v : %v", key, fv)
		}
	}
}

func initFullConfigDb(t *testing.T, namespace string) {
	rclient := getConfigDbClient(t, namespace)
	defer rclient.Close()
	rclient.FlushDB()

	fileName := "../testdata/CONFIG_DHCP_SERVER.txt"
	config, err := ioutil.ReadFile(fileName)
	if err != nil {
		t.Fatalf("read file %v err: %v", fileName, err)
	}
	config_map := loadConfig(t, "", config)
	loadConfigDB(t, rclient, config_map)
}

func initFullCountersDb(t *testing.T, namespace string) {
	rclient := getRedisClient(t, namespace)
	defer rclient.Close()
	rclient.FlushDB()

	fileName := "../testdata/COUNTERS_PORT_NAME_MAP.txt"
	countersPortNameMapByte, err := ioutil.ReadFile(fileName)
	if err != nil {
		t.Fatalf("read file %v err: %v", fileName, err)
	}
	mpi_name_map := loadConfig(t, "COUNTERS_PORT_NAME_MAP", countersPortNameMapByte)
	loadDB(t, rclient, mpi_name_map)

	fileName = "../testdata/COUNTERS_QUEUE_NAME_MAP.txt"
	countersQueueNameMapByte, err := ioutil.ReadFile(fileName)
	if err != nil {
		t.Fatalf("read file %v err: %v", fileName, err)
	}
	mpi_qname_map := loadConfig(t, "COUNTERS_QUEUE_NAME_MAP", countersQueueNameMapByte)
	loadDB(t, rclient, mpi_qname_map)

	fileName = "../testdata/COUNTERS:Ethernet68.txt"
	countersEthernet68Byte, err := ioutil.ReadFile(fileName)
	if err != nil {
		t.Fatalf("read file %v err: %v", fileName, err)
	}
	// "Ethernet68": "oid:0x1000000000039",
	mpi_counter := loadConfig(t, "COUNTERS:oid:0x1000000000039", countersEthernet68Byte)
	loadDB(t, rclient, mpi_counter)

	fileName = "../testdata/COUNTERS:Ethernet1.txt"
	countersEthernet1Byte, err := ioutil.ReadFile(fileName)
	if err != nil {
		t.Fatalf("read file %v err: %v", fileName, err)
	}
	// "Ethernet1": "oid:0x1000000000003",
	mpi_counter = loadConfig(t, "COUNTERS:oid:0x1000000000003", countersEthernet1Byte)
	loadDB(t, rclient, mpi_counter)

	// "Ethernet64:0": "oid:0x1500000000092a"  : queue counter, to work as data noise
	fileName = "../testdata/COUNTERS:oid:0x1500000000092a.txt"
	counters92aByte, err := ioutil.ReadFile(fileName)
	if err != nil {
		t.Fatalf("read file %v err: %v", fileName, err)
	}
	mpi_counter = loadConfig(t, "COUNTERS:oid:0x1500000000092a", counters92aByte)
	loadDB(t, rclient, mpi_counter)

	// "Ethernet68:1": "oid:0x1500000000091c"  : queue counter, for COUNTERS/Ethernet68/Queue vpath test
	fileName = "../testdata/COUNTERS:oid:0x1500000000091c.txt"
	countersEeth68_1Byte, err := ioutil.ReadFile(fileName)
	if err != nil {
		t.Fatalf("read file %v err: %v", fileName, err)
	}
	mpi_counter = loadConfig(t, "COUNTERS:oid:0x1500000000091c", countersEeth68_1Byte)
	loadDB(t, rclient, mpi_counter)

	// "Ethernet68:3": "oid:0x1500000000091e"  : lossless queue counter, for COUNTERS/Ethernet68/Pfcwd vpath test
	fileName = "../testdata/COUNTERS:oid:0x1500000000091e.txt"
	countersEeth68_3Byte, err := ioutil.ReadFile(fileName)
	if err != nil {
		t.Fatalf("read file %v err: %v", fileName, err)
	}
	mpi_counter = loadConfig(t, "COUNTERS:oid:0x1500000000091e", countersEeth68_3Byte)
	loadDB(t, rclient, mpi_counter)

	// "Ethernet68:4": "oid:0x1500000000091f"  : lossless queue counter, for COUNTERS/Ethernet68/Pfcwd vpath test
	fileName = "../testdata/COUNTERS:oid:0x1500000000091f.txt"
	countersEeth68_4Byte, err := ioutil.ReadFile(fileName)
	if err != nil {
		t.Fatalf("read file %v err: %v", fileName, err)
	}
	mpi_counter = loadConfig(t, "COUNTERS:oid:0x1500000000091f", countersEeth68_4Byte)
	loadDB(t, rclient, mpi_counter)
}

func prepareConfigDb(t *testing.T, namespace string) {
	rclient := getConfigDbClient(t, namespace)
	defer rclient.Close()
	rclient.FlushDB()

	fileName := "../testdata/COUNTERS_PORT_ALIAS_MAP.txt"
	countersPortAliasMapByte, err := ioutil.ReadFile(fileName)
	if err != nil {
		t.Fatalf("read file %v err: %v", fileName, err)
	}
	mpi_alias_map := loadConfig(t, "", countersPortAliasMapByte)
	loadConfigDB(t, rclient, mpi_alias_map)

	fileName = "../testdata/CONFIG_PFCWD_PORTS.txt"
	configPfcwdByte, err := ioutil.ReadFile(fileName)
	if err != nil {
		t.Fatalf("read file %v err: %v", fileName, err)
	}
	mpi_pfcwd_map := loadConfig(t, "", configPfcwdByte)
	loadConfigDB(t, rclient, mpi_pfcwd_map)
}
func prepareStateDb(t *testing.T, namespace string) {
	rclient := getRedisClientN(t, 6, namespace)
	defer rclient.Close()
	rclient.FlushDB()
	rclient.HSet("SWITCH_CAPABILITY|switch", "test_field", "test_value")
	fileName := "../testdata/NEIGH_STATE_TABLE.txt"
	neighStateTableByte, err := ioutil.ReadFile(fileName)
	if err != nil {
		t.Fatalf("read file %v err: %v", fileName, err)
	}
	mpi_neigh := loadConfig(t, "", neighStateTableByte)
	loadDB(t, rclient, mpi_neigh)

}

func prepareDb(t *testing.T, namespace string) {
	rclient := getRedisClient(t, namespace)
	defer rclient.Close()
	rclient.FlushDB()
	//Enable keysapce notification
	os.Setenv("PATH", "/usr/bin:/sbin:/bin:/usr/local/bin")
	cmd := exec.Command("redis-cli", "config", "set", "notify-keyspace-events", "KEA")
	_, err := cmd.Output()
	if err != nil {
		t.Fatal("failed to enable redis keyspace notification ", err)
	}

	fileName := "../testdata/COUNTERS_PORT_NAME_MAP.txt"
	countersPortNameMapByte, err := ioutil.ReadFile(fileName)
	if err != nil {
		t.Fatalf("read file %v err: %v", fileName, err)
	}
	mpi_name_map := loadConfig(t, "COUNTERS_PORT_NAME_MAP", countersPortNameMapByte)
	loadDB(t, rclient, mpi_name_map)

	fileName = "../testdata/COUNTERS_QUEUE_NAME_MAP.txt"
	countersQueueNameMapByte, err := ioutil.ReadFile(fileName)
	if err != nil {
		t.Fatalf("read file %v err: %v", fileName, err)
	}
	mpi_qname_map := loadConfig(t, "COUNTERS_QUEUE_NAME_MAP", countersQueueNameMapByte)
	loadDB(t, rclient, mpi_qname_map)

	fileName = "../testdata/COUNTERS:Ethernet68.txt"
	countersEthernet68Byte, err := ioutil.ReadFile(fileName)
	if err != nil {
		t.Fatalf("read file %v err: %v", fileName, err)
	}
	// "Ethernet68": "oid:0x1000000000039",
	mpi_counter := loadConfig(t, "COUNTERS:oid:0x1000000000039", countersEthernet68Byte)
	loadDB(t, rclient, mpi_counter)

	fileName = "../testdata/COUNTERS:Ethernet1.txt"
	countersEthernet1Byte, err := ioutil.ReadFile(fileName)
	if err != nil {
		t.Fatalf("read file %v err: %v", fileName, err)
	}
	// "Ethernet1": "oid:0x1000000000003",
	mpi_counter = loadConfig(t, "COUNTERS:oid:0x1000000000003", countersEthernet1Byte)
	loadDB(t, rclient, mpi_counter)

	// "Ethernet64:0": "oid:0x1500000000092a"  : queue counter, to work as data noise
	fileName = "../testdata/COUNTERS:oid:0x1500000000092a.txt"
	counters92aByte, err := ioutil.ReadFile(fileName)
	if err != nil {
		t.Fatalf("read file %v err: %v", fileName, err)
	}
	mpi_counter = loadConfig(t, "COUNTERS:oid:0x1500000000092a", counters92aByte)
	loadDB(t, rclient, mpi_counter)

	// "Ethernet68:1": "oid:0x1500000000091c"  : queue counter, for COUNTERS/Ethernet68/Queue vpath test
	fileName = "../testdata/COUNTERS:oid:0x1500000000091c.txt"
	countersEeth68_1Byte, err := ioutil.ReadFile(fileName)
	if err != nil {
		t.Fatalf("read file %v err: %v", fileName, err)
	}
	mpi_counter = loadConfig(t, "COUNTERS:oid:0x1500000000091c", countersEeth68_1Byte)
	loadDB(t, rclient, mpi_counter)

	// "Ethernet68:3": "oid:0x1500000000091e"  : lossless queue counter, for COUNTERS/Ethernet68/Pfcwd vpath test
	fileName = "../testdata/COUNTERS:oid:0x1500000000091e.txt"
	countersEeth68_3Byte, err := ioutil.ReadFile(fileName)
	if err != nil {
		t.Fatalf("read file %v err: %v", fileName, err)
	}
	mpi_counter = loadConfig(t, "COUNTERS:oid:0x1500000000091e", countersEeth68_3Byte)
	loadDB(t, rclient, mpi_counter)

	// "Ethernet68:4": "oid:0x1500000000091f"  : lossless queue counter, for COUNTERS/Ethernet68/Pfcwd vpath test
	fileName = "../testdata/COUNTERS:oid:0x1500000000091f.txt"
	countersEeth68_4Byte, err := ioutil.ReadFile(fileName)
	if err != nil {
		t.Fatalf("read file %v err: %v", fileName, err)
	}
	mpi_counter = loadConfig(t, "COUNTERS:oid:0x1500000000091f", countersEeth68_4Byte)
	loadDB(t, rclient, mpi_counter)

	// Load CONFIG_DB for alias translation
	prepareConfigDb(t, namespace)

	//Load STATE_DB to test non V2R dataset
	prepareStateDb(t, namespace)
}

func prepareDbTranslib(t *testing.T) {
	rclient := getRedisClient(t, sdcfg.GetDbDefaultNamespace())
	rclient.FlushDB()
	rclient.Close()

	//Enable keysapce notification
	os.Setenv("PATH", "/usr/bin:/sbin:/bin:/usr/local/bin")
	cmd := exec.Command("redis-cli", "config", "set", "notify-keyspace-events", "KEA")
	_, err := cmd.Output()
	if err != nil {
		t.Fatal("failed to enable redis keyspace notification ", err)
	}

	fileName := "../testdata/db_dump.json"
	countersPortNameMapByte, err := ioutil.ReadFile(fileName)
	var rj []map[string]interface{}
	json.Unmarshal(countersPortNameMapByte, &rj)
	if err != nil {
		t.Fatalf("read file %v err: %v", fileName, err)
	}
	for n, v := range rj {
		rclient := getRedisClientN(t, n, sdcfg.GetDbDefaultNamespace())
		loadDBNotStrict(t, rclient, v)
		rclient.Close()
	}
}

// subscriptionQuery represent the input to create an gnmi.Subscription instance.
type subscriptionQuery struct {
	Query          []string
	SubMode        pb.SubscriptionMode
	SampleInterval uint64
}

func pathToString(q client.Path) string {
	qq := make(client.Path, len(q))
	copy(qq, q)
	// Escape all slashes within a path element. ygot.StringToPath will handle
	// these escapes.
	for i, e := range qq {
		qq[i] = strings.Replace(e, "/", "\\/", -1)
	}
	return strings.Join(qq, "/")
}

// createQuery creates a client.Query with the given args. It assigns query.SubReq.
func createQuery(subListMode pb.SubscriptionList_Mode, target string, queries []subscriptionQuery, updatesOnly bool) (*client.Query, error) {
	s := &pb.SubscribeRequest_Subscribe{
		Subscribe: &pb.SubscriptionList{
			Mode:   subListMode,
			Prefix: &pb.Path{Target: target},
		},
	}
	if updatesOnly {
		s.Subscribe.UpdatesOnly = true
	}

	for _, qq := range queries {
		pp, err := ygot.StringToPath(pathToString(qq.Query), ygot.StructuredPath, ygot.StringSlicePath)
		if err != nil {
			return nil, fmt.Errorf("invalid query path %q: %v", qq, err)
		}
		s.Subscribe.Subscription = append(
			s.Subscribe.Subscription,
			&pb.Subscription{
				Path:           pp,
				Mode:           qq.SubMode,
				SampleInterval: qq.SampleInterval,
			})
	}

	subReq := &pb.SubscribeRequest{Request: s}
	query, err := client.NewQuery(subReq)
	query.TLS = &tls.Config{InsecureSkipVerify: true}
	return &query, err
}

// createQueryOrFail creates a query, in case of a failure it fails the test.
func createQueryOrFail(t *testing.T, subListMode pb.SubscriptionList_Mode, target string, queries []subscriptionQuery, updatesOnly bool) client.Query {
	q, err := createQuery(subListMode, target, queries, updatesOnly)
	if err != nil {
		t.Fatalf("failed to create query: %v", err)
	}

	return *q
}

// create query for subscribing to events.
func createEventsQuery(t *testing.T, paths ...string) client.Query {
	return createQueryOrFail(t,
		pb.SubscriptionList_STREAM,
		"EVENTS",
		[]subscriptionQuery{
			{
				Query:   paths,
				SubMode: pb.SubscriptionMode_ON_CHANGE,
			},
		},
		false)
}

func createStateDbQueryOnChangeMode(t *testing.T, paths ...string) client.Query {
	return createQueryOrFail(t,
	        pb.SubscriptionList_STREAM,
		"STATE_DB",
		[]subscriptionQuery{
			{
				Query:   paths,
				SubMode: pb.SubscriptionMode_ON_CHANGE,
			},
		},
		false)
}

// createCountersDbQueryOnChangeMode creates a query with ON_CHANGE mode.
func createCountersDbQueryOnChangeMode(t *testing.T, paths ...string) client.Query {
	return createQueryOrFail(t,
		pb.SubscriptionList_STREAM,
		"COUNTERS_DB",
		[]subscriptionQuery{
			{
				Query:   paths,
				SubMode: pb.SubscriptionMode_ON_CHANGE,
			},
		},
		false)
}

// createCountersDbQuerySampleMode creates a query with SAMPLE mode.
func createCountersDbQuerySampleMode(t *testing.T, interval time.Duration, updateOnly bool, paths ...string) client.Query {
	return createQueryOrFail(t,
		pb.SubscriptionList_STREAM,
		"COUNTERS_DB",
		[]subscriptionQuery{
			{
				Query:          paths,
				SubMode:        pb.SubscriptionMode_SAMPLE,
				SampleInterval: uint64(interval.Nanoseconds()),
			},
		},
		updateOnly)
}

// createCountersTableSetUpdate creates a HSET request on the COUNTERS table.
func createCountersTableSetUpdate(tableKey string, fieldName string, fieldValue string) tablePathValue {
	return tablePathValue{
		dbName:    "COUNTERS_DB",
		tableName: "COUNTERS",
		tableKey:  tableKey,
		delimitor: ":",
		field:     fieldName,
		value:     fieldValue,
	}
}

// createCountersTableDeleteUpdate creates a DEL request on the COUNTERS table.
func createCountersTableDeleteUpdate(tableKey string, fieldName string) tablePathValue {
	return tablePathValue{
		dbName:    "COUNTERS_DB",
		tableName: "COUNTERS",
		tableKey:  tableKey,
		delimitor: ":",
		field:     fieldName,
		value:     "",
		op:        "hdel",
	}
}

// createIntervalTickerUpdate creates a request for triggering the interval clock.
func createIntervalTickerUpdate() tablePathValue {
	return tablePathValue{
		op: "intervaltick",
	}
}

// cloneObject clones a given object via JSON serialize/deserialize
func cloneObject(obj interface{}) interface{} {
	objData, err := json.Marshal(obj)
	if err != nil {
		panic(fmt.Errorf("marshal failed, %v", err))
	}

	var cloneObj interface{}
	err = json.Unmarshal(objData, &cloneObj)
	if err != nil {
		panic(fmt.Errorf("unmarshal failed, %v", err))
	}

	return cloneObj
}

// mergeStrMaps merges given maps where they are keyed with string.
func mergeStrMaps(sourceOrigin interface{}, updateOrigin interface{}) interface{} {
	// Clone the maps so that the originals are not changed during the merge.
	source := cloneObject(sourceOrigin)
	update := cloneObject(updateOrigin)

	// Check if both are string keyed maps
	sourceStrMap, okSrcMap := source.(map[string]interface{})
	updateStrMap, okUpdateMap := update.(map[string]interface{})
	if okSrcMap && okUpdateMap {
		for itemKey, updateItem := range updateStrMap {
			sourceItem, sourceItemOk := sourceStrMap[itemKey]
			if sourceItemOk {
				sourceStrMap[itemKey] = updateItem
			} else {
				sourceStrMap[itemKey] = mergeStrMaps(sourceItem, updateItem)
			}
		}
		return sourceStrMap
	}

	return update
}

func TestGnmiSet(t *testing.T) {
	if !ENABLE_TRANSLIB_WRITE {
		t.Skip("skipping test in read-only mode.")
	}
	s := createServer(t, 8081)
	go runServer(t, s)

	prepareDbTranslib(t)

	//t.Log("Start gNMI client")
	tlsConfig := &tls.Config{InsecureSkipVerify: true}
	opts := []grpc.DialOption{grpc.WithTransportCredentials(credentials.NewTLS(tlsConfig))}

	targetAddr := "127.0.0.1:8081"
	conn, err := grpc.Dial(targetAddr, opts...)
	if err != nil {
		t.Fatalf("Dialing to %q failed: %v", targetAddr, err)
	}
	defer conn.Close()

	gClient := pb.NewGNMIClient(conn)
	ctx, cancel := context.WithTimeout(context.Background(), 10*time.Second)
	defer cancel()

	tds := []struct {
		desc          string
		pathTarget    string
		textPbPath    string
		wantRetCode   codes.Code
		wantRespVal   interface{}
		attributeData string
		operation     op_t
		valTest       bool
	}{
		{
			desc:        "Invalid path",
			pathTarget:  "OC_YANG",
			textPbPath:  pathToPb("/openconfig-interfaces:interfaces/interface[name=Ethernet4]/unknown"),
			wantRetCode: codes.Unknown,
			operation:   Delete,
		},
		{
			desc:       "Set OC Interface MTU",
			pathTarget: "OC_YANG",
			textPbPath:    pathToPb("openconfig-interfaces:interfaces/interface[name=Ethernet4]/config"),
			attributeData: "../testdata/set_interface_mtu.json",
			wantRetCode:   codes.OK,
			operation:     Update,
		},
		{
			desc:       "Set OC Interface IP",
			pathTarget: "OC_YANG",
			textPbPath:   pathToPb("/openconfig-interfaces:interfaces/interface[name=Ethernet4]/subinterfaces/subinterface[index=0]/openconfig-if-ip:ipv4"),
			attributeData: "../testdata/set_interface_ipv4.json",
			wantRetCode:   codes.OK,
			operation:     Update,
		},
		// {
		//         desc:       "Check OC Interface values set",
		//         pathTarget: "OC_YANG",
		//         textPbPath: `
		//                 elem: <name: "openconfig-interfaces:interfaces" > elem: <name: "interface" key:<key:"name" value:"Ethernet4" > >
		//         `,
		//         wantRetCode: codes.OK,
		//         wantRespVal: interfaceData,
		//         valTest:true,
		// },
		{
			desc:       "Delete OC Interface IP",
			pathTarget: "OC_YANG",
			textPbPath: `
                    elem:<name:"openconfig-interfaces:interfaces" > elem:<name:"interface" key:<key:"name" value:"Ethernet4" > > elem:<name:"subinterfaces" > elem:<name:"subinterface" key:<key:"index" value:"0" > > elem:<name: "ipv4" > elem:<name: "addresses" > elem:<name:"address" key:<key:"ip" value:"9.9.9.9" > >
                `,
			attributeData: "",
			wantRetCode:   codes.OK,
			operation:     Delete,
			valTest:       false,
		},
		{
			desc:       "Set OC Interface IPv6 (unprefixed path)",
			pathTarget: "OC_YANG",
			textPbPath:   pathToPb("/interfaces/interface[name=Ethernet0]/subinterfaces/subinterface[index=0]/ipv6/addresses/address"),
			attributeData: `{"address": [{"ip": "150::1","config": {"ip": "150::1","prefix-length": 80}}]}`,
			wantRetCode:   codes.OK,
			operation:     Update,
		},
		{
			desc:        "Delete OC Interface IPv6 (unprefixed path)",
			pathTarget:  "OC_YANG",
			textPbPath:  pathToPb("/interfaces/interface[name=Ethernet0]/subinterfaces/subinterface[index=0]/ipv6/addresses/address[ip=150::1]"),
			wantRetCode: codes.OK,
			operation:   Delete,
		},
		{
			desc:          "Create ACL (unprefixed path)",
			pathTarget:    "OC_YANG",
			textPbPath:    pathToPb("/acl/acl-sets/acl-set"),
			attributeData: `{"acl-set": [{"name": "A001", "type": "ACL_IPV4",
							"config": {"name": "A001", "type": "ACL_IPV4", "description": "hello, world!"}}]}`,
			wantRetCode:   codes.OK,
			operation:     Update,
		},
		{
			desc:        "Verify Create ACL",
			pathTarget:  "OC_YANG",
			textPbPath:  pathToPb("/openconfig-acl:acl/acl-sets/acl-set[name=A001][type=ACL_IPV4]/config/description"),
			wantRespVal: `{"openconfig-acl:description": "hello, world!"}`,
			wantRetCode: codes.OK,
			valTest:     true,
		},
		{
			desc:          "Replace ACL Description (unprefixed path)",
			pathTarget:    "OC_YANG",
			textPbPath:    pathToPb("/acl/acl-sets/acl-set[name=A001][type=ACL_IPV4]/config/description"),
			attributeData: `{"description": "dummy"}`,
			wantRetCode:   codes.OK,
			operation:     Replace,
		},
		{
			desc:        "Verify Replace ACL Description",
			pathTarget:  "OC_YANG",
			textPbPath:  pathToPb("/openconfig-acl:acl/acl-sets/acl-set[name=A001][type=ACL_IPV4]/config/description"),
			wantRespVal: `{"openconfig-acl:description": "dummy"}`,
			wantRetCode: codes.OK,
			valTest:     true,
		},
		{
			desc:        "Delete ACL",
			pathTarget:  "OC_YANG",
			textPbPath:  pathToPb("/openconfig-acl:acl/acl-sets/acl-set[name=A001][type=ACL_IPV4]"),
			wantRetCode: codes.OK,
			operation:   Delete,
		},
		{
			desc:        "Verify Delete ACL",
			pathTarget:  "OC_YANG",
			textPbPath:  pathToPb("/openconfig-acl:acl/acl-sets/acl-set[name=A001][type=ACL_IPV4]"),
			wantRetCode: codes.NotFound,
			valTest:     true,
		},
	}

	for _, td := range tds {
		if td.valTest == true {
			t.Run(td.desc, func(t *testing.T) {
				runTestGet(t, ctx, gClient, td.pathTarget, td.textPbPath, td.wantRetCode, td.wantRespVal, td.valTest)
			})
			t.Run(td.desc + " (unprefixed path)", func(t *testing.T) {
				p := removeModulePrefixFromPathPb(t, td.textPbPath)
				runTestGet(t, ctx, gClient, td.pathTarget, p, td.wantRetCode, td.wantRespVal, td.valTest)
			})
		} else {
			t.Run(td.desc, func(t *testing.T) {
				runTestSet(t, ctx, gClient, td.pathTarget, td.textPbPath, td.wantRetCode, td.wantRespVal, td.attributeData, td.operation)
			})
		}
	}
	s.s.Stop()
}

func TestGnmiSetReadOnly(t *testing.T) {
	s := createReadServer(t, 8081)
	go runServer(t, s)
	defer s.s.Stop()

	tlsConfig := &tls.Config{InsecureSkipVerify: true}
	opts := []grpc.DialOption{grpc.WithTransportCredentials(credentials.NewTLS(tlsConfig))}

	targetAddr := "127.0.0.1:8081"
	conn, err := grpc.Dial(targetAddr, opts...)
	if err != nil {
		t.Fatalf("Dialing to %q failed: %v", targetAddr, err)
	}
	defer conn.Close()

	gClient := pb.NewGNMIClient(conn)
	ctx, cancel := context.WithTimeout(context.Background(), 10*time.Second)
	defer cancel()

	req := &pb.SetRequest{}
	_, err = gClient.Set(ctx, req)
	gotRetStatus, ok := status.FromError(err)
	if !ok {
		t.Fatal("got a non-grpc error from grpc call")
	}
	wantRetCode := codes.Unimplemented
	if gotRetStatus.Code() != wantRetCode {
		t.Log("err: ", err)
		t.Fatalf("got return code %v, want %v", gotRetStatus.Code(), wantRetCode)
	}
}

func TestGnmiSetAuthFail(t *testing.T) {
	s := createAuthServer(t, 8081)
	go runServer(t, s)
	defer s.s.Stop()

	tlsConfig := &tls.Config{InsecureSkipVerify: true}
	opts := []grpc.DialOption{grpc.WithTransportCredentials(credentials.NewTLS(tlsConfig))}

	targetAddr := "127.0.0.1:8081"
	conn, err := grpc.Dial(targetAddr, opts...)
	if err != nil {
		t.Fatalf("Dialing to %q failed: %v", targetAddr, err)
	}
	defer conn.Close()

	gClient := pb.NewGNMIClient(conn)
	ctx, cancel := context.WithTimeout(context.Background(), 10*time.Second)
	defer cancel()

	req := &pb.SetRequest{}
	_, err = gClient.Set(ctx, req)
	gotRetStatus, ok := status.FromError(err)
	if !ok {
		t.Fatal("got a non-grpc error from grpc call")
	}
	wantRetCode := codes.Unauthenticated
	if gotRetStatus.Code() != wantRetCode {
		t.Log("err: ", err)
		t.Fatalf("got return code %v, want %v", gotRetStatus.Code(), wantRetCode)
	}
}

func TestGnmiGetAuthFail(t *testing.T) {
	s := createAuthServer(t, 8081)
	go runServer(t, s)
	defer s.s.Stop()

	tlsConfig := &tls.Config{InsecureSkipVerify: true}
	opts := []grpc.DialOption{grpc.WithTransportCredentials(credentials.NewTLS(tlsConfig))}

	targetAddr := "127.0.0.1:8081"
	conn, err := grpc.Dial(targetAddr, opts...)
	if err != nil {
		t.Fatalf("Dialing to %q failed: %v", targetAddr, err)
	}
	defer conn.Close()

	gClient := pb.NewGNMIClient(conn)
	ctx, cancel := context.WithTimeout(context.Background(), 10*time.Second)
	defer cancel()

	req := &pb.GetRequest{}
	_, err = gClient.Get(ctx, req)
	gotRetStatus, ok := status.FromError(err)
	if !ok {
		t.Fatal("got a non-grpc error from grpc call")
	}
	wantRetCode := codes.Unauthenticated
	if gotRetStatus.Code() != wantRetCode {
		t.Log("err: ", err)
		t.Fatalf("got return code %v, want %v", gotRetStatus.Code(), wantRetCode)
	}
}

func runGnmiTestGet(t *testing.T, namespace string) {
	//t.Log("Start gNMI client")
	tlsConfig := &tls.Config{InsecureSkipVerify: true}
	opts := []grpc.DialOption{grpc.WithTransportCredentials(credentials.NewTLS(tlsConfig))}

	targetAddr := "127.0.0.1:8081"
	conn, err := grpc.Dial(targetAddr, opts...)
	if err != nil {
		t.Fatalf("Dialing to %q failed: %v", targetAddr, err)
	}
	defer conn.Close()

	gClient := pb.NewGNMIClient(conn)
	ctx, cancel := context.WithTimeout(context.Background(), 10*time.Second)
	defer cancel()

	fileName := "../testdata/COUNTERS_PORT_NAME_MAP.txt"
	countersPortNameMapByte, err := ioutil.ReadFile(fileName)
	if err != nil {
		t.Fatalf("read file %v err: %v", fileName, err)
	}

	fileName = "../testdata/COUNTERS:Ethernet68.txt"
	countersEthernet68Byte, err := ioutil.ReadFile(fileName)
	if err != nil {
		t.Fatalf("read file %v err: %v", fileName, err)
	}

	fileName = "../testdata/COUNTERS:Ethernet68:Pfcwd.txt"
	countersEthernet68PfcwdByte, err := ioutil.ReadFile(fileName)
	if err != nil {
		t.Fatalf("read file %v err: %v", fileName, err)
	}

	fileName = "../testdata/COUNTERS:Ethernet68:Pfcwd_alias.txt"
	countersEthernet68PfcwdAliasByte, err := ioutil.ReadFile(fileName)
	if err != nil {
		t.Fatalf("read file %v err: %v", fileName, err)
	}

	fileName = "../testdata/COUNTERS:Ethernet_wildcard_alias.txt"
	countersEthernetWildcardByte, err := ioutil.ReadFile(fileName)
	if err != nil {
		t.Fatalf("read file %v err: %v", fileName, err)
	}

	fileName = "../testdata/COUNTERS:Ethernet_wildcard_PFC_7_RX_alias.txt"
	countersEthernetWildcardPfcByte, err := ioutil.ReadFile(fileName)
	if err != nil {
		t.Fatalf("read file %v err: %v", fileName, err)
	}

	fileName = "../testdata/COUNTERS:Ethernet_wildcard_Pfcwd_alias.txt"
	countersEthernetWildcardPfcwdByte, err := ioutil.ReadFile(fileName)
	if err != nil {
		t.Fatalf("read file %v err: %v", fileName, err)
	}

	stateDBPath := "STATE_DB"

	if namespace != sdcfg.GetDbDefaultNamespace() {
		stateDBPath = "STATE_DB" + "/" + namespace
	}

	type testCase struct {
		desc        string
		pathTarget  string
		textPbPath  string
		wantRetCode codes.Code
		wantRespVal interface{}
		valTest     bool
		testInit    func()
	}

	// A helper function create test cases for 'osversion/build' queries.
	createBuildVersionTestCase := func(desc string, wantedVersion string, versionFileContent string, fileReadErr error) testCase {
		return testCase{
			desc:       desc,
			pathTarget: "OTHERS",
			textPbPath: `
						elem: <name: "osversion" >
						elem: <name: "build" >
					`,
			wantRetCode: codes.OK,
			valTest:     true,
			wantRespVal: []byte(wantedVersion),
			testInit: func() {
				// Override file read function to mock file content.
				sdc.ImplIoutilReadFile = func(filePath string) ([]byte, error) {
					if filePath == sdc.SonicVersionFilePath {
						if fileReadErr != nil {
							return nil, fileReadErr
						}
						return []byte(versionFileContent), nil
					}
					return ioutil.ReadFile(filePath)
				}

				// Reset the cache so that the content gets loaded again.
				sdc.InvalidateVersionFileStash()
			},
		}
	}

	tds := []testCase{{
		desc:       "Test non-existing path Target",
		pathTarget: "MY_DB",
		textPbPath: `
			elem: <name: "MyCounters" >
		`,
		wantRetCode: codes.NotFound,
	}, {
		desc:       "Test passing asic in path for V2R Dataset Target",
		pathTarget: "COUNTER_DB" + "/" + namespace,
		textPbPath: `
					elem: <name: "COUNTERS" >
					elem: <name: "Ethernet68" >
				`,
		wantRetCode: codes.NotFound,
	},
		{
			desc:       "Get valid but non-existing node",
			pathTarget: "COUNTERS_DB",
			textPbPath: `
			elem: <name: "MyCounters" >
		`,
			wantRetCode: codes.NotFound,
		}, {
			desc:       "Get COUNTERS_PORT_NAME_MAP",
			pathTarget: "COUNTERS_DB",
			textPbPath: `
			elem: <name: "COUNTERS_PORT_NAME_MAP" >
		`,
			wantRetCode: codes.OK,
			wantRespVal: countersPortNameMapByte,
			valTest:     true,
		}, {
			desc:       "get COUNTERS:Ethernet68",
			pathTarget: "COUNTERS_DB",
			textPbPath: `
					elem: <name: "COUNTERS" >
					elem: <name: "Ethernet68" >
				`,
			wantRetCode: codes.OK,
			wantRespVal: countersEthernet68Byte,
			valTest:     true,
		}, {
			desc:       "get COUNTERS:Ethernet68 SAI_PORT_STAT_PFC_7_RX_PKTS",
			pathTarget: "COUNTERS_DB",
			textPbPath: `
					elem: <name: "COUNTERS" >
					elem: <name: "Ethernet68" >
					elem: <name: "SAI_PORT_STAT_PFC_7_RX_PKTS" >
				`,
			wantRetCode: codes.OK,
			wantRespVal: "2",
			valTest:     true,
		}, {
			desc:       "get COUNTERS:Ethernet68 Pfcwd",
			pathTarget: "COUNTERS_DB",
			textPbPath: `
					elem: <name: "COUNTERS" >
					elem: <name: "Ethernet68" >
					elem: <name: "Pfcwd" >
				`,
			wantRetCode: codes.OK,
			wantRespVal: countersEthernet68PfcwdByte,
			valTest:     true,
		}, {
			desc:       "get COUNTERS (use vendor alias):Ethernet68/1",
			pathTarget: "COUNTERS_DB",
			textPbPath: `
					elem: <name: "COUNTERS" >
					elem: <name: "Ethernet68/1" >
				`,
			wantRetCode: codes.OK,
			wantRespVal: countersEthernet68Byte,
			valTest:     true,
		}, {
			desc:       "get COUNTERS (use vendor alias):Ethernet68/1 SAI_PORT_STAT_PFC_7_RX_PKTS",
			pathTarget: "COUNTERS_DB",
			textPbPath: `
					elem: <name: "COUNTERS" >
					elem: <name: "Ethernet68/1" >
					elem: <name: "SAI_PORT_STAT_PFC_7_RX_PKTS" >
				`,
			wantRetCode: codes.OK,
			wantRespVal: "2",
			valTest:     true,
		}, {
			desc:       "get COUNTERS (use vendor alias):Ethernet68/1 Pfcwd",
			pathTarget: "COUNTERS_DB",
			textPbPath: `
					elem: <name: "COUNTERS" >
					elem: <name: "Ethernet68/1" >
					elem: <name: "Pfcwd" >
				`,
			wantRetCode: codes.OK,
			wantRespVal: countersEthernet68PfcwdAliasByte,
			valTest:     true,
		}, {
			desc:       "get COUNTERS:Ethernet*",
			pathTarget: "COUNTERS_DB",
			textPbPath: `
					elem: <name: "COUNTERS" >
					elem: <name: "Ethernet*" >
				`,
			wantRetCode: codes.OK,
			wantRespVal: countersEthernetWildcardByte,
			valTest:     true,
		}, {
			desc:       "get COUNTERS:Ethernet* SAI_PORT_STAT_PFC_7_RX_PKTS",
			pathTarget: "COUNTERS_DB",
			textPbPath: `
					elem: <name: "COUNTERS" >
					elem: <name: "Ethernet*" >
					elem: <name: "SAI_PORT_STAT_PFC_7_RX_PKTS" >
				`,
			wantRetCode: codes.OK,
			wantRespVal: countersEthernetWildcardPfcByte,
			valTest:     true,
		}, {
			desc:       "get COUNTERS:Ethernet* Pfcwd",
			pathTarget: "COUNTERS_DB",
			textPbPath: `
					elem: <name: "COUNTERS" >
					elem: <name: "Ethernet*" >
					elem: <name: "Pfcwd" >
				`,
			wantRetCode: codes.OK,
			wantRespVal: countersEthernetWildcardPfcwdByte,
			valTest:     true,
		}, {
			desc:       "get State DB Data for SWITCH_CAPABILITY switch",
			pathTarget: stateDBPath,
			textPbPath: `
					elem: <name: "SWITCH_CAPABILITY" >
					elem: <name: "switch" >
				`,
			valTest:     true,
			wantRetCode: codes.OK,
			wantRespVal: []byte(`{"test_field": "test_value"}`),
		}, {
			desc:       "Invalid DBKey of length 1",
			pathTarget: stateDBPath,
			textPbPath: ``,
			valTest:     true,
			wantRetCode: codes.NotFound,
		},

		// Happy path
		createBuildVersionTestCase(
			"get osversion/build",                                  // query path
			`{"build_version": "sonic.12345678.90", "error":""}`,   // expected response
			"build_version: '12345678.90'\ndebian_version: '9.13'", // YAML file content
			nil), // mock file reading error

		// File reading error
		createBuildVersionTestCase(
			"get osversion/build file load error",
			`{"build_version": "sonic.NA", "error":"Cannot access '/etc/sonic/sonic_version.yml'"}`,
			"",
			fmt.Errorf("Cannot access '%v'", sdc.SonicVersionFilePath)),

		// File content is not valid YAML
		createBuildVersionTestCase(
			"get osversion/build file parse error",
			`{"build_version": "sonic.NA", "error":"yaml: unmarshal errors:\n  line 1: cannot unmarshal !!str `+"`not a v...`"+` into client.SonicVersionInfo"}`,
			"not a valid YAML content",
			nil),

		// Happy path with different value
		createBuildVersionTestCase(
			"get osversion/build different value",
			`{"build_version": "sonic.23456789.01", "error":""}`,
			"build_version: '23456789.01'\ndebian_version: '9.15'",
			nil),
	}

	for _, td := range tds {
		if td.testInit != nil {
			td.testInit()
		}

		t.Run(td.desc, func(t *testing.T) {
			runTestGet(t, ctx, gClient, td.pathTarget, td.textPbPath, td.wantRetCode, td.wantRespVal, td.valTest)
		})
	}

}

func TestGnmiGet(t *testing.T) {
	//t.Log("Start server")
	s := createServer(t, 8081)
	go runServer(t, s)

	prepareDb(t, sdcfg.GetDbDefaultNamespace())

	runGnmiTestGet(t, sdcfg.GetDbDefaultNamespace())

	s.s.Stop()
}
func TestGnmiGetMultiNs(t *testing.T) {
	sdcfg.Init()
	err := test_utils.SetupMultiNamespace()
	if err != nil {
		t.Fatalf("error Setting up MultiNamespace files with err %T", err)
	}

	/* https://www.gopherguides.com/articles/test-cleanup-in-go-1-14*/
	t.Cleanup(func() {
		if err := test_utils.CleanUpMultiNamespace(); err != nil {
			t.Fatalf("error Cleaning up MultiNamespace files with err %T", err)

		}
	})

	//t.Log("Start server")
	s := createServer(t, 8081)
	go runServer(t, s)

	prepareDb(t, test_utils.GetMultiNsNamespace())

	runGnmiTestGet(t, test_utils.GetMultiNsNamespace())

	s.s.Stop()
}
func TestGnmiGetTranslib(t *testing.T) {
	//t.Log("Start server")
	s := createServer(t, 8081)
	go runServer(t, s)

	prepareDbTranslib(t)

	//t.Log("Start gNMI client")
	tlsConfig := &tls.Config{InsecureSkipVerify: true}
	opts := []grpc.DialOption{grpc.WithTransportCredentials(credentials.NewTLS(tlsConfig))}

	targetAddr := "127.0.0.1:8081"
	conn, err := grpc.Dial(targetAddr, opts...)
	if err != nil {
		t.Fatalf("Dialing to %q failed: %v", targetAddr, err)
	}
	defer conn.Close()

	gClient := pb.NewGNMIClient(conn)
	ctx, cancel := context.WithTimeout(context.Background(), 10*time.Second)
	defer cancel()

	var emptyRespVal interface{}
	tds := []struct {
		desc        string
		pathTarget  string
		textPbPath  string
		wantRetCode codes.Code
		wantRespVal interface{}
		valTest     bool
	}{

		//These tests only work on the real switch platform, since they rely on files in the /proc and another running service
		// 	{
		// 	desc:       "Get OC Platform",
		// 	pathTarget: "OC_YANG",
		// 	textPbPath: `
		//                        elem: <name: "openconfig-platform:components" >
		//                `,
		// 	wantRetCode: codes.OK,
		// 	wantRespVal: emptyRespVal,
		// 	valTest:     false,
		// },
		// 	{
		// 		desc:       "Get OC System State",
		// 		pathTarget: "OC_YANG",
		// 		textPbPath: `
		//                        elem: <name: "openconfig-system:system" > elem: <name: "state" >
		//                `,
		// 		wantRetCode: codes.OK,
		// 		wantRespVal: emptyRespVal,
		// 		valTest:     false,
		// 	},
		// 	{
		// 		desc:       "Get OC System CPU",
		// 		pathTarget: "OC_YANG",
		// 		textPbPath: `
		//                        elem: <name: "openconfig-system:system" > elem: <name: "cpus" >
		//                `,
		// 		wantRetCode: codes.OK,
		// 		wantRespVal: emptyRespVal,
		// 		valTest:     false,
		// 	},
		// 	{
		// 		desc:       "Get OC System memory",
		// 		pathTarget: "OC_YANG",
		// 		textPbPath: `
		//                        elem: <name: "openconfig-system:system" > elem: <name: "memory" >
		//                `,
		// 		wantRetCode: codes.OK,
		// 		wantRespVal: emptyRespVal,
		// 		valTest:     false,
		// 	},
		// 	{
		// 		desc:       "Get OC System processes",
		// 		pathTarget: "OC_YANG",
		// 		textPbPath: `
		//                        elem: <name: "openconfig-system:system" > elem: <name: "processes" >
		//                `,
		// 		wantRetCode: codes.OK,
		// 		wantRespVal: emptyRespVal,
		// 		valTest:     false,
		// 	},
		{
			desc:       "Get OC Interfaces",
			pathTarget: "OC_YANG",
			textPbPath: `
                        elem: <name: "openconfig-interfaces:interfaces" >
                `,
			wantRetCode: codes.OK,
			wantRespVal: emptyRespVal,
			valTest:     false,
		},
		{
			desc:       "Get OC Interface",
			pathTarget: "OC_YANG",
			textPbPath: `
                        elem: <name: "openconfig-interfaces:interfaces" > elem: <name: "interface" key:<key:"name" value:"Ethernet4" > >
                `,
			wantRetCode: codes.OK,
			wantRespVal: emptyRespVal,
			valTest:     false,
		},
		{
			desc:       "Get OC Interface admin-status",
			pathTarget: "OC_YANG",
			textPbPath: `
                        elem: <name: "openconfig-interfaces:interfaces" > elem: <name: "interface" key:<key:"name" value:"Ethernet4" > > elem: <name: "state" > elem: <name: "admin-status" >
                `,
			wantRetCode: codes.OK,
			wantRespVal: emptyRespVal,
			valTest:     false,
		},
		{
			desc:       "Get OC Interface ifindex",
			pathTarget: "OC_YANG",
			textPbPath: `
                        elem: <name: "openconfig-interfaces:interfaces" > elem: <name: "interface" key:<key:"name" value:"Ethernet4" > > elem: <name: "state" > elem: <name: "ifindex" >
                `,
			wantRetCode: codes.OK,
			wantRespVal: emptyRespVal,
			valTest:     false,
		},
		{
			desc:       "Get OC Interface mtu",
			pathTarget: "OC_YANG",
			textPbPath: `
                        elem: <name: "openconfig-interfaces:interfaces" > elem: <name: "interface" key:<key:"name" value:"Ethernet4" > > elem: <name: "state" > elem: <name: "mtu" >
                `,
			wantRetCode: codes.OK,
			wantRespVal: emptyRespVal,
			valTest:     false,
		},
	}

	for _, td := range tds {
		t.Run(td.desc, func(t *testing.T) {
			runTestGet(t, ctx, gClient, td.pathTarget, td.textPbPath, td.wantRetCode, td.wantRespVal, td.valTest)
		})
	}
	s.s.Stop()
}

type tablePathValue struct {
	dbName    string
	tableName string
	tableKey  string
	delimitor string
	field     string
	value     string
	op        string
}

// runTestSubscribe subscribe DB path in stream mode or poll mode.
// The return code and response value are compared with expected code and value.
func runTestSubscribe(t *testing.T, namespace string) {
	fileName := "../testdata/COUNTERS_PORT_NAME_MAP.txt"
	countersPortNameMapByte, err := ioutil.ReadFile(fileName)
	if err != nil {
		t.Fatalf("read file %v err: %v", fileName, err)
	}
	var countersPortNameMapJson interface{}
	json.Unmarshal(countersPortNameMapByte, &countersPortNameMapJson)
	var tmp interface{}
	json.Unmarshal(countersPortNameMapByte, &tmp)
	countersPortNameMapJsonUpdate := tmp.(map[string]interface{})
	countersPortNameMapJsonUpdate["test_field"] = "test_value"

	// for table key subscription
	fileName = "../testdata/COUNTERS:Ethernet68.txt"
	countersEthernet68Byte, err := ioutil.ReadFile(fileName)
	if err != nil {
		t.Fatalf("read file %v err: %v", fileName, err)
	}
	var countersEthernet68Json interface{}
	json.Unmarshal(countersEthernet68Byte, &countersEthernet68Json)

	var tmp2 interface{}
	json.Unmarshal(countersEthernet68Byte, &tmp2)
	countersEthernet68JsonUpdate := tmp2.(map[string]interface{})
	countersEthernet68JsonUpdate["test_field"] = "test_value"

	var tmp3 interface{}
	json.Unmarshal(countersEthernet68Byte, &tmp3)
	countersEthernet68JsonPfcUpdate := tmp3.(map[string]interface{})
	// field SAI_PORT_STAT_PFC_7_RX_PKTS has new value of 4
	countersEthernet68JsonPfcUpdate["SAI_PORT_STAT_PFC_7_RX_PKTS"] = "4"

	// for Ethernet68/Pfcwd subscription
	fileName = "../testdata/COUNTERS:Ethernet68:Pfcwd.txt"
	countersEthernet68PfcwdByte, err := ioutil.ReadFile(fileName)
	if err != nil {
		t.Fatalf("read file %v err: %v", fileName, err)
	}
	var countersEthernet68PfcwdJson interface{}
	json.Unmarshal(countersEthernet68PfcwdByte, &countersEthernet68PfcwdJson)

	var tmp4 interface{}
	json.Unmarshal(countersEthernet68PfcwdByte, &tmp4)
	countersEthernet68PfcwdJsonUpdate := map[string]interface{}{}
	countersEthernet68PfcwdJsonUpdate["Ethernet68:3"] = tmp4.(map[string]interface{})["Ethernet68:3"]
	countersEthernet68PfcwdJsonUpdate["Ethernet68:3"].(map[string]interface{})["PFC_WD_QUEUE_STATS_DEADLOCK_DETECTED"] = "1"

	tmp4.(map[string]interface{})["Ethernet68:3"].(map[string]interface{})["PFC_WD_QUEUE_STATS_DEADLOCK_DETECTED"] = "1"
	countersEthernet68PfcwdPollUpdate := tmp4

	// (use vendor alias) for Ethernet68/1 Pfcwd subscription
	fileName = "../testdata/COUNTERS:Ethernet68:Pfcwd_alias.txt"
	countersEthernet68PfcwdAliasByte, err := ioutil.ReadFile(fileName)
	if err != nil {
		t.Fatalf("read file %v err: %v", fileName, err)
	}
	var countersEthernet68PfcwdAliasJson interface{}
	json.Unmarshal(countersEthernet68PfcwdAliasByte, &countersEthernet68PfcwdAliasJson)

	var tmp5 interface{}
	json.Unmarshal(countersEthernet68PfcwdAliasByte, &tmp5)
	countersEthernet68PfcwdAliasJsonUpdate := map[string]interface{}{}
	countersEthernet68PfcwdAliasJsonUpdate["Ethernet68/1:3"] = tmp5.(map[string]interface{})["Ethernet68/1:3"]
	countersEthernet68PfcwdAliasJsonUpdate["Ethernet68/1:3"].(map[string]interface{})["PFC_WD_QUEUE_STATS_DEADLOCK_DETECTED"] = "1"

	tmp5.(map[string]interface{})["Ethernet68/1:3"].(map[string]interface{})["PFC_WD_QUEUE_STATS_DEADLOCK_DETECTED"] = "1"
	countersEthernet68PfcwdAliasPollUpdate := tmp5

	fileName = "../testdata/COUNTERS:Ethernet_wildcard_alias.txt"
	countersEthernetWildcardByte, err := ioutil.ReadFile(fileName)
	if err != nil {
		t.Fatalf("read file %v err: %v", fileName, err)
	}
	var countersEthernetWildcardJson interface{}
	json.Unmarshal(countersEthernetWildcardByte, &countersEthernetWildcardJson)
	// Will have "test_field" : "test_value" in Ethernet68,
	countersEtherneWildcardJsonUpdate := map[string]interface{}{"Ethernet68/1": countersEthernet68JsonUpdate}

	// all counters on all ports with change on one field of one port
	var countersFieldUpdate map[string]interface{}
	json.Unmarshal(countersEthernetWildcardByte, &countersFieldUpdate)
	countersFieldUpdate["Ethernet68/1"] = countersEthernet68JsonPfcUpdate

	fileName = "../testdata/COUNTERS:Ethernet_wildcard_PFC_7_RX_alias.txt"
	countersEthernetWildcardPfcByte, err := ioutil.ReadFile(fileName)
	if err != nil {
		t.Fatalf("read file %v err: %v", fileName, err)
	}
	var countersEthernetWildcardPfcJson interface{}
	json.Unmarshal(countersEthernetWildcardPfcByte, &countersEthernetWildcardPfcJson)
	//The update with new value of 4 (original value is 2)
	pfc7Map := map[string]interface{}{"SAI_PORT_STAT_PFC_7_RX_PKTS": "4"}
	singlePortPfcJsonUpdate := make(map[string]interface{})
	singlePortPfcJsonUpdate["Ethernet68/1"] = pfc7Map

	allPortPfcJsonUpdate := make(map[string]interface{})
	json.Unmarshal(countersEthernetWildcardPfcByte, &allPortPfcJsonUpdate)
	//allPortPfcJsonUpdate := countersEthernetWildcardPfcJson.(map[string]interface{})
	allPortPfcJsonUpdate["Ethernet68/1"] = pfc7Map

	// for Ethernet*/Pfcwd subscription
	fileName = "../testdata/COUNTERS:Ethernet_wildcard_Pfcwd_alias.txt"
	countersEthernetWildPfcwdByte, err := ioutil.ReadFile(fileName)
	if err != nil {
		t.Fatalf("read file %v err: %v", fileName, err)
	}

	var countersEthernetWildPfcwdJson interface{}
	json.Unmarshal(countersEthernetWildPfcwdByte, &countersEthernetWildPfcwdJson)

	var tmp6 interface{}
	json.Unmarshal(countersEthernetWildPfcwdByte, &tmp6)
	tmp6.(map[string]interface{})["Ethernet68/1:3"].(map[string]interface{})["PFC_WD_QUEUE_STATS_DEADLOCK_DETECTED"] = "1"
	countersEthernetWildPfcwdUpdate := tmp6

	fileName = "../testdata/COUNTERS:Ethernet_wildcard_Queues_alias.txt"
	countersEthernetWildQueuesByte, err := ioutil.ReadFile(fileName)
	if err != nil {
		t.Fatalf("read file %v err: %v", fileName, err)
	}
	var countersEthernetWildQueuesJson interface{}
	json.Unmarshal(countersEthernetWildQueuesByte, &countersEthernetWildQueuesJson)

	fileName = "../testdata/COUNTERS:Ethernet68:Queues.txt"
	countersEthernet68QueuesByte, err := ioutil.ReadFile(fileName)
	if err != nil {
		t.Fatalf("read file %v err: %v", fileName, err)
	}
	var countersEthernet68QueuesJson interface{}
	json.Unmarshal(countersEthernet68QueuesByte, &countersEthernet68QueuesJson)

	countersEthernet68QueuesJsonUpdate := make(map[string]interface{})
	json.Unmarshal(countersEthernet68QueuesByte, &countersEthernet68QueuesJsonUpdate)
	eth68_1 := map[string]interface{}{
		"SAI_QUEUE_STAT_BYTES":           "0",
		"SAI_QUEUE_STAT_DROPPED_BYTES":   "0",
		"SAI_QUEUE_STAT_DROPPED_PACKETS": "4",
		"SAI_QUEUE_STAT_PACKETS":         "0",
	}
	countersEthernet68QueuesJsonUpdate["Ethernet68:1"] = eth68_1

	// Alias translation for query Ethernet68/1:Queues
	fileName = "../testdata/COUNTERS:Ethernet68:Queues_alias.txt"
	countersEthernet68QueuesAliasByte, err := ioutil.ReadFile(fileName)
	if err != nil {
		t.Fatalf("read file %v err: %v", fileName, err)
	}
	var countersEthernet68QueuesAliasJson interface{}
	json.Unmarshal(countersEthernet68QueuesAliasByte, &countersEthernet68QueuesAliasJson)

	countersEthernet68QueuesAliasJsonUpdate := make(map[string]interface{})
	json.Unmarshal(countersEthernet68QueuesAliasByte, &countersEthernet68QueuesAliasJsonUpdate)
	countersEthernet68QueuesAliasJsonUpdate["Ethernet68/1:1"] = eth68_1

	type TestExec struct {
		desc       string
		q          client.Query
		prepares   []tablePathValue
		updates    []tablePathValue
		wantErr    bool
		wantNoti   []client.Notification
		wantSubErr error

		poll        int
		wantPollErr string

		generateIntervals bool
	}
	tests := []TestExec {
		{
			desc: "stream query for table COUNTERS_PORT_NAME_MAP with new test_field field",
			q:    createCountersDbQueryOnChangeMode(t, "COUNTERS_PORT_NAME_MAP"),
			updates: []tablePathValue{{
				dbName:    "COUNTERS_DB",
				tableName: "COUNTERS_PORT_NAME_MAP",
				field:     "test_field",
				value:     "test_value",
			}},
			wantNoti: []client.Notification{
				client.Connected{},
				client.Update{Path: []string{"COUNTERS_PORT_NAME_MAP"}, TS: time.Unix(0, 200), Val: countersPortNameMapJson},
				client.Sync{},
				client.Update{Path: []string{"COUNTERS_PORT_NAME_MAP"}, TS: time.Unix(0, 200), Val: countersPortNameMapJsonUpdate},
			},
		},
		{
			desc: "stream query for table key Ethernet68 with new test_field field",
			q:    createCountersDbQueryOnChangeMode(t, "COUNTERS", "Ethernet68"),
			updates: []tablePathValue{
				{
					dbName:    "COUNTERS_DB",
					tableName: "COUNTERS",
					tableKey:  "oid:0x1000000000039", // "Ethernet68": "oid:0x1000000000039",
					delimitor: ":",
					field:     "test_field",
					value:     "test_value",
				},
				{ //Same value set should not trigger multiple updates
					dbName:    "COUNTERS_DB",
					tableName: "COUNTERS",
					tableKey:  "oid:0x1000000000039", // "Ethernet68": "oid:0x1000000000039",
					delimitor: ":",
					field:     "test_field",
					value:     "test_value",
				},
			},
			wantNoti: []client.Notification{
				client.Connected{},
				client.Update{Path: []string{"COUNTERS", "Ethernet68"}, TS: time.Unix(0, 200), Val: countersEthernet68Json},
				client.Sync{},
				client.Update{Path: []string{"COUNTERS", "Ethernet68"}, TS: time.Unix(0, 200), Val: countersEthernet68JsonUpdate},
			},
		},
		{
			desc: "(use vendor alias) stream query for table key Ethernet68/1 with new test_field field",
			q:    createCountersDbQueryOnChangeMode(t, "COUNTERS", "Ethernet68/1"),
			updates: []tablePathValue{
				{
					dbName:    "COUNTERS_DB",
					tableName: "COUNTERS",
					tableKey:  "oid:0x1000000000039", // "Ethernet68": "oid:0x1000000000039",
					delimitor: ":",
					field:     "test_field",
					value:     "test_value",
				},
				{ //Same value set should not trigger multiple updates
					dbName:    "COUNTERS_DB",
					tableName: "COUNTERS",
					tableKey:  "oid:0x1000000000039", // "Ethernet68": "oid:0x1000000000039",
					delimitor: ":",
					field:     "test_field",
					value:     "test_value",
				},
			},
			wantNoti: []client.Notification{
				client.Connected{},
				client.Update{Path: []string{"COUNTERS", "Ethernet68/1"}, TS: time.Unix(0, 200), Val: countersEthernet68Json},
				client.Sync{},
				client.Update{Path: []string{"COUNTERS", "Ethernet68/1"}, TS: time.Unix(0, 200), Val: countersEthernet68JsonUpdate},
			},
		},
		{
			desc: "stream query for COUNTERS/Ethernet68/SAI_PORT_STAT_PFC_7_RX_PKTS with update of field value",
			q:    createCountersDbQueryOnChangeMode(t, "COUNTERS", "Ethernet68", "SAI_PORT_STAT_PFC_7_RX_PKTS"),
			updates: []tablePathValue{
				{
					dbName:    "COUNTERS_DB",
					tableName: "COUNTERS",
					tableKey:  "oid:0x1000000000039", // "Ethernet68": "oid:0x1000000000039",
					delimitor: ":",
					field:     "SAI_PORT_STAT_PFC_7_RX_PKTS",
					value:     "3", // be changed to 3 from 2
				},
				{ //Same value set should not trigger multiple updates
					dbName:    "COUNTERS_DB",
					tableName: "COUNTERS",
					tableKey:  "oid:0x1000000000039", // "Ethernet68": "oid:0x1000000000039",
					delimitor: ":",
					field:     "SAI_PORT_STAT_PFC_7_RX_PKTS",
					value:     "3", // be changed to 3 from 2
				},
			},
			wantNoti: []client.Notification{
				client.Connected{},
				client.Update{Path: []string{"COUNTERS", "Ethernet68", "SAI_PORT_STAT_PFC_7_RX_PKTS"}, TS: time.Unix(0, 200), Val: "2"},
				client.Sync{},
				client.Update{Path: []string{"COUNTERS", "Ethernet68", "SAI_PORT_STAT_PFC_7_RX_PKTS"}, TS: time.Unix(0, 200), Val: "3"},
			},
		},
		{
			desc: "(use vendor alias) stream query for COUNTERS/[Ethernet68/1]/SAI_PORT_STAT_PFC_7_RX_PKTS with update of field value",
			q:    createCountersDbQueryOnChangeMode(t, "COUNTERS", "Ethernet68/1", "SAI_PORT_STAT_PFC_7_RX_PKTS"),
			updates: []tablePathValue{
				{
					dbName:    "COUNTERS_DB",
					tableName: "COUNTERS",
					tableKey:  "oid:0x1000000000039", // "Ethernet68": "oid:0x1000000000039",
					delimitor: ":",
					field:     "SAI_PORT_STAT_PFC_7_RX_PKTS",
					value:     "3", // be changed to 3 from 2
				},
				{ //Same value set should not trigger multiple updates
					dbName:    "COUNTERS_DB",
					tableName: "COUNTERS",
					tableKey:  "oid:0x1000000000039", // "Ethernet68": "oid:0x1000000000039",
					delimitor: ":",
					field:     "SAI_PORT_STAT_PFC_7_RX_PKTS",
					value:     "3", // be changed to 3 from 2
				},
			},
			wantNoti: []client.Notification{
				client.Connected{},
				client.Update{Path: []string{"COUNTERS", "Ethernet68/1", "SAI_PORT_STAT_PFC_7_RX_PKTS"}, TS: time.Unix(0, 200), Val: "2"},
				client.Sync{},
				client.Update{Path: []string{"COUNTERS", "Ethernet68/1", "SAI_PORT_STAT_PFC_7_RX_PKTS"}, TS: time.Unix(0, 200), Val: "3"},
			},
		},
		{
			desc: "stream query for COUNTERS/Ethernet68/Pfcwd with update of field value",
			q:    createCountersDbQueryOnChangeMode(t, "COUNTERS", "Ethernet68", "Pfcwd"),
			updates: []tablePathValue{
				{
					dbName:    "COUNTERS_DB",
					tableName: "COUNTERS",
					tableKey:  "oid:0x1500000000091e", // "Ethernet68:3": "oid:0x1500000000091e",
					delimitor: ":",
					field:     "PFC_WD_QUEUE_STATS_DEADLOCK_DETECTED",
					value:     "1", // be changed to 1 from 0
				},
				{ //Same value set should not trigger multiple updates
					dbName:    "COUNTERS_DB",
					tableName: "COUNTERS",
					tableKey:  "oid:0x1500000000091e", // "Ethernet68:3": "oid:0x1500000000091e"
					delimitor: ":",
					field:     "PFC_WD_QUEUE_STATS_DEADLOCK_DETECTED",
					value:     "1", // be changed to 1 from 1
				},
			},
			wantNoti: []client.Notification{
				client.Connected{},
				client.Update{Path: []string{"COUNTERS", "Ethernet68", "Pfcwd"}, TS: time.Unix(0, 200), Val: countersEthernet68PfcwdJson},
				client.Sync{},
				client.Update{Path: []string{"COUNTERS", "Ethernet68", "Pfcwd"}, TS: time.Unix(0, 200), Val: countersEthernet68PfcwdJsonUpdate},
			},
		},
		{
			desc: "(use vendor alias) stream query for COUNTERS/[Ethernet68/1]/Pfcwd with update of field value",
			q:    createCountersDbQueryOnChangeMode(t, "COUNTERS", "Ethernet68/1", "Pfcwd"),
			updates: []tablePathValue{
				{
					dbName:    "COUNTERS_DB",
					tableName: "COUNTERS",
					tableKey:  "oid:0x1500000000091e", // "Ethernet68:3": "oid:0x1500000000091e",
					delimitor: ":",
					field:     "PFC_WD_QUEUE_STATS_DEADLOCK_DETECTED",
					value:     "1", // be changed to 1 from 0
				},
				{ //Same value set should not trigger multiple updates
					dbName:    "COUNTERS_DB",
					tableName: "COUNTERS",
					tableKey:  "oid:0x1500000000091e", // "Ethernet68:3": "oid:0x1500000000091e"
					delimitor: ":",
					field:     "PFC_WD_QUEUE_STATS_DEADLOCK_DETECTED",
					value:     "1", // be changed to 1 from 1
				},
			},
			wantNoti: []client.Notification{
				client.Connected{},
				client.Update{Path: []string{"COUNTERS", "Ethernet68/1", "Pfcwd"}, TS: time.Unix(0, 200), Val: countersEthernet68PfcwdAliasJson},
				client.Sync{},
				client.Update{Path: []string{"COUNTERS", "Ethernet68/1", "Pfcwd"}, TS: time.Unix(0, 200), Val: countersEthernet68PfcwdAliasJsonUpdate},
			},
		},
		{
			desc: "stream query for table key Ethernet* with new test_field field on Ethernet68",
			q:    createCountersDbQueryOnChangeMode(t, "COUNTERS", "Ethernet*"),
			updates: []tablePathValue{
				{
					dbName:    "COUNTERS_DB",
					tableName: "COUNTERS",
					tableKey:  "oid:0x1000000000039", // "Ethernet68": "oid:0x1000000000039",
					delimitor: ":",
					field:     "test_field",
					value:     "test_value",
				},
				{ //Same value set should not trigger multiple updates
					dbName:    "COUNTERS_DB",
					tableName: "COUNTERS",
					tableKey:  "oid:0x1000000000039", // "Ethernet68": "oid:0x1000000000039",
					delimitor: ":",
					field:     "test_field",
					value:     "test_value",
				},
			},
			wantNoti: []client.Notification{
				client.Connected{},
				client.Update{Path: []string{"COUNTERS", "Ethernet*"}, TS: time.Unix(0, 200), Val: countersEthernetWildcardJson},
				client.Sync{},
				client.Update{Path: []string{"COUNTERS", "Ethernet*"}, TS: time.Unix(0, 200), Val: countersEtherneWildcardJsonUpdate},
			},
		},
		{
			desc: "stream query for table key Ethernet*/SAI_PORT_STAT_PFC_7_RX_PKTS with field value update",
			q:    createCountersDbQueryOnChangeMode(t, "COUNTERS", "Ethernet*", "SAI_PORT_STAT_PFC_7_RX_PKTS"),
			updates: []tablePathValue{
				{
					dbName:    "COUNTERS_DB",
					tableName: "COUNTERS",
					tableKey:  "oid:0x1000000000039", // "Ethernet68": "oid:0x1000000000039",
					delimitor: ":",
					field:     "SAI_PORT_STAT_PFC_7_RX_PKTS",
					value:     "4", // being changed to 4 from 2
				},
			},
			wantNoti: []client.Notification{
				client.Connected{},
				client.Update{Path: []string{"COUNTERS", "Ethernet*", "SAI_PORT_STAT_PFC_7_RX_PKTS"}, TS: time.Unix(0, 200), Val: countersEthernetWildcardPfcJson},
				client.Sync{},
				client.Update{Path: []string{"COUNTERS", "Ethernet*", "SAI_PORT_STAT_PFC_7_RX_PKTS"}, TS: time.Unix(0, 200), Val: singlePortPfcJsonUpdate},
			},
		},
		{
			desc: "stream query for table key Ethernet*/Pfcwd with field value update",
			q:    createCountersDbQueryOnChangeMode(t, "COUNTERS", "Ethernet*", "Pfcwd"),
			updates: []tablePathValue{
				{
					dbName:    "COUNTERS_DB",
					tableName: "COUNTERS",
					tableKey:  "oid:0x1500000000091e", // "Ethernet68:3": "oid:0x1500000000091e",
					delimitor: ":",
					field:     "PFC_WD_QUEUE_STATS_DEADLOCK_DETECTED",
					value:     "1", // being changed to 1 from 0
				},
			},
			wantNoti: []client.Notification{
				client.Connected{},
				client.Update{Path: []string{"COUNTERS", "Ethernet*", "Pfcwd"}, TS: time.Unix(0, 200), Val: countersEthernetWildPfcwdJson},
				client.Sync{},
				client.Update{Path: []string{"COUNTERS", "Ethernet*", "Pfcwd"}, TS: time.Unix(0, 200), Val: countersEthernet68PfcwdAliasJsonUpdate},
			},
		},
		{
			desc: "poll query for table COUNTERS_PORT_NAME_MAP with new field test_field",
			poll: 3,
			q: client.Query{
				Target:  "COUNTERS_DB",
				Type:    client.Poll,
				Queries: []client.Path{{"COUNTERS_PORT_NAME_MAP"}},
				TLS:     &tls.Config{InsecureSkipVerify: true},
			},
			updates: []tablePathValue{{
				dbName:    "COUNTERS_DB",
				tableName: "COUNTERS_PORT_NAME_MAP",
				field:     "test_field",
				value:     "test_value",
			}},
			wantNoti: []client.Notification{
				client.Connected{},
				// We are starting from the result data of "stream query for table with update of new field",
				client.Update{Path: []string{"COUNTERS_PORT_NAME_MAP"}, TS: time.Unix(0, 200), Val: countersPortNameMapJson},
				client.Sync{},
				client.Update{Path: []string{"COUNTERS_PORT_NAME_MAP"}, TS: time.Unix(0, 200), Val: countersPortNameMapJsonUpdate},
				client.Sync{},
				client.Update{Path: []string{"COUNTERS_PORT_NAME_MAP"}, TS: time.Unix(0, 200), Val: countersPortNameMapJsonUpdate},
				client.Sync{},
				client.Update{Path: []string{"COUNTERS_PORT_NAME_MAP"}, TS: time.Unix(0, 200), Val: countersPortNameMapJsonUpdate},
				client.Sync{},
			},
		},
		{
			desc: "poll query for table COUNTERS_PORT_NAME_MAP with test_field delete",
			poll: 3,
			q: client.Query{
				Target:  "COUNTERS_DB",
				Type:    client.Poll,
				Queries: []client.Path{{"COUNTERS_PORT_NAME_MAP"}},
				TLS:     &tls.Config{InsecureSkipVerify: true},
			},
			prepares: []tablePathValue{
				{
					dbName:    "COUNTERS_DB",
					tableName: "COUNTERS_PORT_NAME_MAP",
					field:     "test_field",
					value:     "test_value",
				},
			},
			updates: []tablePathValue{
				{
					dbName:    "COUNTERS_DB",
					tableName: "COUNTERS_PORT_NAME_MAP",
					field:     "test_field",
					op:        "hdel",
				},
			},
			wantNoti: []client.Notification{
				client.Connected{},
				// We are starting from the result data of "stream query for table with update of new field",
				client.Update{Path: []string{"COUNTERS_PORT_NAME_MAP"}, TS: time.Unix(0, 200), Val: countersPortNameMapJsonUpdate},
				client.Sync{},
				client.Update{Path: []string{"COUNTERS_PORT_NAME_MAP"}, TS: time.Unix(0, 200), Val: countersPortNameMapJson},
				client.Sync{},
				client.Update{Path: []string{"COUNTERS_PORT_NAME_MAP"}, TS: time.Unix(0, 200), Val: countersPortNameMapJson},
				client.Sync{},
				client.Update{Path: []string{"COUNTERS_PORT_NAME_MAP"}, TS: time.Unix(0, 200), Val: countersPortNameMapJson},
				client.Sync{},
			},
		},
		{
			desc: "poll query for COUNTERS/Ethernet68/SAI_PORT_STAT_PFC_7_RX_PKTS with field value change",
			poll: 3,
			q: client.Query{
				Target:  "COUNTERS_DB",
				Type:    client.Poll,
				Queries: []client.Path{{"COUNTERS", "Ethernet68", "SAI_PORT_STAT_PFC_7_RX_PKTS"}},
				TLS:     &tls.Config{InsecureSkipVerify: true},
			},
			updates: []tablePathValue{
				{
					dbName:    "COUNTERS_DB",
					tableName: "COUNTERS",
					tableKey:  "oid:0x1000000000039", // "Ethernet68": "oid:0x1000000000039",
					delimitor: ":",
					field:     "SAI_PORT_STAT_PFC_7_RX_PKTS",
					value:     "4", // being changed to 4 from 2
				},
			},
			wantNoti: []client.Notification{
				client.Connected{},
				client.Update{Path: []string{"COUNTERS", "Ethernet68", "SAI_PORT_STAT_PFC_7_RX_PKTS"}, TS: time.Unix(0, 200), Val: "2"},
				client.Sync{},
				client.Update{Path: []string{"COUNTERS", "Ethernet68", "SAI_PORT_STAT_PFC_7_RX_PKTS"}, TS: time.Unix(0, 200), Val: "4"},
				client.Sync{},
				client.Update{Path: []string{"COUNTERS", "Ethernet68", "SAI_PORT_STAT_PFC_7_RX_PKTS"}, TS: time.Unix(0, 200), Val: "4"},
				client.Sync{},
				client.Update{Path: []string{"COUNTERS", "Ethernet68", "SAI_PORT_STAT_PFC_7_RX_PKTS"}, TS: time.Unix(0, 200), Val: "4"},
				client.Sync{},
			},
		},
		{
			desc: "(use vendor alias) poll query for COUNTERS/[Ethernet68/1]/SAI_PORT_STAT_PFC_7_RX_PKTS with field value change",
			poll: 3,
			q: client.Query{
				Target:  "COUNTERS_DB",
				Type:    client.Poll,
				Queries: []client.Path{{"COUNTERS", "Ethernet68/1", "SAI_PORT_STAT_PFC_7_RX_PKTS"}},
				TLS:     &tls.Config{InsecureSkipVerify: true},
			},
			updates: []tablePathValue{
				{
					dbName:    "COUNTERS_DB",
					tableName: "COUNTERS",
					tableKey:  "oid:0x1000000000039", // "Ethernet68": "oid:0x1000000000039",
					delimitor: ":",
					field:     "SAI_PORT_STAT_PFC_7_RX_PKTS",
					value:     "4", // being changed to 4 from 2
				},
			},
			wantNoti: []client.Notification{
				client.Connected{},
				client.Update{Path: []string{"COUNTERS", "Ethernet68/1", "SAI_PORT_STAT_PFC_7_RX_PKTS"}, TS: time.Unix(0, 200), Val: "2"},
				client.Sync{},
				client.Update{Path: []string{"COUNTERS", "Ethernet68/1", "SAI_PORT_STAT_PFC_7_RX_PKTS"}, TS: time.Unix(0, 200), Val: "4"},
				client.Sync{},
				client.Update{Path: []string{"COUNTERS", "Ethernet68/1", "SAI_PORT_STAT_PFC_7_RX_PKTS"}, TS: time.Unix(0, 200), Val: "4"},
				client.Sync{},
				client.Update{Path: []string{"COUNTERS", "Ethernet68/1", "SAI_PORT_STAT_PFC_7_RX_PKTS"}, TS: time.Unix(0, 200), Val: "4"},
				client.Sync{},
			},
		},
		{
			desc: "poll query for COUNTERS/Ethernet68/Pfcwd with field value change",
			poll: 3,
			q: client.Query{
				Target:  "COUNTERS_DB",
				Type:    client.Poll,
				Queries: []client.Path{{"COUNTERS", "Ethernet68", "Pfcwd"}},
				TLS:     &tls.Config{InsecureSkipVerify: true},
			},
			updates: []tablePathValue{
				{
					dbName:    "COUNTERS_DB",
					tableName: "COUNTERS",
					tableKey:  "oid:0x1500000000091e", // "Ethernet68:3": "oid:0x1500000000091e",
					delimitor: ":",
					field:     "PFC_WD_QUEUE_STATS_DEADLOCK_DETECTED",
					value:     "1", // be changed to 1 from 0
				},
			},
			wantNoti: []client.Notification{
				client.Connected{},
				client.Update{Path: []string{"COUNTERS", "Ethernet68", "Pfcwd"}, TS: time.Unix(0, 200), Val: countersEthernet68PfcwdJson},
				client.Sync{},
				client.Update{Path: []string{"COUNTERS", "Ethernet68", "Pfcwd"}, TS: time.Unix(0, 200), Val: countersEthernet68PfcwdPollUpdate},
				client.Sync{},
				client.Update{Path: []string{"COUNTERS", "Ethernet68", "Pfcwd"}, TS: time.Unix(0, 200), Val: countersEthernet68PfcwdPollUpdate},
				client.Sync{},
				client.Update{Path: []string{"COUNTERS", "Ethernet68", "Pfcwd"}, TS: time.Unix(0, 200), Val: countersEthernet68PfcwdPollUpdate},
				client.Sync{},
			},
		},
		{
			desc: "(use vendor alias) poll query for COUNTERS/[Ethernet68/1]/Pfcwd with field value change",
			poll: 3,
			q: client.Query{
				Target:  "COUNTERS_DB",
				Type:    client.Poll,
				Queries: []client.Path{{"COUNTERS", "Ethernet68/1", "Pfcwd"}},
				TLS:     &tls.Config{InsecureSkipVerify: true},
			},
			updates: []tablePathValue{
				{
					dbName:    "COUNTERS_DB",
					tableName: "COUNTERS",
					tableKey:  "oid:0x1500000000091e", // "Ethernet68:3": "oid:0x1500000000091e",
					delimitor: ":",
					field:     "PFC_WD_QUEUE_STATS_DEADLOCK_DETECTED",
					value:     "1", // be changed to 1 from 0
				},
			},
			wantNoti: []client.Notification{
				client.Connected{},
				client.Update{Path: []string{"COUNTERS", "Ethernet68/1", "Pfcwd"}, TS: time.Unix(0, 200), Val: countersEthernet68PfcwdAliasJson},
				client.Sync{},
				client.Update{Path: []string{"COUNTERS", "Ethernet68/1", "Pfcwd"}, TS: time.Unix(0, 200), Val: countersEthernet68PfcwdAliasPollUpdate},
				client.Sync{},
				client.Update{Path: []string{"COUNTERS", "Ethernet68/1", "Pfcwd"}, TS: time.Unix(0, 200), Val: countersEthernet68PfcwdAliasPollUpdate},
				client.Sync{},
				client.Update{Path: []string{"COUNTERS", "Ethernet68/1", "Pfcwd"}, TS: time.Unix(0, 200), Val: countersEthernet68PfcwdAliasPollUpdate},
				client.Sync{},
			},
		},
		{
			desc: "poll query for table key Ethernet* with Ethernet68/SAI_PORT_STAT_PFC_7_RX_PKTS field value change",
			poll: 3,
			q: client.Query{
				Target:  "COUNTERS_DB",
				Type:    client.Poll,
				Queries: []client.Path{{"COUNTERS", "Ethernet*"}},
				TLS:     &tls.Config{InsecureSkipVerify: true},
			},
			updates: []tablePathValue{
				{
					dbName:    "COUNTERS_DB",
					tableName: "COUNTERS",
					tableKey:  "oid:0x1000000000039", // "Ethernet68": "oid:0x1000000000039",
					delimitor: ":",
					field:     "SAI_PORT_STAT_PFC_7_RX_PKTS",
					value:     "4", // being changed to 4 from 2
				},
			},
			wantNoti: []client.Notification{
				client.Connected{},
				client.Update{Path: []string{"COUNTERS", "Ethernet*"}, TS: time.Unix(0, 200), Val: countersEthernetWildcardJson},
				client.Sync{},
				client.Update{Path: []string{"COUNTERS", "Ethernet*"}, TS: time.Unix(0, 200), Val: countersFieldUpdate},
				client.Sync{},
				client.Update{Path: []string{"COUNTERS", "Ethernet*"}, TS: time.Unix(0, 200), Val: countersFieldUpdate},
				client.Sync{},
				client.Update{Path: []string{"COUNTERS", "Ethernet*"}, TS: time.Unix(0, 200), Val: countersFieldUpdate},
				client.Sync{},
			},
		},
		{
			desc: "poll query for table key field Ethernet*/SAI_PORT_STAT_PFC_7_RX_PKTS with Ethernet68/SAI_PORT_STAT_PFC_7_RX_PKTS field value change",
			poll: 3,
			q: client.Query{
				Target:  "COUNTERS_DB",
				Type:    client.Poll,
				Queries: []client.Path{{"COUNTERS", "Ethernet*", "SAI_PORT_STAT_PFC_7_RX_PKTS"}},
				TLS:     &tls.Config{InsecureSkipVerify: true},
			},
			updates: []tablePathValue{
				{
					dbName:    "COUNTERS_DB",
					tableName: "COUNTERS",
					tableKey:  "oid:0x1000000000039", // "Ethernet68": "oid:0x1000000000039",
					delimitor: ":",
					field:     "SAI_PORT_STAT_PFC_7_RX_PKTS",
					value:     "4", // being changed to 4 from 2
				},
			},
			wantNoti: []client.Notification{
				client.Connected{},
				client.Update{Path: []string{"COUNTERS", "Ethernet*", "SAI_PORT_STAT_PFC_7_RX_PKTS"}, TS: time.Unix(0, 200), Val: countersEthernetWildcardPfcJson},
				client.Sync{},
				client.Update{Path: []string{"COUNTERS", "Ethernet*", "SAI_PORT_STAT_PFC_7_RX_PKTS"}, TS: time.Unix(0, 200), Val: allPortPfcJsonUpdate},
				client.Sync{},
				client.Update{Path: []string{"COUNTERS", "Ethernet*", "SAI_PORT_STAT_PFC_7_RX_PKTS"}, TS: time.Unix(0, 200), Val: allPortPfcJsonUpdate},
				client.Sync{},
				client.Update{Path: []string{"COUNTERS", "Ethernet*", "SAI_PORT_STAT_PFC_7_RX_PKTS"}, TS: time.Unix(0, 200), Val: allPortPfcJsonUpdate},
				client.Sync{},
			},
		},
		{
			desc: "poll query for table key field Etherenet*/Pfcwd with Ethernet68:3/PFC_WD_QUEUE_STATS_DEADLOCK_DETECTED field value change",
			poll: 3,
			q: client.Query{
				Target:  "COUNTERS_DB",
				Type:    client.Poll,
				Queries: []client.Path{{"COUNTERS", "Ethernet*", "Pfcwd"}},
				TLS:     &tls.Config{InsecureSkipVerify: true},
			},
			updates: []tablePathValue{
				{
					dbName:    "COUNTERS_DB",
					tableName: "COUNTERS",
					tableKey:  "oid:0x1500000000091e", // "Ethernet68:3": "oid:0x1500000000091e",
					delimitor: ":",
					field:     "PFC_WD_QUEUE_STATS_DEADLOCK_DETECTED",
					value:     "1", // being changed to 1 from 0
				},
			},
			wantNoti: []client.Notification{
				client.Connected{},
				client.Update{Path: []string{"COUNTERS", "Ethernet*", "Pfcwd"}, TS: time.Unix(0, 200), Val: countersEthernetWildPfcwdJson},
				client.Sync{},
				client.Update{Path: []string{"COUNTERS", "Ethernet*", "Pfcwd"}, TS: time.Unix(0, 200), Val: countersEthernetWildPfcwdUpdate},
				client.Sync{},
				client.Update{Path: []string{"COUNTERS", "Ethernet*", "Pfcwd"}, TS: time.Unix(0, 200), Val: countersEthernetWildPfcwdUpdate},
				client.Sync{},
				client.Update{Path: []string{"COUNTERS", "Ethernet*", "Pfcwd"}, TS: time.Unix(0, 200), Val: countersEthernetWildPfcwdUpdate},
				client.Sync{},
			},
		},
		{
			desc: "poll query for COUNTERS/Ethernet*/Queues",
			poll: 1,
			q: client.Query{
				Target:  "COUNTERS_DB",
				Type:    client.Poll,
				Queries: []client.Path{{"COUNTERS", "Ethernet*", "Queues"}},
				TLS:     &tls.Config{InsecureSkipVerify: true},
			},
			wantNoti: []client.Notification{
				client.Connected{},
				client.Update{Path: []string{"COUNTERS", "Ethernet*", "Queues"}, TS: time.Unix(0, 200), Val: countersEthernetWildQueuesJson},
				client.Sync{},
				client.Update{Path: []string{"COUNTERS", "Ethernet*", "Queues"}, TS: time.Unix(0, 200), Val: countersEthernetWildQueuesJson},
				client.Sync{},
			},
		},
		{
			desc: "poll query for COUNTERS/Ethernet68/Queues with field value change",
			poll: 3,
			q: client.Query{
				Target:  "COUNTERS_DB",
				Type:    client.Poll,
				Queries: []client.Path{{"COUNTERS", "Ethernet68", "Queues"}},
				TLS:     &tls.Config{InsecureSkipVerify: true},
			},
			updates: []tablePathValue{
				{
					dbName:    "COUNTERS_DB",
					tableName: "COUNTERS",
					tableKey:  "oid:0x1500000000091c", // "Ethernet68:1": "oid:0x1500000000091c",
					delimitor: ":",
					field:     "SAI_QUEUE_STAT_DROPPED_PACKETS",
					value:     "4", // being changed to 0 from 4
				},
			},
			wantNoti: []client.Notification{
				client.Connected{},
				client.Update{Path: []string{"COUNTERS", "Ethernet68", "Queues"}, TS: time.Unix(0, 200), Val: countersEthernet68QueuesJson},
				client.Sync{},
				client.Update{Path: []string{"COUNTERS", "Ethernet68", "Queues"}, TS: time.Unix(0, 200), Val: countersEthernet68QueuesJsonUpdate},
				client.Sync{},
				client.Update{Path: []string{"COUNTERS", "Ethernet68", "Queues"}, TS: time.Unix(0, 200), Val: countersEthernet68QueuesJsonUpdate},
				client.Sync{},
				client.Update{Path: []string{"COUNTERS", "Ethernet68", "Queues"}, TS: time.Unix(0, 200), Val: countersEthernet68QueuesJsonUpdate},
				client.Sync{},
			},
		},
		{
			desc: "(use vendor alias) poll query for COUNTERS/Ethernet68/Queues with field value change",
			poll: 3,
			q: client.Query{
				Target:  "COUNTERS_DB",
				Type:    client.Poll,
				Queries: []client.Path{{"COUNTERS", "Ethernet68/1", "Queues"}},
				TLS:     &tls.Config{InsecureSkipVerify: true},
			},
			updates: []tablePathValue{
				{
					dbName:    "COUNTERS_DB",
					tableName: "COUNTERS",
					tableKey:  "oid:0x1500000000091c", // "Ethernet68:1": "oid:0x1500000000091c",
					delimitor: ":",
					field:     "SAI_QUEUE_STAT_DROPPED_PACKETS",
					value:     "4", // being changed to 0 from 4
				},
			},
			wantNoti: []client.Notification{
				client.Connected{},
				client.Update{Path: []string{"COUNTERS", "Ethernet68/1", "Queues"}, TS: time.Unix(0, 200), Val: countersEthernet68QueuesAliasJson},
				client.Sync{},
				client.Update{Path: []string{"COUNTERS", "Ethernet68/1", "Queues"}, TS: time.Unix(0, 200), Val: countersEthernet68QueuesAliasJsonUpdate},
				client.Sync{},
				client.Update{Path: []string{"COUNTERS", "Ethernet68/1", "Queues"}, TS: time.Unix(0, 200), Val: countersEthernet68QueuesAliasJsonUpdate},
				client.Sync{},
				client.Update{Path: []string{"COUNTERS", "Ethernet68/1", "Queues"}, TS: time.Unix(0, 200), Val: countersEthernet68QueuesAliasJsonUpdate},
				client.Sync{},
			},
		},
		{
			desc:       "use invalid sample interval",
			q:          createCountersDbQuerySampleMode(t, 10*time.Millisecond, false, "COUNTERS", "Ethernet1"),
			updates:    []tablePathValue{},
			wantSubErr: fmt.Errorf("rpc error: code = InvalidArgument desc = invalid interval: 10ms. It cannot be less than %v", sdc.MinSampleInterval),
			wantNoti:   []client.Notification{},
		},
		{
			desc:              "sample stream query for table key Ethernet68 with new test_field field",
			q:                 createCountersDbQuerySampleMode(t, 0, false, "COUNTERS", "Ethernet68"),
			generateIntervals: true,
			updates: []tablePathValue{
				createCountersTableSetUpdate("oid:0x1000000000039", "test_field", "test_value"),
			},
			wantNoti: []client.Notification{
				client.Connected{},
				client.Update{Path: []string{"COUNTERS", "Ethernet68"}, TS: time.Unix(0, 200), Val: countersEthernet68Json},
				client.Sync{},
				client.Update{Path: []string{"COUNTERS", "Ethernet68"}, TS: time.Unix(0, 200), Val: countersEthernet68JsonUpdate},
			},
		},
		{
			desc:              "sample stream query for COUNTERS/Ethernet68/SAI_PORT_STAT_PFC_7_RX_PKTS with 2 updates",
			q:                 createCountersDbQuerySampleMode(t, 0, false, "COUNTERS", "Ethernet68", "SAI_PORT_STAT_PFC_7_RX_PKTS"),
			generateIntervals: true,
			updates: []tablePathValue{
				createCountersTableSetUpdate("oid:0x1000000000039", "SAI_PORT_STAT_PFC_7_RX_PKTS", "3"), // be changed to 3 from 2
				createIntervalTickerUpdate(), // no value change but imitate interval ticker
			},
			wantNoti: []client.Notification{
				client.Connected{},
				client.Update{Path: []string{"COUNTERS", "Ethernet68", "SAI_PORT_STAT_PFC_7_RX_PKTS"}, TS: time.Unix(0, 200), Val: "2"},
				client.Sync{},
				client.Update{Path: []string{"COUNTERS", "Ethernet68", "SAI_PORT_STAT_PFC_7_RX_PKTS"}, TS: time.Unix(0, 200), Val: "3"},
				client.Update{Path: []string{"COUNTERS", "Ethernet68", "SAI_PORT_STAT_PFC_7_RX_PKTS"}, TS: time.Unix(0, 200), Val: "3"},
			},
		},
		{
			desc:              "(use vendor alias) sample stream query for table key Ethernet68/1 with new test_field field",
			q:                 createCountersDbQuerySampleMode(t, 0, false, "COUNTERS", "Ethernet68/1"),
			generateIntervals: true,
			updates: []tablePathValue{
				createCountersTableSetUpdate("oid:0x1000000000039", "test_field", "test_value"),
				createIntervalTickerUpdate(), // no value change but imitate interval ticker
			},
			wantNoti: []client.Notification{
				client.Connected{},
				client.Update{Path: []string{"COUNTERS", "Ethernet68/1"}, TS: time.Unix(0, 200), Val: countersEthernet68Json},
				client.Sync{},
				client.Update{Path: []string{"COUNTERS", "Ethernet68/1"}, TS: time.Unix(0, 200), Val: countersEthernet68JsonUpdate},
				client.Update{Path: []string{"COUNTERS", "Ethernet68/1"}, TS: time.Unix(0, 200), Val: countersEthernet68JsonUpdate},
			},
		},
		{
			desc:              "sample stream query for COUNTERS/Ethernet68/Pfcwd with update of field value",
			q:                 createCountersDbQuerySampleMode(t, 0, false, "COUNTERS", "Ethernet68", "Pfcwd"),
			generateIntervals: true,
			updates: []tablePathValue{
				createCountersTableSetUpdate("oid:0x1500000000091e", "PFC_WD_QUEUE_STATS_DEADLOCK_DETECTED", "1"),
				createIntervalTickerUpdate(), // no value change but imitate interval ticker
			},
			wantNoti: []client.Notification{
				client.Connected{},
				client.Update{Path: []string{"COUNTERS", "Ethernet68", "Pfcwd"}, TS: time.Unix(0, 200), Val: countersEthernet68PfcwdJson},
				client.Sync{},
				client.Update{Path: []string{"COUNTERS", "Ethernet68", "Pfcwd"}, TS: time.Unix(0, 200), Val: mergeStrMaps(countersEthernet68PfcwdJson, countersEthernet68PfcwdJsonUpdate)},
				client.Update{Path: []string{"COUNTERS", "Ethernet68", "Pfcwd"}, TS: time.Unix(0, 200), Val: mergeStrMaps(countersEthernet68PfcwdJson, countersEthernet68PfcwdJsonUpdate)},
			},
		},
		{
			desc:              "(use vendor alias) sample stream query for COUNTERS/[Ethernet68/1]/Pfcwd with update of field value",
			q:                 createCountersDbQuerySampleMode(t, 0, false, "COUNTERS", "Ethernet68/1", "Pfcwd"),
			generateIntervals: true,
			updates: []tablePathValue{
				createCountersTableSetUpdate("oid:0x1500000000091e", "PFC_WD_QUEUE_STATS_DEADLOCK_DETECTED", "1"),
				createCountersTableSetUpdate("oid:0x1500000000091e", "PFC_WD_QUEUE_STATS_DEADLOCK_DETECTED", "0"), // change back to 0
			},
			wantNoti: []client.Notification{
				client.Connected{},
				client.Update{Path: []string{"COUNTERS", "Ethernet68/1", "Pfcwd"}, TS: time.Unix(0, 200), Val: countersEthernet68PfcwdAliasJson},
				client.Sync{},
				client.Update{Path: []string{"COUNTERS", "Ethernet68/1", "Pfcwd"}, TS: time.Unix(0, 200), Val: mergeStrMaps(countersEthernet68PfcwdAliasJson, countersEthernet68PfcwdAliasJsonUpdate)},
				client.Update{Path: []string{"COUNTERS", "Ethernet68/1", "Pfcwd"}, TS: time.Unix(0, 200), Val: countersEthernet68PfcwdAliasJson},
			},
		},
		{
			desc:              "sample stream query for table key Ethernet* with new test_field field on Ethernet68",
			q:                 createCountersDbQuerySampleMode(t, 0, false, "COUNTERS", "Ethernet*"),
			generateIntervals: true,
			updates: []tablePathValue{
				createCountersTableSetUpdate("oid:0x1000000000039", "test_field", "test_value"),
			},
			wantNoti: []client.Notification{
				client.Connected{},
				client.Update{Path: []string{"COUNTERS", "Ethernet*"}, TS: time.Unix(0, 200), Val: countersEthernetWildcardJson},
				client.Sync{},
				client.Update{Path: []string{"COUNTERS", "Ethernet*"}, TS: time.Unix(0, 200), Val: mergeStrMaps(countersEthernetWildcardJson, countersEtherneWildcardJsonUpdate)},
			},
		},
		{
			desc:              "(updates only) sample stream query for table key Ethernet* with new test_field field on Ethernet68",
			q:                 createCountersDbQuerySampleMode(t, 0, true, "COUNTERS", "Ethernet*"),
			generateIntervals: true,
			updates: []tablePathValue{
				createIntervalTickerUpdate(), // no value change but imitate interval ticker
				createCountersTableSetUpdate("oid:0x1000000000039", "test_field", "test_value"),
				createIntervalTickerUpdate(),
			},
			wantNoti: []client.Notification{
				client.Connected{},
				client.Update{Path: []string{"COUNTERS", "Ethernet*"}, TS: time.Unix(0, 200), Val: countersEthernetWildcardJson},
				client.Sync{},
				client.Update{Path: []string{"COUNTERS", "Ethernet*"}, TS: time.Unix(0, 200), Val: map[string]interface{}{}}, //empty update
				client.Update{Path: []string{"COUNTERS", "Ethernet*"}, TS: time.Unix(0, 200), Val: countersEtherneWildcardJsonUpdate},
				client.Update{Path: []string{"COUNTERS", "Ethernet*"}, TS: time.Unix(0, 200), Val: map[string]interface{}{}}, //empty update
			},
		},
		/*
			// deletion of field from table is not supported. It'd keep sending the last value before the deletion.
				{
					desc:              "sample stream query for table key Ethernet* with new test_field field deleted from Ethernet68",
					q:                 createCountersDbQuerySampleMode(t, 0, false, "COUNTERS", "Ethernet*"),
					generateIntervals: true,
					updates: []tablePathValue{
						createCountersTableSetUpdate("oid:0x1000000000039", "test_field", "test_value"),
						createCountersTableDeleteUpdate("oid:0x1000000000039", "test_field"),
					},
					wantNoti: []client.Notification{
						client.Connected{},
						client.Update{Path: []string{"COUNTERS", "Ethernet*"}, TS: time.Unix(0, 200), Val: countersEthernetWildcardJson},
						client.Sync{},
						client.Update{Path: []string{"COUNTERS", "Ethernet*"}, TS: time.Unix(0, 200), Val: mergeStrMaps(countersEthernetWildcardJson, countersEtherneWildcardJsonUpdate)},
						client.Update{Path: []string{"COUNTERS", "Ethernet*"}, TS: time.Unix(0, 200), Val: countersEthernetWildcardJson}, //go back to original after deletion of test_field
					},
				},
		*/
		{
			desc:              "sample stream query for table key Ethernet*/SAI_PORT_STAT_PFC_7_RX_PKTS with field value update",
			q:                 createCountersDbQuerySampleMode(t, 0, false, "COUNTERS", "Ethernet*", "SAI_PORT_STAT_PFC_7_RX_PKTS"),
			generateIntervals: true,
			updates: []tablePathValue{
				createCountersTableSetUpdate("oid:0x1000000000039", "SAI_PORT_STAT_PFC_7_RX_PKTS", "4"),
			},
			wantNoti: []client.Notification{
				client.Connected{},
				client.Update{Path: []string{"COUNTERS", "Ethernet*", "SAI_PORT_STAT_PFC_7_RX_PKTS"}, TS: time.Unix(0, 200), Val: countersEthernetWildcardPfcJson},
				client.Sync{},
				client.Update{Path: []string{"COUNTERS", "Ethernet*", "SAI_PORT_STAT_PFC_7_RX_PKTS"}, TS: time.Unix(0, 200), Val: mergeStrMaps(countersEthernetWildcardPfcJson, singlePortPfcJsonUpdate)},
			},
		},
		{
			desc:              "sample stream query for table key Ethernet*/Pfcwd with field value update",
			generateIntervals: true,
			q:                 createCountersDbQuerySampleMode(t, 0, false, "COUNTERS", "Ethernet*", "Pfcwd"),
			updates: []tablePathValue{
				createCountersTableSetUpdate("oid:0x1500000000091e", "PFC_WD_QUEUE_STATS_DEADLOCK_DETECTED", "1"),
			},
			wantNoti: []client.Notification{
				client.Connected{},
				client.Update{Path: []string{"COUNTERS", "Ethernet*", "Pfcwd"}, TS: time.Unix(0, 200), Val: countersEthernetWildPfcwdJson},
				client.Sync{},
				client.Update{Path: []string{"COUNTERS", "Ethernet*", "Pfcwd"}, TS: time.Unix(0, 200), Val: mergeStrMaps(countersEthernetWildPfcwdJson, countersEthernet68PfcwdAliasJsonUpdate)},
			},
		},
		{
			desc:              "(update only) sample stream query for table key Ethernet*/Pfcwd with field value update",
			generateIntervals: true,
			q:                 createCountersDbQuerySampleMode(t, 0, true, "COUNTERS", "Ethernet*", "Pfcwd"),
			updates: []tablePathValue{
				createIntervalTickerUpdate(),
				createCountersTableSetUpdate("oid:0x1500000000091e", "PFC_WD_QUEUE_STATS_DEADLOCK_DETECTED", "1"),
				createIntervalTickerUpdate(),
			},
			wantNoti: []client.Notification{
				client.Connected{},
				client.Update{Path: []string{"COUNTERS", "Ethernet*", "Pfcwd"}, TS: time.Unix(0, 200), Val: countersEthernetWildPfcwdJson},
				client.Sync{},
				client.Update{Path: []string{"COUNTERS", "Ethernet*", "Pfcwd"}, TS: time.Unix(0, 200), Val: map[string]interface{}{}}, //empty update
				client.Update{Path: []string{"COUNTERS", "Ethernet*", "Pfcwd"}, TS: time.Unix(0, 200), Val: countersEthernet68PfcwdAliasJsonUpdate},
				client.Update{Path: []string{"COUNTERS", "Ethernet*", "Pfcwd"}, TS: time.Unix(0, 200), Val: map[string]interface{}{}}, //empty update
			},
		},
	}

	sdc.NeedMock = true
	rclient := getRedisClient(t, namespace)
	defer rclient.Close()
	var wg sync.WaitGroup
	for _, tt := range tests {
		wg.Add(1)
		prepareDb(t, namespace)
		// Extra db preparation for this test case
		for _, prepare := range tt.prepares {
			switch prepare.op {
			case "hdel":
				rclient.HDel(prepare.tableName+prepare.delimitor+prepare.tableKey, prepare.field)
			default:
				rclient.HSet(prepare.tableName+prepare.delimitor+prepare.tableKey, prepare.field, prepare.value)
			}
		}

		sdcIntervalTicker := sdc.IntervalTicker
		intervalTickerChan := make(chan time.Time)
		if tt.generateIntervals {
			sdc.IntervalTicker = func(interval time.Duration) <-chan time.Time {
				return intervalTickerChan
			}
		}

		time.Sleep(time.Millisecond * 1000)
		t.Run(tt.desc, func(t *testing.T) {
			q := tt.q
			q.Addrs = []string{"127.0.0.1:8081"}
			c := client.New()
			defer c.Close()
			var gotNoti []client.Notification
			var mutexGotNoti sync.Mutex
			q.NotificationHandler = func(n client.Notification) error {
				mutexGotNoti.Lock()
				if nn, ok := n.(client.Update); ok {
					nn.TS = time.Unix(0, 200)
					gotNoti = append(gotNoti, nn)
				} else {
					gotNoti = append(gotNoti, n)
				}
				mutexGotNoti.Unlock()
				return nil
			}
			go func(t2 TestExec) {	
				defer wg.Done()
				err := c.Subscribe(context.Background(), q)
				if t2.wantSubErr != nil && t2.wantSubErr.Error() != err.Error() {
					t.Errorf("c.Subscribe expected %v, got %v", t2.wantSubErr, err)
				}
				/*
					err := c.Subscribe(context.Background(), q)
					t.Log("c.Subscribe err:", err)
					switch {
					case tt.wantErr && err != nil:
						return
					case tt.wantErr && err == nil:
						t.Fatalf("c.Subscribe(): got nil error, expected non-nil")
					case !tt.wantErr && err != nil:
						t.Fatalf("c.Subscribe(): got error %v, expected nil", err)
					}
				*/
			}(tt)
			// wait for half second for subscribeRequest to sync
			time.Sleep(time.Millisecond * 500)
			for _, update := range tt.updates {
				switch update.op {
				case "hdel":
					rclient.HDel(update.tableName+update.delimitor+update.tableKey, update.field)
				case "intervaltick":
					// This is not a DB update but a request to trigger sample interval
				default:
					rclient.HSet(update.tableName+update.delimitor+update.tableKey, update.field, update.value)
				}

				time.Sleep(time.Millisecond * 1000)

				if tt.generateIntervals {
					intervalTickerChan <- time.Now()
				}
			}
			// wait for half second for change to sync
			time.Sleep(time.Millisecond * 500)

			for i := 0; i < tt.poll; i++ {
				err := c.Poll()
				switch {
				case err == nil && tt.wantPollErr != "":
					t.Errorf("c.Poll(): got nil error, expected non-nil %v", tt.wantPollErr)
				case err != nil && tt.wantPollErr == "":
					t.Errorf("c.Poll(): got error %v, expected nil", err)
				case err != nil && err.Error() != tt.wantPollErr:
					t.Errorf("c.Poll(): got error %v, expected error %v", err, tt.wantPollErr)
				}
			}
			// t.Log("\n Want: \n", tt.wantNoti)
			// t.Log("\n Got : \n", gotNoti)
			mutexGotNoti.Lock()
			defer mutexGotNoti.Unlock()
			if diff := pretty.Compare(tt.wantNoti, gotNoti); diff != "" {
				t.Log("\n Want: \n", tt.wantNoti)
				t.Log("\n Got : \n", gotNoti)
				t.Errorf("unexpected updates:\n%s", diff)
			}
		})
		if tt.generateIntervals {
			sdc.SetIntervalTicker(sdcIntervalTicker)
		}
	}
	sdc.NeedMock = false
	wg.Wait()
}

func TestGnmiSubscribe(t *testing.T) {
	s := createServer(t, 8081)
	go runServer(t, s)

	runTestSubscribe(t, sdcfg.GetDbDefaultNamespace())

	s.s.Stop()
}
func TestGnmiSubscribeMultiNs(t *testing.T) {
	sdcfg.Init()
	err := test_utils.SetupMultiNamespace()
	if err != nil {
		t.Fatalf("error Setting up MultiNamespace files with err %T", err)
	}

	/* https://www.gopherguides.com/articles/test-cleanup-in-go-1-14*/
	t.Cleanup(func() {
		if err := test_utils.CleanUpMultiNamespace(); err != nil {
			t.Fatalf("error Cleaning up MultiNamespace files with err %T", err)

		}
	})

	s := createServer(t, 8081)
	go runServer(t, s)

	runTestSubscribe(t, test_utils.GetMultiNsNamespace())

	s.s.Stop()
}

func TestCapabilities(t *testing.T) {
	//t.Log("Start server")
	s := createServer(t, 8085)
	go runServer(t, s)

	// prepareDb(t)

	//t.Log("Start gNMI client")
	tlsConfig := &tls.Config{InsecureSkipVerify: true}
	opts := []grpc.DialOption{grpc.WithTransportCredentials(credentials.NewTLS(tlsConfig))}

	//targetAddr := "30.57.185.38:8080"
	targetAddr := "127.0.0.1:8085"
	conn, err := grpc.Dial(targetAddr, opts...)
	if err != nil {
		t.Fatalf("Dialing to %q failed: %v", targetAddr, err)
	}
	defer conn.Close()

	gClient := pb.NewGNMIClient(conn)
	ctx, cancel := context.WithTimeout(context.Background(), 10*time.Second)
	defer cancel()

	var req pb.CapabilityRequest
	resp, err := gClient.Capabilities(ctx, &req)
	if err != nil {
		t.Fatalf("Failed to get Capabilities")
	}
	if len(resp.SupportedModels) == 0 {
		t.Fatalf("No Supported Models found!")
	}

}

func TestGNOI(t *testing.T) {
	if !ENABLE_TRANSLIB_WRITE {
		t.Skip("skipping test in read-only mode.")
	}
	s := createServer(t, 8086)
	go runServer(t, s)
	defer s.s.Stop()

	// prepareDb(t)

	//t.Log("Start gNMI client")
	tlsConfig := &tls.Config{InsecureSkipVerify: true}
	opts := []grpc.DialOption{grpc.WithTransportCredentials(credentials.NewTLS(tlsConfig))}

	//targetAddr := "30.57.185.38:8080"
	targetAddr := "127.0.0.1:8086"
	conn, err := grpc.Dial(targetAddr, opts...)
	if err != nil {
		t.Fatalf("Dialing to %q failed: %v", targetAddr, err)
	}
	defer conn.Close()

	ctx, cancel := context.WithTimeout(context.Background(), 240*time.Second)
	defer cancel()

	t.Run("SystemTime", func(t *testing.T) {
		sc := gnoi_system_pb.NewSystemClient(conn)
		resp, err := sc.Time(ctx, new(gnoi_system_pb.TimeRequest))
		if err != nil {
			t.Fatal(err.Error())
		}
		ctime := uint64(time.Now().UnixNano())
		if ctime-resp.Time < 0 || ctime-resp.Time > 1e9 {
			t.Fatalf("Invalid System Time %d", resp.Time)
		}
	})

	t.Run("SonicShowTechsupport", func(t *testing.T) {
		t.Skip("Not supported yet")
		sc := sgpb.NewSonicServiceClient(conn)
		rtime := time.Now().AddDate(0, -1, 0)
		req := &sgpb.TechsupportRequest{
			Input: &sgpb.TechsupportRequest_Input{
				Date: rtime.Format("20060102_150405"),
			},
		}
		resp, err := sc.ShowTechsupport(ctx, req)
		if err != nil {
			t.Fatal(err.Error())
		}

		if len(resp.Output.OutputFilename) == 0 {
			t.Fatalf("Invalid Output Filename: %s", resp.Output.OutputFilename)
		}
	})

	type configData struct {
		source      string
		destination string
		overwrite   bool
		status      int32
	}

	var cfg_data = []configData{
		configData{"running-configuration", "startup-configuration", false, 0},
		configData{"running-configuration", "file://etc/sonic/config_db_test.json", false, 0},
		configData{"file://etc/sonic/config_db_test.json", "running-configuration", false, 0},
		configData{"startup-configuration", "running-configuration", false, 0},
		configData{"file://etc/sonic/config_db_3.json", "running-configuration", false, 1}}

	for _, v := range cfg_data {

		t.Run("SonicCopyConfig", func(t *testing.T) {
			t.Skip("Not supported yet")
			sc := sgpb.NewSonicServiceClient(conn)
			req := &sgpb.CopyConfigRequest{
				Input: &sgpb.CopyConfigRequest_Input{
					Source:      v.source,
					Destination: v.destination,
					Overwrite:   v.overwrite,
				},
			}
			t.Logf("source: %s dest: %s overwrite: %t", v.source, v.destination, v.overwrite)
			resp, err := sc.CopyConfig(ctx, req)
			if err != nil {
				t.Fatal(err.Error())
			}
			if resp.Output.Status != v.status {
				t.Fatalf("Copy Failed: status %d,  %s", resp.Output.Status, resp.Output.StatusDetail)
			}
		})
	}
}

func TestBundleVersion(t *testing.T) {
	s := createServer(t, 8087)
	go runServer(t, s)
	defer s.s.Stop()

	// prepareDb(t)

	//t.Log("Start gNMI client")
	tlsConfig := &tls.Config{InsecureSkipVerify: true}
	opts := []grpc.DialOption{grpc.WithTransportCredentials(credentials.NewTLS(tlsConfig))}

	//targetAddr := "30.57.185.38:8080"
	targetAddr := "127.0.0.1:8087"
	conn, err := grpc.Dial(targetAddr, opts...)
	if err != nil {
		t.Fatalf("Dialing to %q failed: %v", targetAddr, err)
	}
	defer conn.Close()

	gClient := pb.NewGNMIClient(conn)
	ctx, cancel := context.WithTimeout(context.Background(), 10*time.Second)
	defer cancel()
	t.Run("Invalid Bundle Version Format", func(t *testing.T) {
		var pbPath *pb.Path
		pbPath, err := xpath.ToGNMIPath("openconfig-interfaces:interfaces/interface[name=Ethernet0]/config")
		prefix := pb.Path{Target: "OC-YANG"}
		if err != nil {
			t.Fatalf("error in unmarshaling path: %v", err)
		}
		bundleVersion := "50.0.0"
		bv, err := proto.Marshal(&spb.BundleVersion{
			Version: bundleVersion,
		})
		if err != nil {
			t.Fatalf("%v", err)
		}
		req := &pb.GetRequest{
			Path:     []*pb.Path{pbPath},
			Prefix:   &prefix,
			Encoding: pb.Encoding_JSON_IETF,
		}
		req.Extension = append(req.Extension, &ext_pb.Extension{
			Ext: &ext_pb.Extension_RegisteredExt{
				RegisteredExt: &ext_pb.RegisteredExtension{
					Id:  spb.BUNDLE_VERSION_EXT,
					Msg: bv,
				}}})

		_, err = gClient.Get(ctx, req)
		gotRetStatus, ok := status.FromError(err)
		if !ok {
			t.Fatal("got a non-grpc error from grpc call")
		}
		if gotRetStatus.Code() != codes.NotFound {
			t.Log("err: ", err)
			t.Fatalf("got return code %v, want %v", gotRetStatus.Code(), codes.OK)
		}
	})
}

func TestBulkSet(t *testing.T) {
	s := createServer(t, 8088)
	go runServer(t, s)
	defer s.s.Stop()

	prepareDbTranslib(t)

	//t.Log("Start gNMI client")
	tlsConfig := &tls.Config{InsecureSkipVerify: true}
	opts := []grpc.DialOption{grpc.WithTransportCredentials(credentials.NewTLS(tlsConfig))}

	//targetAddr := "30.57.185.38:8080"
	targetAddr := "127.0.0.1:8088"
	conn, err := grpc.Dial(targetAddr, opts...)
	if err != nil {
		t.Fatalf("Dialing to %q failed: %v", targetAddr, err)
	}
	defer conn.Close()

	gClient := pb.NewGNMIClient(conn)
	ctx, cancel := context.WithTimeout(context.Background(), 10*time.Second)
	defer cancel()

	t.Run("Set Multiple mtu", func(t *testing.T) {
		req := &pb.SetRequest{
			Prefix: &pb.Path{Elem: []*pb.PathElem{{Name: "interfaces"}}},
			Update: []*pb.Update{
				newPbUpdate("interface[name=Ethernet0]/config/mtu", `{"mtu": 9104}`),
				newPbUpdate("interface[name=Ethernet4]/config/mtu", `{"mtu": 9105}`),
			}}
		runTestSetRaw(t, ctx, gClient, req, codes.OK)
	})

	t.Run("Update and Replace", func(t *testing.T) {
		aclKeys := `"name": "A002", "type": "ACL_IPV4"`
		req := &pb.SetRequest{
			Replace: []*pb.Update{
				newPbUpdate(
					"openconfig-acl:acl/acl-sets/acl-set",
					`{"acl-set": [{`+aclKeys+`, "config":{`+aclKeys+`}}]}`),
			},
			Update: []*pb.Update{
				newPbUpdate(
					"interfaces/interface[name=Ethernet0]/config/description",
					`{"description": "Bulk update 1"}`),
				newPbUpdate(
					"openconfig-interfaces:interfaces/interface[name=Ethernet4]/config/description",
					`{"description": "Bulk update 2"}`),
			}}
		runTestSetRaw(t, ctx, gClient, req, codes.OK)
	})

	aclPath1, _ := ygot.StringToStructuredPath("/acl/acl-sets")
	aclPath2, _ := ygot.StringToStructuredPath("/openconfig-acl:acl/acl-sets")

	t.Run("Multiple deletes", func(t *testing.T) {
		req := &pb.SetRequest{
			Delete: []*pb.Path{aclPath1, aclPath2},
		}
		runTestSetRaw(t, ctx, gClient, req, codes.OK)
	})

	t.Run("Invalid Update Path", func(t *testing.T) {
		req := &pb.SetRequest{
			Delete: []*pb.Path{aclPath1, aclPath2},
			Update: []*pb.Update{
				newPbUpdate("interface[name=Ethernet0]/config/mtu", `{"mtu": 9104}`),
			}}
		runTestSetRaw(t, ctx, gClient, req, codes.Unknown)
	})

	t.Run("Invalid Replace Path", func(t *testing.T) {
		req := &pb.SetRequest{
			Delete:  []*pb.Path{aclPath1, aclPath2},
			Replace: []*pb.Update{
				newPbUpdate("interface[name=Ethernet0]/config/mtu", `{"mtu": 9104}`),
			}}
		runTestSetRaw(t, ctx, gClient, req, codes.Unknown)
	})

	t.Run("Invalid Delete Path", func(t *testing.T) {
		req := &pb.SetRequest{
			Prefix: &pb.Path{Elem: []*pb.PathElem{{Name: "interfaces"}}},
			Delete: []*pb.Path{aclPath1, aclPath2},
		}
		runTestSetRaw(t, ctx, gClient, req, codes.Unknown)
	})

}

func newPbUpdate(path, value string) *pb.Update {
	p, _ := ygot.StringToStructuredPath(path)
	v := &pb.TypedValue_JsonIetfVal{JsonIetfVal: extractJSON(value)}
	return &pb.Update{
		Path: p,
		Val: &pb.TypedValue{Value: v},
	}
}

type loginCreds struct {
    Username, Password string
}

func (c *loginCreds) GetRequestMetadata(context.Context, ...string) (map[string]string, error) {
    return map[string]string{
        "username": c.Username,
        "password": c.Password,
    }, nil
}

func (c *loginCreds) RequireTransportSecurity() bool {
    return true
}

func TestAuthCapabilities(t *testing.T) {
	mock1 := gomonkey.ApplyFunc(UserPwAuth, func(username string, passwd string) (bool, error) {
		return true, nil
	})
	defer mock1.Reset()

	s := createAuthServer(t, 8089)
	go runServer(t, s)
	defer s.s.Stop()

	currentUser, _ := user.Current()
	tlsConfig := &tls.Config{InsecureSkipVerify: true}
	cred := &loginCreds{Username: currentUser.Username, Password: "dummy"}
	opts := []grpc.DialOption{grpc.WithTransportCredentials(credentials.NewTLS(tlsConfig)), grpc.WithPerRPCCredentials(cred)}

	targetAddr := "127.0.0.1:8089"
	conn, err := grpc.Dial(targetAddr, opts...)
	if err != nil {
		t.Fatalf("Dialing to %q failed: %v", targetAddr, err)
	}
	defer conn.Close()

	gClient := pb.NewGNMIClient(conn)
	ctx, cancel := context.WithTimeout(context.Background(), 10*time.Second)
	defer cancel()

	var req pb.CapabilityRequest
	resp, err := gClient.Capabilities(ctx, &req)
	if err != nil {
		t.Fatalf("Failed to get Capabilities: %v", err)
	}
	if len(resp.SupportedModels) == 0 {
		t.Fatalf("No Supported Models found!")
	}
}

func TestTableKeyOnDeletion(t *testing.T) {
    s := createKeepAliveServer(t, 8081)
    go runServer(t, s)
    defer s.s.Stop()

    fileName := "../testdata/NEIGH_STATE_TABLE_MAP.txt"
    neighStateTableByte, err := ioutil.ReadFile(fileName)
    if err != nil {
        t.Fatalf("read file %v err: %v", fileName, err)
    }
    var neighStateTableJson interface{}
    json.Unmarshal(neighStateTableByte, &neighStateTableJson)

    fileName = "../testdata/NEIGH_STATE_TABLE_key_deletion_57.txt"
    neighStateTableDeletedByte57, err := ioutil.ReadFile(fileName)
    if err != nil {
        t.Fatalf("read file %v err: %v", fileName, err)
    }
    var neighStateTableDeletedJson57 interface{}
    json.Unmarshal(neighStateTableDeletedByte57, &neighStateTableDeletedJson57)

    fileName = "../testdata/NEIGH_STATE_TABLE_MAP_2.txt"
    neighStateTableByteTwo, err := ioutil.ReadFile(fileName)
    if err != nil {
        t.Fatalf("read file %v err: %v", fileName, err)
    }
    var neighStateTableJsonTwo interface{}
    json.Unmarshal(neighStateTableByteTwo, &neighStateTableJsonTwo)

    fileName = "../testdata/NEIGH_STATE_TABLE_key_deletion_59.txt"
    neighStateTableDeletedByte59, err := ioutil.ReadFile(fileName)
    if err != nil {
        t.Fatalf("read file %v err: %v", fileName, err)
    }
    var neighStateTableDeletedJson59 interface{}
    json.Unmarshal(neighStateTableDeletedByte59, &neighStateTableDeletedJson59)

    fileName = "../testdata/NEIGH_STATE_TABLE_key_deletion_61.txt"
    neighStateTableDeletedByte61, err := ioutil.ReadFile(fileName)
    if err != nil {
        t.Fatalf("read file %v err: %v", fileName, err)
    }
    var neighStateTableDeletedJson61 interface{}
    json.Unmarshal(neighStateTableDeletedByte61, &neighStateTableDeletedJson61)

    namespace := sdcfg.GetDbDefaultNamespace()
    rclient := getRedisClientN(t, 6, namespace)
    defer rclient.Close()
    prepareStateDb(t, namespace)

    tests := []struct {
        desc      string
        q         client.Query
        wantNoti  []client.Notification
        paths     []string
    }{
        {
            desc: "Testing deletion of NEIGH_STATE_TABLE:10.0.0.57",
            q: createStateDbQueryOnChangeMode(t, "NEIGH_STATE_TABLE"),
            wantNoti: []client.Notification {
                client.Update{Path: []string{"NEIGH_STATE_TABLE"}, TS: time.Unix(0, 200), Val: neighStateTableJson},
                client.Update{Path: []string{"NEIGH_STATE_TABLE"}, TS: time.Unix(0, 200), Val: neighStateTableDeletedJson57},
            },
            paths: []string {
                "NEIGH_STATE_TABLE|10.0.0.57",
            },
        },
        {
            desc: "Testing deletion of NEIGH_STATE_TABLE:10.0.0.59 and NEIGH_STATE_TABLE 10.0.0.61",
            q: createStateDbQueryOnChangeMode(t, "NEIGH_STATE_TABLE"),
            wantNoti: []client.Notification {
                client.Update{Path: []string{"NEIGH_STATE_TABLE"}, TS: time.Unix(0, 200), Val: neighStateTableJsonTwo},
                client.Update{Path: []string{"NEIGH_STATE_TABLE"}, TS: time.Unix(0, 200), Val: neighStateTableDeletedJson59},
                client.Update{Path: []string{"NEIGH_STATE_TABLE"}, TS: time.Unix(0, 200), Val: neighStateTableDeletedJson61},
            },
            paths: []string {
                "NEIGH_STATE_TABLE|10.0.0.59",
                "NEIGH_STATE_TABLE|10.0.0.61",
            },
        },
    }

    var mutexNoti sync.RWMutex
    var mutexPaths sync.Mutex
    for _, tt := range tests {
        t.Run(tt.desc, func(t *testing.T) {
            q := tt.q
            q.Addrs = []string{"127.0.0.1:8081"}
            c := client.New()
            defer c.Close()
            var gotNoti []client.Notification
            q.NotificationHandler = func(n client.Notification) error {
                if nn, ok := n.(client.Update); ok {
                    nn.TS = time.Unix(0, 200)
                    mutexNoti.Lock()
                    currentNoti := gotNoti
                    mutexNoti.Unlock()

                    mutexNoti.RLock()
                    gotNoti = append(currentNoti, nn)
                    mutexNoti.RUnlock()
                }
                return nil
            }

            go func() {
                c.Subscribe(context.Background(), q)
            }()

            time.Sleep(time.Millisecond * 500) // half a second for subscribe request to sync

            mutexPaths.Lock()
            paths := tt.paths
            mutexPaths.Unlock()

            rclient.Del(paths...)

            time.Sleep(time.Millisecond * 1500)

            mutexNoti.Lock()
            if diff := pretty.Compare(tt.wantNoti, gotNoti); diff != "" {
                t.Log("\n Want: \n", tt.wantNoti)
                t.Log("\n Got : \n", gotNoti)
                t.Errorf("unexpected updates:\n%s", diff)
            }
            mutexNoti.Unlock()
        })
    }
}

func TestCPUUtilization(t *testing.T) {
    mock := gomonkey.ApplyFunc(sdc.PollStats, func() {
	var i uint64
	for i = 0; i < 3000; i++ {
		sdc.WriteStatsToBuffer(&linuxproc.Stat{})
	}
    })

    defer mock.Reset()
    s := createServer(t, 8081)
    go runServer(t, s)
    defer s.s.Stop()

    tests := []struct {
        desc    string
	q       client.Query
	want    []client.Notification
	poll    int
    }{
        {
            desc: "poll query for CPU Utilization",
	    poll: 10,
	    q: client.Query{
                Target: "OTHERS",
		Type:    client.Poll,
		Queries: []client.Path{{"platform", "cpu"}},
		TLS:     &tls.Config{InsecureSkipVerify: true},
	    },
	    want: []client.Notification{
                client.Connected{},
		client.Sync{},
	    },
        },
    }

    for _, tt := range tests {
        t.Run(tt.desc, func(t *testing.T) {
            q := tt.q
	    q.Addrs = []string{"127.0.0.1:8081"}
            c := client.New()
            var gotNoti []client.Notification
            q.NotificationHandler = func(n client.Notification) error {
                if nn, ok := n.(client.Update); ok {
                    nn.TS = time.Unix(0, 200)
		    gotNoti = append(gotNoti, nn)
                } else {
                    gotNoti = append(gotNoti, n)
	    }
                return nil
            }

            wg := new(sync.WaitGroup)
            wg.Add(1)

            go func() {
                defer wg.Done()
                if err := c.Subscribe(context.Background(), q); err != nil {
                    t.Errorf("c.Subscribe(): got error %v, expected nil", err)
                }
            }()

            wg.Wait()

            for i := 0; i < tt.poll; i++ {
                if err := c.Poll(); err != nil {
                    t.Errorf("c.Poll(): got error %v, expected nil", err)
                }
	    }

            if len(gotNoti) == 0 {
                t.Errorf("expected non zero notifications")
            }

            c.Close()
        })
    }
}

func TestClientConnections(t *testing.T) {
    s := createRejectServer(t, 8081)
    go runServer(t, s)
    defer s.s.Stop()

    tests := []struct {
        desc    string
        q       client.Query
        want    []client.Notification
        poll    int
    }{
        {
            desc: "Reject OTHERS/proc/uptime",
            poll: 10,
            q: client.Query{
                Target: "OTHERS",
                Type:    client.Poll,
                Queries: []client.Path{{"proc", "uptime"}},
                TLS:     &tls.Config{InsecureSkipVerify: true},
	    },
	    want: []client.Notification{
                client.Connected{},
                client.Sync{},
            },
        },
        {
            desc: "Reject COUNTERS/Ethernet*",
            poll: 10,
            q: client.Query{
                Target: "COUNTERS_DB",
                Type:    client.Poll,
                Queries: []client.Path{{"COUNTERS", "Ethernet*"}},
                TLS:     &tls.Config{InsecureSkipVerify: true},
            },
            want: []client.Notification{
                client.Connected{},
                client.Sync{},
            },
        },
        {
            desc: "Reject COUNTERS/Ethernet68",
            poll: 10,
            q: client.Query{
                Target: "COUNTERS_DB",
                Type:    client.Poll,
                Queries: []client.Path{{"COUNTERS", "Ethernet68"}},
                TLS:     &tls.Config{InsecureSkipVerify: true},
            },
            want: []client.Notification{
                client.Connected{},
                client.Sync{},
            },
        },
    }

    var clients []*cacheclient.CacheClient

    for i, tt := range tests {
        t.Run(tt.desc, func(t *testing.T) {
            q := tt.q
            q.Addrs = []string{"127.0.0.1:8081"}
            var gotNoti []client.Notification
            q.NotificationHandler = func(n client.Notification) error {
                if nn, ok := n.(client.Update); ok {
                    nn.TS = time.Unix(0, 200)
                    gotNoti = append(gotNoti, nn)
                } else {
                    gotNoti = append(gotNoti, n)
                }
                return nil
            }

            wg := new(sync.WaitGroup)
            wg.Add(1)

            go func() {
                defer wg.Done()
                c := client.New()
                clients = append(clients, c)
                err := c.Subscribe(context.Background(), q)
                if err == nil && i == len(tests) - 1 { // reject third
                    t.Errorf("Expecting rejection message as no connections are allowed")
                }
                if err != nil && i < len(tests) - 1 { // accept first two
                    t.Errorf("Expecting accepts for first two connections")
                }
            }()

            wg.Wait()
        })
    }

    for _, cacheClient := range(clients) {
        cacheClient.Close()
    }
}

func TestConnectionDataSet(t *testing.T) {
    s := createServer(t, 8081)
    go runServer(t, s)
    defer s.s.Stop()

    tests := []struct {
        desc    string
        q       client.Query
        want    []client.Notification
        poll    int
    }{
        {
            desc: "poll query for COUNTERS/Ethernet*",
            poll: 10,
            q: client.Query{
                Target: "COUNTERS_DB",
                Type:    client.Poll,
                Queries: []client.Path{{"COUNTERS", "Ethernet*"}},
                TLS:     &tls.Config{InsecureSkipVerify: true},
            },
            want: []client.Notification{
                client.Connected{},
                client.Sync{},
            },
        },
    }
    namespace := sdcfg.GetDbDefaultNamespace()
    rclient := getRedisClientN(t, 6, namespace)
    defer rclient.Close()

    for _, tt := range tests {
        prepareStateDb(t, namespace)
        t.Run(tt.desc, func(t *testing.T) {
            q := tt.q
            q.Addrs = []string{"127.0.0.1:8081"}
            c := client.New()

            wg := new(sync.WaitGroup)
            wg.Add(1)

            go func() {
                defer wg.Done()
                if err := c.Subscribe(context.Background(), q); err != nil {
                    t.Errorf("c.Subscribe(): got error %v, expected nil", err)
                }
            }()

            wg.Wait()

            resultMap, err := rclient.HGetAll("TELEMETRY_CONNECTIONS").Result()

            if resultMap == nil {
                t.Errorf("result Map is nil, expected non nil, err: %v", err)
	    }
            if len(resultMap) != 1 {
                t.Errorf("result for TELEMETRY_CONNECTIONS should be 1")
            }

            for key, _ := range resultMap {
                if !strings.Contains(key, "COUNTERS_DB|COUNTERS|Ethernet*") {
                    t.Errorf("key is expected to contain correct query, received: %s", key)
                }
            }

            c.Close()
        })
    }
}

func TestConnectionsKeepAlive(t *testing.T) {
    s := createKeepAliveServer(t, 8081)
    go runServer(t, s)
    defer s.s.Stop()

    tests := []struct {
        desc    string
        q       client.Query
        want    []client.Notification
        poll    int
    }{
        {
            desc: "Testing KeepAlive with goroutine count",
            poll: 3,
            q: client.Query{
                Target: "COUNTERS_DB",
                Type:    client.Poll,
                Queries: []client.Path{{"COUNTERS", "Ethernet*"}},
                TLS:     &tls.Config{InsecureSkipVerify: true},
            },
            want: []client.Notification{
                client.Connected{},
                client.Sync{},
            },
        },
    }
    for _, tt := range(tests) {
        for i := 0; i < 5; i++ {
            t.Run(tt.desc, func(t *testing.T) {
                q := tt.q
                q.Addrs = []string{"127.0.0.1:8081"}
                c := client.New()
                wg := new(sync.WaitGroup)
                wg.Add(1)

                go func() {
                    defer wg.Done()
                    if err := c.Subscribe(context.Background(), q); err != nil {
                        t.Errorf("c.Subscribe(): got error %v, expected nil", err)
                    }
                }()

                wg.Wait()
                after_subscribe := runtime.NumGoroutine()
                t.Logf("Num go routines after client subscribe: %d", after_subscribe)
                time.Sleep(10 * time.Second)
                after_sleep := runtime.NumGoroutine()
                t.Logf("Num go routines after sleep, should be less, as keepalive should close idle connections: %d", after_sleep)
                if after_sleep > after_subscribe {
                    t.Errorf("Expecting goroutine after sleep to be less than or equal to after subscribe, after_subscribe: %d, after_sleep: %d", after_subscribe, after_sleep)
                }
            })
        }
    }
}

func TestClient(t *testing.T) {
<<<<<<< HEAD
    // sonic-host:device-test-event is a test event.
=======
    var mutexDeInit sync.RWMutex
    var mutexHB sync.RWMutex
    var mutexIdx sync.RWMutex

    // sonic-host:device-test-event is a test event. 
>>>>>>> 07e0b364
    // Events client will drop it on floor.
    events := [] sdc.Evt_rcvd {
        { "test0", 7, 777 },
        { "test1", 6, 677 },
        { "{\"sonic-host:device-test-event\"", 5, 577 },
        { "test2", 5, 577 },
        { "test3", 4, 477 },
    }

    HEARTBEAT_SET := 5
    heartbeat := 0
    event_index := 0
    rcv_timeout := sdc.SUBSCRIBER_TIMEOUT
    deinit_done := false

    mock1 := gomonkey.ApplyFunc(sdc.C_init_subs, func(use_cache bool) unsafe.Pointer {
        return nil
    })
    defer mock1.Reset()

    mock2 := gomonkey.ApplyFunc(sdc.C_recv_evt, func(h unsafe.Pointer) (int, sdc.Evt_rcvd) {
        rc := (int)(0)
        var evt sdc.Evt_rcvd
        mutexIdx.Lock()
        current_index := event_index
        mutexIdx.Unlock()
        if current_index < len(events) {
            evt = events[current_index]
            mutexIdx.RLock()
            event_index = current_index + 1
            mutexIdx.RUnlock()
        } else {
            time.Sleep(time.Millisecond * time.Duration(rcv_timeout))
            rc = -1
        }
        return rc, evt
    })
    defer mock2.Reset()

    mock3 := gomonkey.ApplyFunc(sdc.Set_heartbeat, func(val int) {
        mutexHB.RLock()
        heartbeat = val
        mutexHB.RUnlock()
    })
    defer mock3.Reset()

    mock4 := gomonkey.ApplyFunc(sdc.C_deinit_subs, func(h unsafe.Pointer) {
        mutexDeInit.RLock()
        deinit_done = true
        mutexDeInit.RUnlock()
    })
    defer mock4.Reset()

    mock5 := gomonkey.ApplyMethod(reflect.TypeOf(&queue.PriorityQueue{}), "Put", func(pq *queue.PriorityQueue, item ...queue.Item) error {
        return fmt.Errorf("Queue error")
    })
    defer mock5.Reset()

    mock6 := gomonkey.ApplyMethod(reflect.TypeOf(&queue.PriorityQueue{}), "Len", func(pq *queue.PriorityQueue) int {
        return 150000 // Max size for pending events in PQ is 102400
    })
    defer mock6.Reset()

    s := createServer(t, 8081)
    go runServer(t, s)

    qstr := fmt.Sprintf("all[heartbeat=%d]", HEARTBEAT_SET)
    q := createEventsQuery(t, qstr)
    q.Addrs = []string{"127.0.0.1:8081"}

    tests := []struct {
        desc       string
        pub_data   []string
        wantErr    bool
        wantNoti   []client.Notification
        pause      int
        poll       int
    } {
        {
            desc: "dropped event",
            poll: 3,
        },
        {
            desc: "queue error",
            poll: 3,
        },
        {
            desc: "base client create",
            poll: 3,
        },
    }

    sdc.C_init_subs(true)

    var mutexNoti sync.RWMutex

    for testNum, tt := range tests {
        mutexHB.RLock()
        heartbeat = 0
        mutexHB.RUnlock()

        mutexIdx.RLock()
        event_index = 0
        mutexIdx.RUnlock()

        mutexDeInit.RLock()
        deinit_done = false
        mutexDeInit.RUnlock()

        t.Run(tt.desc, func(t *testing.T) {
            c := client.New()
            defer c.Close()

            var gotNoti []string
            q.NotificationHandler = func(n client.Notification) error {
                if nn, ok := n.(client.Update); ok {
                    nn.TS = time.Unix(0, 200)
                    str := fmt.Sprintf("%v", nn.Val)

                    mutexNoti.Lock()
                    currentNoti := gotNoti
                    mutexNoti.Unlock()

                    mutexNoti.RLock()
                    gotNoti = append(currentNoti, str)
                    mutexNoti.RUnlock()
                }
                return nil
            }

            go func() {
                c.Subscribe(context.Background(), q)
            }()

            // wait for half second for subscribeRequest to sync
            // and to receive events via notification handler.

            time.Sleep(time.Millisecond * 2000)

            if testNum > 1 {
                mutexNoti.Lock()
                // -1 to discount test event, which receiver would drop.
                if (len(events) - 1) != len(gotNoti) {
                    t.Errorf("noti[%d] != events[%d]", len(gotNoti), len(events)-1)
                }

                mutexHB.Lock()
                if (heartbeat != HEARTBEAT_SET) {
                    t.Errorf("Heartbeat is not set %d != expected:%d", heartbeat, HEARTBEAT_SET)
                }
                mutexHB.Unlock()

                fmt.Printf("DONE: Expect events:%d - 1 gotNoti=%d\n", len(events), len(gotNoti))
                mutexNoti.Unlock()
            }
        })

        if testNum == 0 {
            mock6.Reset()
        }

        if testNum == 1 {
            mock5.Reset()
        }
        time.Sleep(time.Millisecond * 1000)

        mutexDeInit.Lock()
        if deinit_done == false {
            t.Errorf("Events client deinit *NOT* called.")
        }
        mutexDeInit.Unlock()
        // t.Log("END of a TEST")
    }

    s.s.Stop()
}

func TestTableData2MsiUseKey(t *testing.T) {
    tblPath := sdc.CreateTablePath("STATE_DB", "NEIGH_STATE_TABLE", "|", "10.0.0.57")
    newMsi := make(map[string]interface{})
    sdc.TableData2Msi(&tblPath, true, nil, &newMsi)
    newMsiData, _ := json.MarshalIndent(newMsi, "", "  ")
    t.Logf(string(newMsiData))
    expectedMsi := map[string]interface{} {
        "10.0.0.57": map[string]interface{} {
            "peerType": "e-BGP",
	    "state": "Established",
        },
    }
    expectedMsiData, _ := json.MarshalIndent(expectedMsi, "", "  ")
    t.Logf(string(expectedMsiData))

    if !reflect.DeepEqual(newMsi, expectedMsi) {
        t.Errorf("Msi data does not match for use key = true")
    }
}

func TestRecoverFromJSONSerializationPanic(t *testing.T) {
    panicMarshal := func(v interface{}) ([]byte, error) {
        panic("json.Marshal panics and is unable to serialize JSON")
    }
    mock := gomonkey.ApplyFunc(json.Marshal, panicMarshal)
    defer mock.Reset()

    tblPath := sdc.CreateTablePath("STATE_DB", "NEIGH_STATE_TABLE", "|", "10.0.0.57")
    msi := make(map[string]interface{})
    sdc.TableData2Msi(&tblPath, true, nil, &msi)

    typedValue, err := sdc.Msi2TypedValue(msi)
    if typedValue != nil && err != nil {
        t.Errorf("Test should recover from panic and have nil TypedValue/Error after attempting JSON serialization")
    }

}

func TestGnmiSetBatch(t *testing.T) {
	mockCode :=
`
print('No Yang validation for test mode...')
print('%s')
`
	mock1 := gomonkey.ApplyGlobalVar(&sdc.PyCodeForYang, mockCode)
	defer mock1.Reset()

	s := createServer(t, 8090)
	go runServer(t, s)

	prepareDbTranslib(t)

	//t.Log("Start gNMI client")
	tlsConfig := &tls.Config{InsecureSkipVerify: true}
	opts := []grpc.DialOption{grpc.WithTransportCredentials(credentials.NewTLS(tlsConfig))}

	targetAddr := "127.0.0.1:8090"
	conn, err := grpc.Dial(targetAddr, opts...)
	if err != nil {
		t.Fatalf("Dialing to %q failed: %v", targetAddr, err)
	}
	defer conn.Close()

	gClient := pb.NewGNMIClient(conn)
	ctx, cancel := context.WithTimeout(context.Background(), 10*time.Second)
	defer cancel()

	var emptyRespVal interface{}

	tds := []struct {
		desc          string
		pathTarget    string
		textPbPath    string
		wantRetCode   codes.Code
		wantRespVal   interface{}
		attributeData string
		operation     op_t
		valTest       bool
	}{
		{
			desc:       "Set APPL_DB in batch",
			pathTarget: "",
			textPbPath: `
						origin: "sonic-db",
                        elem: <name: "APPL_DB" > elem:<name:"DASH_QOS" >
                `,
			attributeData: "../testdata/batch.txt",
			wantRetCode:   codes.OK,
			wantRespVal:   emptyRespVal,
			operation:     Replace,
			valTest:       false,
		},
	}

	for _, td := range tds {
		if td.valTest == true {
			// wait for 2 seconds for change to sync
			time.Sleep(2 * time.Second)
			t.Run(td.desc, func(t *testing.T) {
				runTestGet(t, ctx, gClient, td.pathTarget, td.textPbPath, td.wantRetCode, td.wantRespVal, td.valTest)
			})
		} else {
			t.Run(td.desc, func(t *testing.T) {
				runTestSet(t, ctx, gClient, td.pathTarget, td.textPbPath, td.wantRetCode, td.wantRespVal, td.attributeData, td.operation)
			})
		}
	}
	s.s.Stop()
}

func TestGNMINative(t *testing.T) {
	mock1 := gomonkey.ApplyFunc(dbus.SystemBus, func() (conn *dbus.Conn, err error) {
		return &dbus.Conn{}, nil
	})
	defer mock1.Reset()
	mock2 := gomonkey.ApplyMethod(reflect.TypeOf(&dbus.Object{}), "Go", func(obj *dbus.Object, method string, flags dbus.Flags, ch chan *dbus.Call, args ...interface{}) *dbus.Call {
		ret := &dbus.Call{}
		ret.Err = nil
		ret.Body = make([]interface{}, 2)
		ret.Body[0] = int32(0)
		ch <- ret
		return &dbus.Call{}
	})
	defer mock2.Reset()
	mockCode :=
`
print('No Yang validation for test mode...')
print('%s')
`
	mock3 := gomonkey.ApplyGlobalVar(&sdc.PyCodeForYang, mockCode)
	defer mock3.Reset()

	s := createServer(t, 8080)
	go runServer(t, s)
	defer s.s.Stop()
	initFullConfigDb(t, sdcfg.GetDbDefaultNamespace())
	initFullCountersDb(t, sdcfg.GetDbDefaultNamespace())

	path, _ := os.Getwd()
	path = filepath.Dir(path)

	var cmd *exec.Cmd
	cmd = exec.Command("bash", "-c", "cd "+path+" && "+"pytest")
	if result, err := cmd.Output(); err != nil {
		fmt.Println(string(result))
		t.Errorf("Fail to execute pytest: %v", err)
	} else {
		fmt.Println(string(result))
	}

	var counters [int(common_utils.COUNTER_SIZE)]uint64
	err := common_utils.GetMemCounters(&counters)
	if err != nil {
		t.Errorf("Error: Fail to read counters, %v", err)
	}
	for i := 0; i < int(common_utils.COUNTER_SIZE); i++ {
		cnt := common_utils.CounterType(i)
		counterName := cnt.String()
		if counterName == "GNMI set" && counters[i] == 0 {
			t.Errorf("GNMI set counter should not be 0")
		}
		if counterName == "GNMI get" && counters[i] == 0 {
			t.Errorf("GNMI get counter should not be 0")
		}
	}
	s.s.Stop()
}

func TestServerPort(t *testing.T) {
	s := createServer(t, -8080)
	port := s.Port()
	if port != 0 {
		t.Errorf("Invalid port: %d", port)
	}
	s.s.Stop()
}

func TestInvalidServer(t *testing.T) {
	s := createInvalidServer(t, 9000)
	if s != nil {
		t.Errorf("Should not create invalid server")
	}
}

func TestParseOrigin(t *testing.T) {
	var test_paths []*gnmipb.Path
	var err error

	_, err = ParseOrigin(test_paths)
	if err != nil {
		t.Errorf("ParseOrigin failed for empty path: %v", err)
	}

	test_origin := "sonic-test"
	path, err := xpath.ToGNMIPath(test_origin + ":CONFIG_DB/VLAN")
	test_paths = append(test_paths, path)
	origin, err := ParseOrigin(test_paths)
	if err != nil {
		t.Errorf("ParseOrigin failed to get origin: %v", err)
	}
	if origin != test_origin {
		t.Errorf("ParseOrigin return wrong origin: %v", origin)
	}
	test_origin = "sonic-invalid"
	path, err = xpath.ToGNMIPath(test_origin + ":CONFIG_DB/PORT")
	test_paths = append(test_paths, path)
	origin, err = ParseOrigin(test_paths)
	if err == nil {
		t.Errorf("ParseOrigin should fail for conflict")
	}
}

func TestMasterArbitration(t *testing.T) {
	s := createServer(t, 8088)
	// Turn on Master Arbitration
	s.ReqFromMaster = ReqFromMasterEnabledMA
	go runServer(t, s)
	defer s.s.Stop()

	prepareDbTranslib(t)

	tlsConfig := &tls.Config{InsecureSkipVerify: true}
	opts := []grpc.DialOption{grpc.WithTransportCredentials(credentials.NewTLS(tlsConfig))}

	//targetAddr := "30.57.185.38:8080"
	targetAddr := "127.0.0.1:8088"
	conn, err := grpc.Dial(targetAddr, opts...)
	if err != nil {
		t.Fatalf("Dialing to %q failed: %v", targetAddr, err)
	}
	defer conn.Close()

	gClient := pb.NewGNMIClient(conn)
	ctx, cancel := context.WithTimeout(context.Background(), 10*time.Second)
	defer cancel()

	maExt0 := &ext_pb.Extension{
		Ext: &ext_pb.Extension_MasterArbitration{
			MasterArbitration: &ext_pb.MasterArbitration{
				ElectionId: &ext_pb.Uint128{High: 0, Low: 0},
			},
		},
	}
	maExt1 := &ext_pb.Extension{
		Ext: &ext_pb.Extension_MasterArbitration{
			MasterArbitration: &ext_pb.MasterArbitration{
				ElectionId: &ext_pb.Uint128{High: 0, Low: 1},
			},
		},
	}
	maExt1H0L := &ext_pb.Extension{
		Ext: &ext_pb.Extension_MasterArbitration{
			MasterArbitration: &ext_pb.MasterArbitration{
				ElectionId: &ext_pb.Uint128{High: 1, Low: 0},
			},
		},
	}
	regExt := &ext_pb.Extension{
		Ext: &ext_pb.Extension_RegisteredExt{
			RegisteredExt: &ext_pb.RegisteredExtension{},
		},
	}

	// By default ElectionID starts from 0 so this test does not change it.
	t.Run("MasterArbitrationOnElectionIdZero", func(t *testing.T) {
		req := &pb.SetRequest{
			Prefix: &pb.Path{Elem: []*pb.PathElem{{Name: "interfaces"}}},
			Update: []*pb.Update{
				newPbUpdate("interface[name=Ethernet0]/config/mtu", `{"mtu": 9104}`),
			},
			Extension: []*ext_pb.Extension{maExt0},
		}
		_, err = gClient.Set(ctx, req)
		if err != nil {
			t.Fatal("Did not expected an error: " + err.Error())
		}
		if _, ok := status.FromError(err); !ok {
			t.Fatal("Got a non-grpc error from grpc call")
		}
		reqEid0 := maExt0.GetMasterArbitration().GetElectionId()
		expectedEID0 := uint128{High: reqEid0.GetHigh(), Low: reqEid0.GetLow()}
		if s.masterEID.Compare(&expectedEID0) != 0 {
			t.Fatalf("Master EID update failed. Want %v, got %v", expectedEID0, s.masterEID)
		}
	})
	// After this test ElectionID is one.
	t.Run("MasterArbitrationOnElectionIdZeroThenOne", func(t *testing.T) {
		req := &pb.SetRequest{
			Prefix: &pb.Path{Elem: []*pb.PathElem{{Name: "interfaces"}}},
			Update: []*pb.Update{
				newPbUpdate("interface[name=Ethernet0]/config/mtu", `{"mtu": 9104}`),
			},
			Extension: []*ext_pb.Extension{maExt0},
		}
		if _, err = gClient.Set(ctx, req); err != nil {
			t.Fatal("Did not expected an error: " + err.Error())
		}
		reqEid0 := maExt0.GetMasterArbitration().GetElectionId()
		expectedEID0 := uint128{High: reqEid0.GetHigh(), Low: reqEid0.GetLow()}
		if s.masterEID.Compare(&expectedEID0) != 0 {
			t.Fatalf("Master EID update failed. Want %v, got %v", expectedEID0, s.masterEID)
		}
		req = &pb.SetRequest{
			Prefix: &pb.Path{Elem: []*pb.PathElem{{Name: "interfaces"}}},
			Update: []*pb.Update{
				newPbUpdate("interface[name=Ethernet0]/config/mtu", `{"mtu": 9104}`),
			},
			Extension: []*ext_pb.Extension{maExt1},
		}
		if _, err = gClient.Set(ctx, req); err != nil {
			t.Fatal("Set gRPC failed")
		}
		reqEid1 := maExt1.GetMasterArbitration().GetElectionId()
		expectedEID1 := uint128{High: reqEid1.GetHigh(), Low: reqEid1.GetLow()}
		if s.masterEID.Compare(&expectedEID1) != 0 {
			t.Fatalf("Master EID update failed. Want %v, got %v", expectedEID1, s.masterEID)
		}
	})
	// Multiple ElectionIDs with the last being one.
	t.Run("MasterArbitrationOnElectionIdMultipleIdsZeroThenOne", func(t *testing.T) {
		req := &pb.SetRequest{
			Prefix: &pb.Path{Elem: []*pb.PathElem{{Name: "interfaces"}}},
			Update: []*pb.Update{
				newPbUpdate("interface[name=Ethernet0]/config/mtu", `{"mtu": 9104}`),
			},
			Extension: []*ext_pb.Extension{maExt0, maExt1, regExt},
		}
		_, err = gClient.Set(ctx, req)
		if err != nil {
			t.Fatal("Did not expected an error: " + err.Error())
		}
		if _, ok := status.FromError(err); !ok {
			t.Fatal("Got a non-grpc error from grpc call")
		}
		reqEid1 := maExt1.GetMasterArbitration().GetElectionId()
		expectedEID1 := uint128{High: reqEid1.GetHigh(), Low: reqEid1.GetLow()}
		if s.masterEID.Compare(&expectedEID1) != 0 {
			t.Fatalf("Master EID update failed. Want %v, got %v", expectedEID1, s.masterEID)
		}
	})
	// ElectionIDs with the high word set to 1 and low word to 0.
	t.Run("MasterArbitrationOnElectionIdHighOne", func(t *testing.T) {
		req := &pb.SetRequest{
			Prefix: &pb.Path{Elem: []*pb.PathElem{{Name: "interfaces"}}},
			Update: []*pb.Update{
				newPbUpdate("interface[name=Ethernet0]/config/mtu", `{"mtu": 9104}`),
			},
			Extension: []*ext_pb.Extension{maExt1H0L},
		}
		_, err = gClient.Set(ctx, req)
		if err != nil {
			t.Fatal("Did not expected an error: " + err.Error())
		}
		if _, ok := status.FromError(err); !ok {
			t.Fatal("Got a non-grpc error from grpc call")
		}
		reqEid10 := maExt1H0L.GetMasterArbitration().GetElectionId()
		expectedEID10 := uint128{High: reqEid10.GetHigh(), Low: reqEid10.GetLow()}
		if s.masterEID.Compare(&expectedEID10) != 0 {
			t.Fatalf("Master EID update failed. Want %v, got %v", expectedEID10, s.masterEID)
		}
	})
	// As the ElectionID is one, a request with ElectionID==0 will fail.
	// Also a request without Election ID will fail.
	t.Run("MasterArbitrationOnElectionIdZeroThenNone", func(t *testing.T) {
		req := &pb.SetRequest{
			Prefix: &pb.Path{Elem: []*pb.PathElem{{Name: "interfaces"}}},
			Update: []*pb.Update{
				newPbUpdate("interface[name=Ethernet0]/config/mtu", `{"mtu": 9104}`),
			},
			Extension: []*ext_pb.Extension{maExt0},
		}
		_, err = gClient.Set(ctx, req)
		if err == nil {
			t.Fatal("Expected a PermissionDenied error")
		}
		ret, ok := status.FromError(err)
		if !ok {
			t.Fatal("Got a non-grpc error from grpc call")
		}
		if ret.Code() != codes.PermissionDenied {
			t.Fatalf("Expected PermissionDenied. Got %v", ret.Code())
		}
		reqEid10 := maExt1H0L.GetMasterArbitration().GetElectionId()
		expectedEID10 := uint128{High: reqEid10.GetHigh(), Low: reqEid10.GetLow()}
		if s.masterEID.Compare(&expectedEID10) != 0 {
			t.Fatalf("Master EID update failed. Want %v, got %v", expectedEID10, s.masterEID)
		}
		req = &pb.SetRequest{
			Prefix: &pb.Path{Elem: []*pb.PathElem{{Name: "interfaces"}}},
			Update: []*pb.Update{
				newPbUpdate("interface[name=Ethernet0]/config/mtu", `{"mtu": 9104}`),
			},
			Extension: []*ext_pb.Extension{},
		}
		_, err = gClient.Set(ctx, req)
		if err != nil {
			t.Fatal("Expected a successful set call.")
		}
		if s.masterEID.Compare(&expectedEID10) != 0 {
			t.Fatalf("Master EID update failed. Want %v, got %v", expectedEID10, s.masterEID)
		}
	})
}

func init() {
	// Enable logs at UT setup
	flag.Lookup("v").Value.Set("10")
	flag.Lookup("log_dir").Value.Set("/tmp/telemetrytest")

	// Inform gNMI server to use redis tcp localhost connection
	sdc.UseRedisLocalTcpPort = true
}<|MERGE_RESOLUTION|>--- conflicted
+++ resolved
@@ -3512,15 +3512,11 @@
 }
 
 func TestClient(t *testing.T) {
-<<<<<<< HEAD
-    // sonic-host:device-test-event is a test event.
-=======
     var mutexDeInit sync.RWMutex
     var mutexHB sync.RWMutex
     var mutexIdx sync.RWMutex
 
     // sonic-host:device-test-event is a test event. 
->>>>>>> 07e0b364
     // Events client will drop it on floor.
     events := [] sdc.Evt_rcvd {
         { "test0", 7, 777 },
