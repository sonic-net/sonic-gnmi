package gnmi

// server_test covers gNMI get, subscribe (stream and poll) test
// Prerequisite: redis-server should be running.
import (
	"crypto/tls"
	"encoding/json"
	"path/filepath"
	"flag"
	"fmt"
"sync"
	"strings"
	"unsafe"

	testcert "github.com/sonic-net/sonic-gnmi/testdata/tls"
	"github.com/go-redis/redis"
	"github.com/golang/protobuf/proto"

	"io/ioutil"
	"os"
	"os/exec"
	"os/user"
	"reflect"
	"testing"
	"time"
	"runtime"

	"github.com/kylelemons/godebug/pretty"
	"github.com/openconfig/gnmi/client"
	pb "github.com/openconfig/gnmi/proto/gnmi"
	ext_pb "github.com/openconfig/gnmi/proto/gnmi_ext"
	"github.com/openconfig/gnmi/value"
	"github.com/openconfig/ygot/ygot"

	"golang.org/x/net/context"
	"google.golang.org/grpc"
	"google.golang.org/grpc/codes"
	"google.golang.org/grpc/credentials"
	"google.golang.org/grpc/status"
	"google.golang.org/grpc/keepalive"

	// Register supported client types.
	spb "github.com/sonic-net/sonic-gnmi/proto"
	sgpb "github.com/sonic-net/sonic-gnmi/proto/gnoi"
	gnmipb "github.com/openconfig/gnmi/proto/gnmi"
	sdc "github.com/sonic-net/sonic-gnmi/sonic_data_client"
	sdcfg "github.com/sonic-net/sonic-gnmi/sonic_db_config"
        "github.com/Workiva/go-datastructures/queue"
        linuxproc "github.com/c9s/goprocinfo/linux"
	"github.com/sonic-net/sonic-gnmi/common_utils"
	"github.com/sonic-net/sonic-gnmi/test_utils"
	gclient "github.com/jipanyang/gnmi/client/gnmi"
	"github.com/jipanyang/gnxi/utils/xpath"
	gnoi_system_pb "github.com/openconfig/gnoi/system"
	"github.com/agiledragon/gomonkey/v2"
	"github.com/godbus/dbus/v5"
	cacheclient "github.com/openconfig/gnmi/client"

)

var clientTypes = []string{gclient.Type}

func loadConfig(t *testing.T, key string, in []byte) map[string]interface{} {
	var fvp map[string]interface{}

	err := json.Unmarshal(in, &fvp)
	if err != nil {
		t.Errorf("Failed to Unmarshal %v err: %v", in, err)
	}
	if key != "" {
		kv := map[string]interface{}{}
		kv[key] = fvp
		return kv
	}
	return fvp
}

// assuming input data is in key field/value pair format
func loadDB(t *testing.T, rclient *redis.Client, mpi map[string]interface{}) {
	for key, fv := range mpi {
		switch fv.(type) {
		case map[string]interface{}:
			_, err := rclient.HMSet(key, fv.(map[string]interface{})).Result()
			if err != nil {
				t.Errorf("Invalid data for db:  %v : %v %v", key, fv, err)
			}
		default:
			t.Errorf("Invalid data for db: %v : %v", key, fv)
		}
	}
}
func loadDBNotStrict(t *testing.T, rclient *redis.Client, mpi map[string]interface{}) {
	for key, fv := range mpi {
		switch fv.(type) {
		case map[string]interface{}:
			rclient.HMSet(key, fv.(map[string]interface{})).Result()

		}
	}
}

func createClient(t *testing.T, port int) *grpc.ClientConn {
	t.Helper()
	cred := credentials.NewTLS(&tls.Config{InsecureSkipVerify: true})
	conn, err := grpc.Dial(
		fmt.Sprintf("127.0.0.1:%d", port),
		grpc.WithTransportCredentials(cred),
	)
	if err != nil {
		t.Fatalf("Dialing to :%d failed: %v", port, err)
	}
	t.Cleanup(func() { conn.Close() })
	return conn
}

func createServer(t *testing.T, port int64) *Server {
	t.Helper()
	certificate, err := testcert.NewCert()
	if err != nil {
		t.Fatalf("could not load server key pair: %s", err)
	}
	tlsCfg := &tls.Config{
		ClientAuth:   tls.RequestClientCert,
		Certificates: []tls.Certificate{certificate},
	}

	opts := []grpc.ServerOption{grpc.Creds(credentials.NewTLS(tlsCfg))}
	cfg := &Config{Port: port, EnableTranslibWrite: true, EnableNativeWrite: true, Threshold: 100}
	s, err := NewServer(cfg, opts)
	if err != nil {
		t.Errorf("Failed to create gNMI server: %v", err)
	}
	return s
}

func createReadServer(t *testing.T, port int64) *Server {
	certificate, err := testcert.NewCert()
	if err != nil {
		t.Errorf("could not load server key pair: %s", err)
	}
	tlsCfg := &tls.Config{
		ClientAuth:   tls.RequestClientCert,
		Certificates: []tls.Certificate{certificate},
	}

	opts := []grpc.ServerOption{grpc.Creds(credentials.NewTLS(tlsCfg))}
	cfg := &Config{Port: port, EnableTranslibWrite: false}
	s, err := NewServer(cfg, opts)
	if err != nil {
		t.Fatalf("Failed to create gNMI server: %v", err)
	}
	return s
}

func createRejectServer(t *testing.T, port int64) *Server {
	certificate, err := testcert.NewCert()
	if err != nil {
		t.Errorf("could not load server key pair: %s", err)
	}
	tlsCfg := &tls.Config{
		ClientAuth:   tls.RequestClientCert,
		Certificates: []tls.Certificate{certificate},
	}

	opts := []grpc.ServerOption{grpc.Creds(credentials.NewTLS(tlsCfg))}
	cfg := &Config{Port: port, EnableTranslibWrite: true,  Threshold: 2}
	s, err := NewServer(cfg, opts)
	if err != nil {
		t.Fatalf("Failed to create gNMI server: %v", err)
	}
	return s
}

func createAuthServer(t *testing.T, port int64) *Server {
	t.Helper()
	certificate, err := testcert.NewCert()
	if err != nil {
		t.Fatalf("could not load server key pair: %s", err)
	}
	tlsCfg := &tls.Config{
		ClientAuth:   tls.RequestClientCert,
		Certificates: []tls.Certificate{certificate},
	}

	opts := []grpc.ServerOption{grpc.Creds(credentials.NewTLS(tlsCfg))}
	cfg := &Config{Port: port, EnableTranslibWrite: true, UserAuth: AuthTypes{"password": true, "cert": true, "jwt": true}}
	s, err := NewServer(cfg, opts)
	if err != nil {
		t.Fatalf("Failed to create gNMI server: %v", err)
	}
	return s
}

func createInvalidServer(t *testing.T, port int64) *Server {
	certificate, err := testcert.NewCert()
	if err != nil {
		t.Errorf("could not load server key pair: %s", err)
	}
	tlsCfg := &tls.Config{
		ClientAuth:   tls.RequestClientCert,
		Certificates: []tls.Certificate{certificate},
	}

	opts := []grpc.ServerOption{grpc.Creds(credentials.NewTLS(tlsCfg))}
	s, err := NewServer(nil, opts)
	if err != nil {
		return nil
	}
	return s
}

func createKeepAliveServer(t *testing.T, port int64) *Server {
	t.Helper()
	certificate, err := testcert.NewCert()
	if err != nil {
		t.Fatalf("could not load server key pair: %s", err)
	}
	tlsCfg := &tls.Config{
		ClientAuth:   tls.RequestClientCert,
		Certificates: []tls.Certificate{certificate},
	}

	opts := []grpc.ServerOption{grpc.Creds(credentials.NewTLS(tlsCfg))}
	keep_alive_params := keepalive.ServerParameters{
		MaxConnectionIdle: 1 * time.Second,
	}
	server_opts := []grpc.ServerOption{
		grpc.KeepaliveParams(keep_alive_params),
	}
	server_opts = append(server_opts, opts[0])
	cfg := &Config{Port: port, EnableTranslibWrite: true, EnableNativeWrite: true, Threshold: 100}
	s, err := NewServer(cfg, server_opts)
	if err != nil {
		t.Errorf("Failed to create gNMI server: %v", err)
	}
	return s
}

// runTestGet requests a path from the server by Get grpc call, and compares if
// the return code and response value are expected.
func runTestGet(t *testing.T, ctx context.Context, gClient pb.GNMIClient, pathTarget string,
	textPbPath string, wantRetCode codes.Code, wantRespVal interface{}, valTest bool) {
	//var retCodeOk bool
	// Send request
	t.Helper()
	var pbPath pb.Path
	if err := proto.UnmarshalText(textPbPath, &pbPath); err != nil {
		t.Fatalf("error in unmarshaling path: %v %v", textPbPath, err)
	}
	prefix := pb.Path{Target: pathTarget}
	req := &pb.GetRequest{
		Prefix:   &prefix,
		Path:     []*pb.Path{&pbPath},
		Encoding: pb.Encoding_JSON_IETF,
	}

	resp, err := gClient.Get(ctx, req)
	// Check return code
	gotRetStatus, ok := status.FromError(err)
	if !ok {
		t.Fatal("got a non-grpc error from grpc call")
	}

	if gotRetStatus.Code() != wantRetCode {
		t.Log("err: ", err)
		t.Fatalf("got return code %v, want %v", gotRetStatus.Code(), wantRetCode)
	}

	// Check response value
	if valTest {
		var gotVal interface{}
		if resp != nil {
			notifs := resp.GetNotification()
			if len(notifs) != 1 {
				t.Fatalf("got %d notifications, want 1", len(notifs))
			}
			updates := notifs[0].GetUpdate()
			if len(updates) != 1 {
				t.Fatalf("got %d updates in the notification, want 1", len(updates))
			}
			val := updates[0].GetVal()
			if val.GetJsonIetfVal() == nil {
				gotVal, err = value.ToScalar(val)
				if err != nil {
					t.Errorf("got: %v, want a scalar value", gotVal)
				}
			} else {
				// Unmarshal json data to gotVal container for comparison
				if err := json.Unmarshal(val.GetJsonIetfVal(), &gotVal); err != nil {
					t.Fatalf("error in unmarshaling IETF JSON data to json container: %v", err)
				}
				var wantJSONStruct interface{}
				if v, ok := wantRespVal.(string); ok {
					wantRespVal = []byte(v)
				}
				if err := json.Unmarshal(wantRespVal.([]byte), &wantJSONStruct); err != nil {
					t.Fatalf("error in unmarshaling IETF JSON data to json container: %v", err)
				}
				wantRespVal = wantJSONStruct
			}
		}

		if !reflect.DeepEqual(gotVal, wantRespVal) {
			t.Errorf("got: %v (%T),\nwant %v (%T)", gotVal, gotVal, wantRespVal, wantRespVal)
		}
	}
}

func extractJSON(val string) []byte {
	jsonBytes, err := ioutil.ReadFile(val)
	if err == nil {
		return jsonBytes
	}
	return []byte(val)
}

type op_t int

const (
	Delete  op_t = 1
	Replace op_t = 2
	Update  op_t = 3
)

func runTestSet(t *testing.T, ctx context.Context, gClient pb.GNMIClient, pathTarget string,
	textPbPath string, wantRetCode codes.Code, wantRespVal interface{}, attributeData string, op op_t) {
	t.Helper()
	// Send request
	var pbPath pb.Path
	if err := proto.UnmarshalText(textPbPath, &pbPath); err != nil {
		t.Fatalf("error in unmarshaling path: %v %v", textPbPath, err)
	}
	req := &pb.SetRequest{}
	switch op {
	case Replace, Update:
		prefix := pb.Path{Target: pathTarget}
		var v *pb.TypedValue
		v = &pb.TypedValue{
			Value: &pb.TypedValue_JsonIetfVal{JsonIetfVal: extractJSON(attributeData)}}
		data := []*pb.Update{{Path: &pbPath, Val: v}}

		req = &pb.SetRequest{
			Prefix: &prefix,
		}
		if op == Replace {
			req.Replace = data
		} else {
			req.Update = data
		}
	case Delete:
		req = &pb.SetRequest{
			Delete: []*pb.Path{&pbPath},
		}
	}

	runTestSetRaw(t, ctx, gClient, req, wantRetCode)
}

func runTestSetRaw(t *testing.T, ctx context.Context, gClient pb.GNMIClient, req *pb.SetRequest, 
	wantRetCode codes.Code) {
	t.Helper()

	_, err := gClient.Set(ctx, req)
	gotRetStatus, ok := status.FromError(err)
	if !ok {
		t.Fatal("got a non-grpc error from grpc call")
	}
	if gotRetStatus.Code() != wantRetCode {
		t.Log("err: ", err)
		t.Fatalf("got return code %v, want %v", gotRetStatus.Code(), wantRetCode)
	} else {
	}
}

// pathToPb converts string representation of gnmi path to protobuf format
func pathToPb(s string) string {
	p, _ := ygot.StringToStructuredPath(s)
	return proto.MarshalTextString(p)
}

func removeModulePrefixFromPathPb(t *testing.T, s string) string {
	t.Helper()
	var p pb.Path
	if err := proto.UnmarshalText(s, &p); err != nil {
		t.Fatalf("error unmarshaling path: %v %v", s, err)
	}
	for _, ele := range p.Elem {
		if k := strings.IndexByte(ele.Name, ':'); k != -1 {
			ele.Name = ele.Name[k+1:]
		}
	}
	return proto.MarshalTextString(&p)
}

func runServer(t *testing.T, s *Server) {
	//t.Log("Starting RPC server on address:", s.Address())
	err := s.Serve() // blocks until close
	if err != nil {
		t.Fatalf("gRPC server err: %v", err)
	}
	//t.Log("Exiting RPC server on address", s.Address())
}

func getRedisClientN(t *testing.T, n int, namespace string) *redis.Client {
	addr, err := sdcfg.GetDbTcpAddr("COUNTERS_DB", namespace)
	if err != nil {
		t.Fatalf("failed to get addr %v", err)
	}
	rclient := redis.NewClient(&redis.Options{
		Network:     "tcp",
		Addr:        addr,
		Password:    "", // no password set
		DB:          n,
		DialTimeout: 0,
	})
	_, err = rclient.Ping().Result()
	if err != nil {
		t.Fatalf("failed to connect to redis server %v", err)
	}
	return rclient
}

func getRedisClient(t *testing.T, namespace string) *redis.Client {
	addr, err := sdcfg.GetDbTcpAddr("COUNTERS_DB", namespace)
	if err != nil {
		t.Fatalf("failed to get addr %v", err)
	}
	db, err := sdcfg.GetDbId("COUNTERS_DB", namespace)
	if err != nil {
		t.Fatalf("failed to get db %v", err)
	}
	rclient := redis.NewClient(&redis.Options{
		Network:     "tcp",
		Addr:        addr,
		Password:    "", // no password set
		DB:          db,
		DialTimeout: 0,
	})
	_, err = rclient.Ping().Result()
	if err != nil {
		t.Fatalf("failed to connect to redis server %v", err)
	}
	return rclient
}

func getConfigDbClient(t *testing.T, namespace string) *redis.Client {
	addr, err := sdcfg.GetDbTcpAddr("CONFIG_DB", namespace)
	if err != nil {
		t.Fatalf("failed to get addr %v", err)
	}
	db, err := sdcfg.GetDbId("CONFIG_DB", namespace)
	if err != nil {
		t.Fatalf("failed to get db %v", err)
	}
	rclient := redis.NewClient(&redis.Options{
		Network:     "tcp",
		Addr:        addr,
		Password:    "", // no password set
		DB:          db,
		DialTimeout: 0,
	})
	_, err = rclient.Ping().Result()
	if err != nil {
		t.Fatalf("failed to connect to redis server %v", err)
	}
	return rclient
}

func loadConfigDB(t *testing.T, rclient *redis.Client, mpi map[string]interface{}) {
	for key, fv := range mpi {
		switch fv.(type) {
		case map[string]interface{}:
			_, err := rclient.HMSet(key, fv.(map[string]interface{})).Result()
			if err != nil {
				t.Errorf("Invalid data for db: %v : %v %v", key, fv, err)
			}
		default:
			t.Errorf("Invalid data for db: %v : %v", key, fv)
		}
	}
}

func initFullConfigDb(t *testing.T, namespace string) {
	rclient := getConfigDbClient(t, namespace)
	defer rclient.Close()
	rclient.FlushDB()

	fileName := "../testdata/CONFIG_DHCP_SERVER.txt"
	config, err := ioutil.ReadFile(fileName)
	if err != nil {
		t.Fatalf("read file %v err: %v", fileName, err)
	}
	config_map := loadConfig(t, "", config)
	loadConfigDB(t, rclient, config_map)
}

func initFullCountersDb(t *testing.T, namespace string) {
	rclient := getRedisClient(t, namespace)
	defer rclient.Close()
	rclient.FlushDB()

	fileName := "../testdata/COUNTERS_PORT_NAME_MAP.txt"
	countersPortNameMapByte, err := ioutil.ReadFile(fileName)
	if err != nil {
		t.Fatalf("read file %v err: %v", fileName, err)
	}
	mpi_name_map := loadConfig(t, "COUNTERS_PORT_NAME_MAP", countersPortNameMapByte)
	loadDB(t, rclient, mpi_name_map)

	fileName = "../testdata/COUNTERS_QUEUE_NAME_MAP.txt"
	countersQueueNameMapByte, err := ioutil.ReadFile(fileName)
	if err != nil {
		t.Fatalf("read file %v err: %v", fileName, err)
	}
	mpi_qname_map := loadConfig(t, "COUNTERS_QUEUE_NAME_MAP", countersQueueNameMapByte)
	loadDB(t, rclient, mpi_qname_map)

	fileName = "../testdata/COUNTERS:Ethernet68.txt"
	countersEthernet68Byte, err := ioutil.ReadFile(fileName)
	if err != nil {
		t.Fatalf("read file %v err: %v", fileName, err)
	}
	// "Ethernet68": "oid:0x1000000000039",
	mpi_counter := loadConfig(t, "COUNTERS:oid:0x1000000000039", countersEthernet68Byte)
	loadDB(t, rclient, mpi_counter)

	fileName = "../testdata/COUNTERS:Ethernet1.txt"
	countersEthernet1Byte, err := ioutil.ReadFile(fileName)
	if err != nil {
		t.Fatalf("read file %v err: %v", fileName, err)
	}
	// "Ethernet1": "oid:0x1000000000003",
	mpi_counter = loadConfig(t, "COUNTERS:oid:0x1000000000003", countersEthernet1Byte)
	loadDB(t, rclient, mpi_counter)

	// "Ethernet64:0": "oid:0x1500000000092a"  : queue counter, to work as data noise
	fileName = "../testdata/COUNTERS:oid:0x1500000000092a.txt"
	counters92aByte, err := ioutil.ReadFile(fileName)
	if err != nil {
		t.Fatalf("read file %v err: %v", fileName, err)
	}
	mpi_counter = loadConfig(t, "COUNTERS:oid:0x1500000000092a", counters92aByte)
	loadDB(t, rclient, mpi_counter)

	// "Ethernet68:1": "oid:0x1500000000091c"  : queue counter, for COUNTERS/Ethernet68/Queue vpath test
	fileName = "../testdata/COUNTERS:oid:0x1500000000091c.txt"
	countersEeth68_1Byte, err := ioutil.ReadFile(fileName)
	if err != nil {
		t.Fatalf("read file %v err: %v", fileName, err)
	}
	mpi_counter = loadConfig(t, "COUNTERS:oid:0x1500000000091c", countersEeth68_1Byte)
	loadDB(t, rclient, mpi_counter)

	// "Ethernet68:3": "oid:0x1500000000091e"  : lossless queue counter, for COUNTERS/Ethernet68/Pfcwd vpath test
	fileName = "../testdata/COUNTERS:oid:0x1500000000091e.txt"
	countersEeth68_3Byte, err := ioutil.ReadFile(fileName)
	if err != nil {
		t.Fatalf("read file %v err: %v", fileName, err)
	}
	mpi_counter = loadConfig(t, "COUNTERS:oid:0x1500000000091e", countersEeth68_3Byte)
	loadDB(t, rclient, mpi_counter)

	// "Ethernet68:4": "oid:0x1500000000091f"  : lossless queue counter, for COUNTERS/Ethernet68/Pfcwd vpath test
	fileName = "../testdata/COUNTERS:oid:0x1500000000091f.txt"
	countersEeth68_4Byte, err := ioutil.ReadFile(fileName)
	if err != nil {
		t.Fatalf("read file %v err: %v", fileName, err)
	}
	mpi_counter = loadConfig(t, "COUNTERS:oid:0x1500000000091f", countersEeth68_4Byte)
	loadDB(t, rclient, mpi_counter)
}

func prepareConfigDb(t *testing.T, namespace string) {
	rclient := getConfigDbClient(t, namespace)
	defer rclient.Close()
	rclient.FlushDB()

	fileName := "../testdata/COUNTERS_PORT_ALIAS_MAP.txt"
	countersPortAliasMapByte, err := ioutil.ReadFile(fileName)
	if err != nil {
		t.Fatalf("read file %v err: %v", fileName, err)
	}
	mpi_alias_map := loadConfig(t, "", countersPortAliasMapByte)
	loadConfigDB(t, rclient, mpi_alias_map)

	fileName = "../testdata/CONFIG_PFCWD_PORTS.txt"
	configPfcwdByte, err := ioutil.ReadFile(fileName)
	if err != nil {
		t.Fatalf("read file %v err: %v", fileName, err)
	}
	mpi_pfcwd_map := loadConfig(t, "", configPfcwdByte)
	loadConfigDB(t, rclient, mpi_pfcwd_map)
}
func prepareStateDb(t *testing.T, namespace string) {
	rclient := getRedisClientN(t, 6, namespace)
	defer rclient.Close()
	rclient.FlushDB()
	rclient.HSet("SWITCH_CAPABILITY|switch", "test_field", "test_value")
	fileName := "../testdata/NEIGH_STATE_TABLE.txt"
	neighStateTableByte, err := ioutil.ReadFile(fileName)
	if err != nil {
		t.Fatalf("read file %v err: %v", fileName, err)
	}
	mpi_neigh := loadConfig(t, "", neighStateTableByte)
	loadDB(t, rclient, mpi_neigh)

}

func prepareDb(t *testing.T, namespace string) {
	rclient := getRedisClient(t, namespace)
	defer rclient.Close()
	rclient.FlushDB()
	//Enable keysapce notification
	os.Setenv("PATH", "/usr/bin:/sbin:/bin:/usr/local/bin")
	cmd := exec.Command("redis-cli", "config", "set", "notify-keyspace-events", "KEA")
	_, err := cmd.Output()
	if err != nil {
		t.Fatal("failed to enable redis keyspace notification ", err)
	}

	fileName := "../testdata/COUNTERS_PORT_NAME_MAP.txt"
	countersPortNameMapByte, err := ioutil.ReadFile(fileName)
	if err != nil {
		t.Fatalf("read file %v err: %v", fileName, err)
	}
	mpi_name_map := loadConfig(t, "COUNTERS_PORT_NAME_MAP", countersPortNameMapByte)
	loadDB(t, rclient, mpi_name_map)

	fileName = "../testdata/COUNTERS_QUEUE_NAME_MAP.txt"
	countersQueueNameMapByte, err := ioutil.ReadFile(fileName)
	if err != nil {
		t.Fatalf("read file %v err: %v", fileName, err)
	}
	mpi_qname_map := loadConfig(t, "COUNTERS_QUEUE_NAME_MAP", countersQueueNameMapByte)
	loadDB(t, rclient, mpi_qname_map)

	fileName = "../testdata/COUNTERS:Ethernet68.txt"
	countersEthernet68Byte, err := ioutil.ReadFile(fileName)
	if err != nil {
		t.Fatalf("read file %v err: %v", fileName, err)
	}
	// "Ethernet68": "oid:0x1000000000039",
	mpi_counter := loadConfig(t, "COUNTERS:oid:0x1000000000039", countersEthernet68Byte)
	loadDB(t, rclient, mpi_counter)

	fileName = "../testdata/COUNTERS:Ethernet1.txt"
	countersEthernet1Byte, err := ioutil.ReadFile(fileName)
	if err != nil {
		t.Fatalf("read file %v err: %v", fileName, err)
	}
	// "Ethernet1": "oid:0x1000000000003",
	mpi_counter = loadConfig(t, "COUNTERS:oid:0x1000000000003", countersEthernet1Byte)
	loadDB(t, rclient, mpi_counter)

	// "Ethernet64:0": "oid:0x1500000000092a"  : queue counter, to work as data noise
	fileName = "../testdata/COUNTERS:oid:0x1500000000092a.txt"
	counters92aByte, err := ioutil.ReadFile(fileName)
	if err != nil {
		t.Fatalf("read file %v err: %v", fileName, err)
	}
	mpi_counter = loadConfig(t, "COUNTERS:oid:0x1500000000092a", counters92aByte)
	loadDB(t, rclient, mpi_counter)

	// "Ethernet68:1": "oid:0x1500000000091c"  : queue counter, for COUNTERS/Ethernet68/Queue vpath test
	fileName = "../testdata/COUNTERS:oid:0x1500000000091c.txt"
	countersEeth68_1Byte, err := ioutil.ReadFile(fileName)
	if err != nil {
		t.Fatalf("read file %v err: %v", fileName, err)
	}
	mpi_counter = loadConfig(t, "COUNTERS:oid:0x1500000000091c", countersEeth68_1Byte)
	loadDB(t, rclient, mpi_counter)

	// "Ethernet68:3": "oid:0x1500000000091e"  : lossless queue counter, for COUNTERS/Ethernet68/Pfcwd vpath test
	fileName = "../testdata/COUNTERS:oid:0x1500000000091e.txt"
	countersEeth68_3Byte, err := ioutil.ReadFile(fileName)
	if err != nil {
		t.Fatalf("read file %v err: %v", fileName, err)
	}
	mpi_counter = loadConfig(t, "COUNTERS:oid:0x1500000000091e", countersEeth68_3Byte)
	loadDB(t, rclient, mpi_counter)

	// "Ethernet68:4": "oid:0x1500000000091f"  : lossless queue counter, for COUNTERS/Ethernet68/Pfcwd vpath test
	fileName = "../testdata/COUNTERS:oid:0x1500000000091f.txt"
	countersEeth68_4Byte, err := ioutil.ReadFile(fileName)
	if err != nil {
		t.Fatalf("read file %v err: %v", fileName, err)
	}
	mpi_counter = loadConfig(t, "COUNTERS:oid:0x1500000000091f", countersEeth68_4Byte)
	loadDB(t, rclient, mpi_counter)

	// Load CONFIG_DB for alias translation
	prepareConfigDb(t, namespace)

	//Load STATE_DB to test non V2R dataset
	prepareStateDb(t, namespace)
}

func prepareDbTranslib(t *testing.T) {
	ns, _ := sdcfg.GetDbDefaultNamespace()
	rclient := getRedisClient(t, ns)
	rclient.FlushDB()
	rclient.Close()

	//Enable keysapce notification
	os.Setenv("PATH", "/usr/bin:/sbin:/bin:/usr/local/bin")
	cmd := exec.Command("redis-cli", "config", "set", "notify-keyspace-events", "KEA")
	_, err := cmd.Output()
	if err != nil {
		t.Fatal("failed to enable redis keyspace notification ", err)
	}

	fileName := "../testdata/db_dump.json"
	countersPortNameMapByte, err := ioutil.ReadFile(fileName)
	var rj []map[string]interface{}
	json.Unmarshal(countersPortNameMapByte, &rj)
	if err != nil {
		t.Fatalf("read file %v err: %v", fileName, err)
	}
	for n, v := range rj {
		rclient := getRedisClientN(t, n, ns)
		loadDBNotStrict(t, rclient, v)
		rclient.Close()
	}
}

// subscriptionQuery represent the input to create an gnmi.Subscription instance.
type subscriptionQuery struct {
	Query          []string
	SubMode        pb.SubscriptionMode
	SampleInterval uint64
}

func pathToString(q client.Path) string {
	qq := make(client.Path, len(q))
	copy(qq, q)
	// Escape all slashes within a path element. ygot.StringToPath will handle
	// these escapes.
	for i, e := range qq {
		qq[i] = strings.Replace(e, "/", "\\/", -1)
	}
	return strings.Join(qq, "/")
}

// createQuery creates a client.Query with the given args. It assigns query.SubReq.
func createQuery(subListMode pb.SubscriptionList_Mode, target string, queries []subscriptionQuery, updatesOnly bool) (*client.Query, error) {
	s := &pb.SubscribeRequest_Subscribe{
		Subscribe: &pb.SubscriptionList{
			Mode:   subListMode,
			Prefix: &pb.Path{Target: target},
		},
	}
	if updatesOnly {
		s.Subscribe.UpdatesOnly = true
	}

	for _, qq := range queries {
		pp, err := ygot.StringToPath(pathToString(qq.Query), ygot.StructuredPath, ygot.StringSlicePath)
		if err != nil {
			return nil, fmt.Errorf("invalid query path %q: %v", qq, err)
		}
		s.Subscribe.Subscription = append(
			s.Subscribe.Subscription,
			&pb.Subscription{
				Path:           pp,
				Mode:           qq.SubMode,
				SampleInterval: qq.SampleInterval,
			})
	}

	subReq := &pb.SubscribeRequest{Request: s}
	query, err := client.NewQuery(subReq)
	query.TLS = &tls.Config{InsecureSkipVerify: true}
	return &query, err
}

// createQueryOrFail creates a query, in case of a failure it fails the test.
func createQueryOrFail(t *testing.T, subListMode pb.SubscriptionList_Mode, target string, queries []subscriptionQuery, updatesOnly bool) client.Query {
	q, err := createQuery(subListMode, target, queries, updatesOnly)
	if err != nil {
		t.Fatalf("failed to create query: %v", err)
	}

	return *q
}

// create query for subscribing to events.
func createEventsQuery(t *testing.T, paths ...string) client.Query {
	return createQueryOrFail(t,
		pb.SubscriptionList_STREAM,
		"EVENTS",
		[]subscriptionQuery{
			{
				Query:   paths,
				SubMode: pb.SubscriptionMode_ON_CHANGE,
			},
		},
		false)
}

func createStateDbQueryOnChangeMode(t *testing.T, paths ...string) client.Query {
	return createQueryOrFail(t,
	        pb.SubscriptionList_STREAM,
		"STATE_DB",
		[]subscriptionQuery{
			{
				Query:   paths,
				SubMode: pb.SubscriptionMode_ON_CHANGE,
			},
		},
		false)
}

// createCountersDbQueryOnChangeMode creates a query with ON_CHANGE mode.
func createCountersDbQueryOnChangeMode(t *testing.T, paths ...string) client.Query {
	return createQueryOrFail(t,
		pb.SubscriptionList_STREAM,
		"COUNTERS_DB",
		[]subscriptionQuery{
			{
				Query:   paths,
				SubMode: pb.SubscriptionMode_ON_CHANGE,
			},
		},
		false)
}

// createCountersDbQuerySampleMode creates a query with SAMPLE mode.
func createCountersDbQuerySampleMode(t *testing.T, interval time.Duration, updateOnly bool, paths ...string) client.Query {
	return createQueryOrFail(t,
		pb.SubscriptionList_STREAM,
		"COUNTERS_DB",
		[]subscriptionQuery{
			{
				Query:          paths,
				SubMode:        pb.SubscriptionMode_SAMPLE,
				SampleInterval: uint64(interval.Nanoseconds()),
			},
		},
		updateOnly)
}

// createCountersTableSetUpdate creates a HSET request on the COUNTERS table.
func createCountersTableSetUpdate(tableKey string, fieldName string, fieldValue string) tablePathValue {
	return tablePathValue{
		dbName:    "COUNTERS_DB",
		tableName: "COUNTERS",
		tableKey:  tableKey,
		delimitor: ":",
		field:     fieldName,
		value:     fieldValue,
	}
}

// createCountersTableDeleteUpdate creates a DEL request on the COUNTERS table.
func createCountersTableDeleteUpdate(tableKey string, fieldName string) tablePathValue {
	return tablePathValue{
		dbName:    "COUNTERS_DB",
		tableName: "COUNTERS",
		tableKey:  tableKey,
		delimitor: ":",
		field:     fieldName,
		value:     "",
		op:        "hdel",
	}
}

// createIntervalTickerUpdate creates a request for triggering the interval clock.
func createIntervalTickerUpdate() tablePathValue {
	return tablePathValue{
		op: "intervaltick",
	}
}

// cloneObject clones a given object via JSON serialize/deserialize
func cloneObject(obj interface{}) interface{} {
	objData, err := json.Marshal(obj)
	if err != nil {
		panic(fmt.Errorf("marshal failed, %v", err))
	}

	var cloneObj interface{}
	err = json.Unmarshal(objData, &cloneObj)
	if err != nil {
		panic(fmt.Errorf("unmarshal failed, %v", err))
	}

	return cloneObj
}

// mergeStrMaps merges given maps where they are keyed with string.
func mergeStrMaps(sourceOrigin interface{}, updateOrigin interface{}) interface{} {
	// Clone the maps so that the originals are not changed during the merge.
	source := cloneObject(sourceOrigin)
	update := cloneObject(updateOrigin)

	// Check if both are string keyed maps
	sourceStrMap, okSrcMap := source.(map[string]interface{})
	updateStrMap, okUpdateMap := update.(map[string]interface{})
	if okSrcMap && okUpdateMap {
		for itemKey, updateItem := range updateStrMap {
			sourceItem, sourceItemOk := sourceStrMap[itemKey]
			if sourceItemOk {
				sourceStrMap[itemKey] = updateItem
			} else {
				sourceStrMap[itemKey] = mergeStrMaps(sourceItem, updateItem)
			}
		}
		return sourceStrMap
	}

	return update
}

func TestGnmiSet(t *testing.T) {
	if !ENABLE_TRANSLIB_WRITE {
		t.Skip("skipping test in read-only mode.")
	}
	s := createServer(t, 8081)
	go runServer(t, s)

	prepareDbTranslib(t)

	//t.Log("Start gNMI client")
	tlsConfig := &tls.Config{InsecureSkipVerify: true}
	opts := []grpc.DialOption{grpc.WithTransportCredentials(credentials.NewTLS(tlsConfig))}

	targetAddr := "127.0.0.1:8081"
	conn, err := grpc.Dial(targetAddr, opts...)
	if err != nil {
		t.Fatalf("Dialing to %q failed: %v", targetAddr, err)
	}
	defer conn.Close()

	gClient := pb.NewGNMIClient(conn)
	ctx, cancel := context.WithTimeout(context.Background(), 10*time.Second)
	defer cancel()

	tds := []struct {
		desc          string
		pathTarget    string
		textPbPath    string
		wantRetCode   codes.Code
		wantRespVal   interface{}
		attributeData string
		operation     op_t
		valTest       bool
	}{
		{
			desc:        "Invalid path",
			pathTarget:  "OC_YANG",
			textPbPath:  pathToPb("/openconfig-interfaces:interfaces/interface[name=Ethernet4]/unknown"),
			wantRetCode: codes.Unknown,
			operation:   Delete,
		},
		{
			desc:       "Set OC Interface MTU",
			pathTarget: "OC_YANG",
			textPbPath:    pathToPb("openconfig-interfaces:interfaces/interface[name=Ethernet4]/config"),
			attributeData: "../testdata/set_interface_mtu.json",
			wantRetCode:   codes.OK,
			operation:     Update,
		},
		{
			desc:       "Set OC Interface IP",
			pathTarget: "OC_YANG",
			textPbPath:   pathToPb("/openconfig-interfaces:interfaces/interface[name=Ethernet4]/subinterfaces/subinterface[index=0]/openconfig-if-ip:ipv4"),
			attributeData: "../testdata/set_interface_ipv4.json",
			wantRetCode:   codes.OK,
			operation:     Update,
		},
		// {
		//         desc:       "Check OC Interface values set",
		//         pathTarget: "OC_YANG",
		//         textPbPath: `
		//                 elem: <name: "openconfig-interfaces:interfaces" > elem: <name: "interface" key:<key:"name" value:"Ethernet4" > >
		//         `,
		//         wantRetCode: codes.OK,
		//         wantRespVal: interfaceData,
		//         valTest:true,
		// },
		{
			desc:       "Delete OC Interface IP",
			pathTarget: "OC_YANG",
			textPbPath: `
                    elem:<name:"openconfig-interfaces:interfaces" > elem:<name:"interface" key:<key:"name" value:"Ethernet4" > > elem:<name:"subinterfaces" > elem:<name:"subinterface" key:<key:"index" value:"0" > > elem:<name: "ipv4" > elem:<name: "addresses" > elem:<name:"address" key:<key:"ip" value:"9.9.9.9" > >
                `,
			attributeData: "",
			wantRetCode:   codes.OK,
			operation:     Delete,
			valTest:       false,
		},
		{
			desc:       "Set OC Interface IPv6 (unprefixed path)",
			pathTarget: "OC_YANG",
			textPbPath:   pathToPb("/interfaces/interface[name=Ethernet0]/subinterfaces/subinterface[index=0]/ipv6/addresses/address"),
			attributeData: `{"address": [{"ip": "150::1","config": {"ip": "150::1","prefix-length": 80}}]}`,
			wantRetCode:   codes.OK,
			operation:     Update,
		},
		{
			desc:        "Delete OC Interface IPv6 (unprefixed path)",
			pathTarget:  "OC_YANG",
			textPbPath:  pathToPb("/interfaces/interface[name=Ethernet0]/subinterfaces/subinterface[index=0]/ipv6/addresses/address[ip=150::1]"),
			wantRetCode: codes.OK,
			operation:   Delete,
		},
		{
			desc:          "Create ACL (unprefixed path)",
			pathTarget:    "OC_YANG",
			textPbPath:    pathToPb("/acl/acl-sets/acl-set"),
			attributeData: `{"acl-set": [{"name": "A001", "type": "ACL_IPV4",
							"config": {"name": "A001", "type": "ACL_IPV4", "description": "hello, world!"}}]}`,
			wantRetCode:   codes.OK,
			operation:     Update,
		},
		{
			desc:        "Verify Create ACL",
			pathTarget:  "OC_YANG",
			textPbPath:  pathToPb("/openconfig-acl:acl/acl-sets/acl-set[name=A001][type=ACL_IPV4]/config/description"),
			wantRespVal: `{"openconfig-acl:description": "hello, world!"}`,
			wantRetCode: codes.OK,
			valTest:     true,
		},
		{
			desc:          "Replace ACL Description (unprefixed path)",
			pathTarget:    "OC_YANG",
			textPbPath:    pathToPb("/acl/acl-sets/acl-set[name=A001][type=ACL_IPV4]/config/description"),
			attributeData: `{"description": "dummy"}`,
			wantRetCode:   codes.OK,
			operation:     Replace,
		},
		{
			desc:        "Verify Replace ACL Description",
			pathTarget:  "OC_YANG",
			textPbPath:  pathToPb("/openconfig-acl:acl/acl-sets/acl-set[name=A001][type=ACL_IPV4]/config/description"),
			wantRespVal: `{"openconfig-acl:description": "dummy"}`,
			wantRetCode: codes.OK,
			valTest:     true,
		},
		{
			desc:        "Delete ACL",
			pathTarget:  "OC_YANG",
			textPbPath:  pathToPb("/openconfig-acl:acl/acl-sets/acl-set[name=A001][type=ACL_IPV4]"),
			wantRetCode: codes.OK,
			operation:   Delete,
		},
		{
			desc:        "Verify Delete ACL",
			pathTarget:  "OC_YANG",
			textPbPath:  pathToPb("/openconfig-acl:acl/acl-sets/acl-set[name=A001][type=ACL_IPV4]"),
			wantRetCode: codes.NotFound,
			valTest:     true,
		},
	}

	for _, td := range tds {
		if td.valTest == true {
			t.Run(td.desc, func(t *testing.T) {
				runTestGet(t, ctx, gClient, td.pathTarget, td.textPbPath, td.wantRetCode, td.wantRespVal, td.valTest)
			})
			t.Run(td.desc + " (unprefixed path)", func(t *testing.T) {
				p := removeModulePrefixFromPathPb(t, td.textPbPath)
				runTestGet(t, ctx, gClient, td.pathTarget, p, td.wantRetCode, td.wantRespVal, td.valTest)
			})
		} else {
			t.Run(td.desc, func(t *testing.T) {
				runTestSet(t, ctx, gClient, td.pathTarget, td.textPbPath, td.wantRetCode, td.wantRespVal, td.attributeData, td.operation)
			})
		}
	}
	s.Stop()
}

func TestGnmiSetReadOnly(t *testing.T) {
	s := createReadServer(t, 8081)
	go runServer(t, s)
	defer s.Stop()

	tlsConfig := &tls.Config{InsecureSkipVerify: true}
	opts := []grpc.DialOption{grpc.WithTransportCredentials(credentials.NewTLS(tlsConfig))}

	targetAddr := "127.0.0.1:8081"
	conn, err := grpc.Dial(targetAddr, opts...)
	if err != nil {
		t.Fatalf("Dialing to %q failed: %v", targetAddr, err)
	}
	defer conn.Close()

	gClient := pb.NewGNMIClient(conn)
	ctx, cancel := context.WithTimeout(context.Background(), 10*time.Second)
	defer cancel()

	req := &pb.SetRequest{}
	_, err = gClient.Set(ctx, req)
	gotRetStatus, ok := status.FromError(err)
	if !ok {
		t.Fatal("got a non-grpc error from grpc call")
	}
	wantRetCode := codes.Unimplemented
	if gotRetStatus.Code() != wantRetCode {
		t.Log("err: ", err)
		t.Fatalf("got return code %v, want %v", gotRetStatus.Code(), wantRetCode)
	}
}

func TestGnmiSetAuthFail(t *testing.T) {
	s := createAuthServer(t, 8081)
	go runServer(t, s)
	defer s.Stop()

	tlsConfig := &tls.Config{InsecureSkipVerify: true}
	opts := []grpc.DialOption{grpc.WithTransportCredentials(credentials.NewTLS(tlsConfig))}

	targetAddr := "127.0.0.1:8081"
	conn, err := grpc.Dial(targetAddr, opts...)
	if err != nil {
		t.Fatalf("Dialing to %q failed: %v", targetAddr, err)
	}
	defer conn.Close()

	gClient := pb.NewGNMIClient(conn)
	ctx, cancel := context.WithTimeout(context.Background(), 10*time.Second)
	defer cancel()

	req := &pb.SetRequest{}
	_, err = gClient.Set(ctx, req)
	gotRetStatus, ok := status.FromError(err)
	if !ok {
		t.Fatal("got a non-grpc error from grpc call")
	}
	wantRetCode := codes.Unauthenticated
	if gotRetStatus.Code() != wantRetCode {
		t.Log("err: ", err)
		t.Fatalf("got return code %v, want %v", gotRetStatus.Code(), wantRetCode)
	}
}

func TestGnmiGetAuthFail(t *testing.T) {
	s := createAuthServer(t, 8081)
	go runServer(t, s)
	defer s.Stop()

	tlsConfig := &tls.Config{InsecureSkipVerify: true}
	opts := []grpc.DialOption{grpc.WithTransportCredentials(credentials.NewTLS(tlsConfig))}

	targetAddr := "127.0.0.1:8081"
	conn, err := grpc.Dial(targetAddr, opts...)
	if err != nil {
		t.Fatalf("Dialing to %q failed: %v", targetAddr, err)
	}
	defer conn.Close()

	gClient := pb.NewGNMIClient(conn)
	ctx, cancel := context.WithTimeout(context.Background(), 10*time.Second)
	defer cancel()

	req := &pb.GetRequest{}
	_, err = gClient.Get(ctx, req)
	gotRetStatus, ok := status.FromError(err)
	if !ok {
		t.Fatal("got a non-grpc error from grpc call")
	}
	wantRetCode := codes.Unauthenticated
	if gotRetStatus.Code() != wantRetCode {
		t.Log("err: ", err)
		t.Fatalf("got return code %v, want %v", gotRetStatus.Code(), wantRetCode)
	}
}

func runGnmiTestGet(t *testing.T, namespace string) {
	//t.Log("Start gNMI client")
	tlsConfig := &tls.Config{InsecureSkipVerify: true}
	opts := []grpc.DialOption{grpc.WithTransportCredentials(credentials.NewTLS(tlsConfig))}

	targetAddr := "127.0.0.1:8081"
	conn, err := grpc.Dial(targetAddr, opts...)
	if err != nil {
		t.Fatalf("Dialing to %q failed: %v", targetAddr, err)
	}
	defer conn.Close()

	gClient := pb.NewGNMIClient(conn)
	ctx, cancel := context.WithTimeout(context.Background(), 10*time.Second)
	defer cancel()

	fileName := "../testdata/COUNTERS_PORT_NAME_MAP.txt"
	countersPortNameMapByte, err := ioutil.ReadFile(fileName)
	if err != nil {
		t.Fatalf("read file %v err: %v", fileName, err)
	}

	fileName = "../testdata/COUNTERS:Ethernet68.txt"
	countersEthernet68Byte, err := ioutil.ReadFile(fileName)
	if err != nil {
		t.Fatalf("read file %v err: %v", fileName, err)
	}

	fileName = "../testdata/COUNTERS:Ethernet68:Pfcwd.txt"
	countersEthernet68PfcwdByte, err := ioutil.ReadFile(fileName)
	if err != nil {
		t.Fatalf("read file %v err: %v", fileName, err)
	}

	fileName = "../testdata/COUNTERS:Ethernet68:Pfcwd_alias.txt"
	countersEthernet68PfcwdAliasByte, err := ioutil.ReadFile(fileName)
	if err != nil {
		t.Fatalf("read file %v err: %v", fileName, err)
	}

	fileName = "../testdata/COUNTERS:Ethernet_wildcard_alias.txt"
	countersEthernetWildcardByte, err := ioutil.ReadFile(fileName)
	if err != nil {
		t.Fatalf("read file %v err: %v", fileName, err)
	}

	fileName = "../testdata/COUNTERS:Ethernet_wildcard_PFC_7_RX_alias.txt"
	countersEthernetWildcardPfcByte, err := ioutil.ReadFile(fileName)
	if err != nil {
		t.Fatalf("read file %v err: %v", fileName, err)
	}

	fileName = "../testdata/COUNTERS:Ethernet_wildcard_Pfcwd_alias.txt"
	countersEthernetWildcardPfcwdByte, err := ioutil.ReadFile(fileName)
	if err != nil {
		t.Fatalf("read file %v err: %v", fileName, err)
	}

	stateDBPath := "STATE_DB"

	ns, _ := sdcfg.GetDbDefaultNamespace()
	if namespace != ns {
		stateDBPath = "STATE_DB" + "/" + namespace
	}

	type testCase struct {
		desc        string
		pathTarget  string
		textPbPath  string
		wantRetCode codes.Code
		wantRespVal interface{}
		valTest     bool
		testInit    func()
	}

	// A helper function create test cases for 'osversion/build' queries.
	createBuildVersionTestCase := func(desc string, wantedVersion string, versionFileContent string, fileReadErr error) testCase {
		return testCase{
			desc:       desc,
			pathTarget: "OTHERS",
			textPbPath: `
						elem: <name: "osversion" >
						elem: <name: "build" >
					`,
			wantRetCode: codes.OK,
			valTest:     true,
			wantRespVal: []byte(wantedVersion),
			testInit: func() {
				// Override file read function to mock file content.
				sdc.ImplIoutilReadFile = func(filePath string) ([]byte, error) {
					if filePath == sdc.SonicVersionFilePath {
						if fileReadErr != nil {
							return nil, fileReadErr
						}
						return []byte(versionFileContent), nil
					}
					return ioutil.ReadFile(filePath)
				}

				// Reset the cache so that the content gets loaded again.
				sdc.InvalidateVersionFileStash()
			},
		}
	}

	tds := []testCase{{
		desc:       "Test non-existing path Target",
		pathTarget: "MY_DB",
		textPbPath: `
			elem: <name: "MyCounters" >
		`,
		wantRetCode: codes.NotFound,
	}, {
		desc:       "Test passing asic in path for V2R Dataset Target",
		pathTarget: "COUNTER_DB" + "/" + namespace,
		textPbPath: `
					elem: <name: "COUNTERS" >
					elem: <name: "Ethernet68" >
				`,
		wantRetCode: codes.NotFound,
	},
		{
			desc:       "Get valid but non-existing node",
			pathTarget: "COUNTERS_DB",
			textPbPath: `
			elem: <name: "MyCounters" >
		`,
			wantRetCode: codes.NotFound,
		}, {
			desc:       "Get COUNTERS_PORT_NAME_MAP",
			pathTarget: "COUNTERS_DB",
			textPbPath: `
			elem: <name: "COUNTERS_PORT_NAME_MAP" >
		`,
			wantRetCode: codes.OK,
			wantRespVal: countersPortNameMapByte,
			valTest:     true,
		}, {
			desc:       "get COUNTERS:Ethernet68",
			pathTarget: "COUNTERS_DB",
			textPbPath: `
					elem: <name: "COUNTERS" >
					elem: <name: "Ethernet68" >
				`,
			wantRetCode: codes.OK,
			wantRespVal: countersEthernet68Byte,
			valTest:     true,
		}, {
			desc:       "get COUNTERS:Ethernet68 SAI_PORT_STAT_PFC_7_RX_PKTS",
			pathTarget: "COUNTERS_DB",
			textPbPath: `
					elem: <name: "COUNTERS" >
					elem: <name: "Ethernet68" >
					elem: <name: "SAI_PORT_STAT_PFC_7_RX_PKTS" >
				`,
			wantRetCode: codes.OK,
			wantRespVal: "2",
			valTest:     true,
		}, {
			desc:       "get COUNTERS:Ethernet68 Pfcwd",
			pathTarget: "COUNTERS_DB",
			textPbPath: `
					elem: <name: "COUNTERS" >
					elem: <name: "Ethernet68" >
					elem: <name: "Pfcwd" >
				`,
			wantRetCode: codes.OK,
			wantRespVal: countersEthernet68PfcwdByte,
			valTest:     true,
		}, {
			desc:       "get COUNTERS (use vendor alias):Ethernet68/1",
			pathTarget: "COUNTERS_DB",
			textPbPath: `
					elem: <name: "COUNTERS" >
					elem: <name: "Ethernet68/1" >
				`,
			wantRetCode: codes.OK,
			wantRespVal: countersEthernet68Byte,
			valTest:     true,
		}, {
			desc:       "get COUNTERS (use vendor alias):Ethernet68/1 SAI_PORT_STAT_PFC_7_RX_PKTS",
			pathTarget: "COUNTERS_DB",
			textPbPath: `
					elem: <name: "COUNTERS" >
					elem: <name: "Ethernet68/1" >
					elem: <name: "SAI_PORT_STAT_PFC_7_RX_PKTS" >
				`,
			wantRetCode: codes.OK,
			wantRespVal: "2",
			valTest:     true,
		}, {
			desc:       "get COUNTERS (use vendor alias):Ethernet68/1 Pfcwd",
			pathTarget: "COUNTERS_DB",
			textPbPath: `
					elem: <name: "COUNTERS" >
					elem: <name: "Ethernet68/1" >
					elem: <name: "Pfcwd" >
				`,
			wantRetCode: codes.OK,
			wantRespVal: countersEthernet68PfcwdAliasByte,
			valTest:     true,
		}, {
			desc:       "get COUNTERS:Ethernet*",
			pathTarget: "COUNTERS_DB",
			textPbPath: `
					elem: <name: "COUNTERS" >
					elem: <name: "Ethernet*" >
				`,
			wantRetCode: codes.OK,
			wantRespVal: countersEthernetWildcardByte,
			valTest:     true,
		}, {
			desc:       "get COUNTERS:Ethernet* SAI_PORT_STAT_PFC_7_RX_PKTS",
			pathTarget: "COUNTERS_DB",
			textPbPath: `
					elem: <name: "COUNTERS" >
					elem: <name: "Ethernet*" >
					elem: <name: "SAI_PORT_STAT_PFC_7_RX_PKTS" >
				`,
			wantRetCode: codes.OK,
			wantRespVal: countersEthernetWildcardPfcByte,
			valTest:     true,
		}, {
			desc:       "get COUNTERS:Ethernet* Pfcwd",
			pathTarget: "COUNTERS_DB",
			textPbPath: `
					elem: <name: "COUNTERS" >
					elem: <name: "Ethernet*" >
					elem: <name: "Pfcwd" >
				`,
			wantRetCode: codes.OK,
			wantRespVal: countersEthernetWildcardPfcwdByte,
			valTest:     true,
		}, {
			desc:       "get State DB Data for SWITCH_CAPABILITY switch",
			pathTarget: stateDBPath,
			textPbPath: `
					elem: <name: "SWITCH_CAPABILITY" >
					elem: <name: "switch" >
				`,
			valTest:     true,
			wantRetCode: codes.OK,
			wantRespVal: []byte(`{"test_field": "test_value"}`),
		}, {
			desc:       "Invalid DBKey of length 1",
			pathTarget: stateDBPath,
			textPbPath: ``,
			valTest:     true,
			wantRetCode: codes.NotFound,
		},

		// Happy path
		createBuildVersionTestCase(
			"get osversion/build",                                  // query path
			`{"build_version": "SONiC.12345678.90", "error":""}`,   // expected response
			"build_version: '12345678.90'\ndebian_version: '9.13'", // YAML file content
			nil), // mock file reading error

		// File reading error
		createBuildVersionTestCase(
			"get osversion/build file load error",
			`{"build_version": "sonic.NA", "error":"Cannot access '/etc/sonic/sonic_version.yml'"}`,
			"",
			fmt.Errorf("Cannot access '%v'", sdc.SonicVersionFilePath)),

		// File content is not valid YAML
		createBuildVersionTestCase(
			"get osversion/build file parse error",
			`{"build_version": "sonic.NA", "error":"yaml: unmarshal errors:\n  line 1: cannot unmarshal !!str `+"`not a v...`"+` into client.SonicVersionInfo"}`,
			"not a valid YAML content",
			nil),

		// Happy path with different value
		createBuildVersionTestCase(
			"get osversion/build different value",
			`{"build_version": "SONiC.23456789.01", "error":""}`,
			"build_version: '23456789.01'\ndebian_version: '9.15'",
			nil),
	}

	for _, td := range tds {
		if td.testInit != nil {
			td.testInit()
		}

		t.Run(td.desc, func(t *testing.T) {
			runTestGet(t, ctx, gClient, td.pathTarget, td.textPbPath, td.wantRetCode, td.wantRespVal, td.valTest)
		})
	}

}

func TestGnmiGet(t *testing.T) {
	//t.Log("Start server")
	s := createServer(t, 8081)
	go runServer(t, s)

	ns, _ := sdcfg.GetDbDefaultNamespace()
	prepareDb(t, ns)

	runGnmiTestGet(t, ns)

	s.Stop()
}
func TestGnmiGetMultiNs(t *testing.T) {
	sdcfg.Init()
	err := test_utils.SetupMultiNamespace()
	if err != nil {
		t.Fatalf("error Setting up MultiNamespace files with err %T", err)
	}

	/* https://www.gopherguides.com/articles/test-cleanup-in-go-1-14*/
	t.Cleanup(func() {
		if err := test_utils.CleanUpMultiNamespace(); err != nil {
			t.Fatalf("error Cleaning up MultiNamespace files with err %T", err)

		}
	})

	//t.Log("Start server")
	s := createServer(t, 8081)
	go runServer(t, s)

	prepareDb(t, test_utils.GetMultiNsNamespace())

	runGnmiTestGet(t, test_utils.GetMultiNsNamespace())

	s.Stop()
}
func TestGnmiGetTranslib(t *testing.T) {
	//t.Log("Start server")
	s := createServer(t, 8081)
	go runServer(t, s)

	prepareDbTranslib(t)

	//t.Log("Start gNMI client")
	tlsConfig := &tls.Config{InsecureSkipVerify: true}
	opts := []grpc.DialOption{grpc.WithTransportCredentials(credentials.NewTLS(tlsConfig))}

	targetAddr := "127.0.0.1:8081"
	conn, err := grpc.Dial(targetAddr, opts...)
	if err != nil {
		t.Fatalf("Dialing to %q failed: %v", targetAddr, err)
	}
	defer conn.Close()

	gClient := pb.NewGNMIClient(conn)
	ctx, cancel := context.WithTimeout(context.Background(), 10*time.Second)
	defer cancel()

	var emptyRespVal interface{}
	tds := []struct {
		desc        string
		pathTarget  string
		textPbPath  string
		wantRetCode codes.Code
		wantRespVal interface{}
		valTest     bool
	}{

		//These tests only work on the real switch platform, since they rely on files in the /proc and another running service
		// 	{
		// 	desc:       "Get OC Platform",
		// 	pathTarget: "OC_YANG",
		// 	textPbPath: `
		//                        elem: <name: "openconfig-platform:components" >
		//                `,
		// 	wantRetCode: codes.OK,
		// 	wantRespVal: emptyRespVal,
		// 	valTest:     false,
		// },
		// 	{
		// 		desc:       "Get OC System State",
		// 		pathTarget: "OC_YANG",
		// 		textPbPath: `
		//                        elem: <name: "openconfig-system:system" > elem: <name: "state" >
		//                `,
		// 		wantRetCode: codes.OK,
		// 		wantRespVal: emptyRespVal,
		// 		valTest:     false,
		// 	},
		// 	{
		// 		desc:       "Get OC System CPU",
		// 		pathTarget: "OC_YANG",
		// 		textPbPath: `
		//                        elem: <name: "openconfig-system:system" > elem: <name: "cpus" >
		//                `,
		// 		wantRetCode: codes.OK,
		// 		wantRespVal: emptyRespVal,
		// 		valTest:     false,
		// 	},
		// 	{
		// 		desc:       "Get OC System memory",
		// 		pathTarget: "OC_YANG",
		// 		textPbPath: `
		//                        elem: <name: "openconfig-system:system" > elem: <name: "memory" >
		//                `,
		// 		wantRetCode: codes.OK,
		// 		wantRespVal: emptyRespVal,
		// 		valTest:     false,
		// 	},
		// 	{
		// 		desc:       "Get OC System processes",
		// 		pathTarget: "OC_YANG",
		// 		textPbPath: `
		//                        elem: <name: "openconfig-system:system" > elem: <name: "processes" >
		//                `,
		// 		wantRetCode: codes.OK,
		// 		wantRespVal: emptyRespVal,
		// 		valTest:     false,
		// 	},
		{
			desc:       "Get OC Interfaces",
			pathTarget: "OC_YANG",
			textPbPath: `
                        elem: <name: "openconfig-interfaces:interfaces" >
                `,
			wantRetCode: codes.OK,
			wantRespVal: emptyRespVal,
			valTest:     false,
		},
		{
			desc:       "Get OC Interface",
			pathTarget: "OC_YANG",
			textPbPath: `
                        elem: <name: "openconfig-interfaces:interfaces" > elem: <name: "interface" key:<key:"name" value:"Ethernet4" > >
                `,
			wantRetCode: codes.OK,
			wantRespVal: emptyRespVal,
			valTest:     false,
		},
		{
			desc:       "Get OC Interface admin-status",
			pathTarget: "OC_YANG",
			textPbPath: `
                        elem: <name: "openconfig-interfaces:interfaces" > elem: <name: "interface" key:<key:"name" value:"Ethernet4" > > elem: <name: "state" > elem: <name: "admin-status" >
                `,
			wantRetCode: codes.OK,
			wantRespVal: emptyRespVal,
			valTest:     false,
		},
		{
			desc:       "Get OC Interface ifindex",
			pathTarget: "OC_YANG",
			textPbPath: `
                        elem: <name: "openconfig-interfaces:interfaces" > elem: <name: "interface" key:<key:"name" value:"Ethernet4" > > elem: <name: "state" > elem: <name: "ifindex" >
                `,
			wantRetCode: codes.OK,
			wantRespVal: emptyRespVal,
			valTest:     false,
		},
		{
			desc:       "Get OC Interface mtu",
			pathTarget: "OC_YANG",
			textPbPath: `
                        elem: <name: "openconfig-interfaces:interfaces" > elem: <name: "interface" key:<key:"name" value:"Ethernet4" > > elem: <name: "state" > elem: <name: "mtu" >
                `,
			wantRetCode: codes.OK,
			wantRespVal: emptyRespVal,
			valTest:     false,
		},
	}

	for _, td := range tds {
		t.Run(td.desc, func(t *testing.T) {
			runTestGet(t, ctx, gClient, td.pathTarget, td.textPbPath, td.wantRetCode, td.wantRespVal, td.valTest)
		})
	}
	s.Stop()
}

type tablePathValue struct {
	dbName    string
	tableName string
	tableKey  string
	delimitor string
	field     string
	value     string
	op        string
}

// runTestSubscribe subscribe DB path in stream mode or poll mode.
// The return code and response value are compared with expected code and value.
func runTestSubscribe(t *testing.T, namespace string) {
	fileName := "../testdata/COUNTERS_PORT_NAME_MAP.txt"
	countersPortNameMapByte, err := ioutil.ReadFile(fileName)
	if err != nil {
		t.Fatalf("read file %v err: %v", fileName, err)
	}
	var countersPortNameMapJson interface{}
	json.Unmarshal(countersPortNameMapByte, &countersPortNameMapJson)
	var tmp interface{}
	json.Unmarshal(countersPortNameMapByte, &tmp)
	countersPortNameMapJsonUpdate := tmp.(map[string]interface{})
	countersPortNameMapJsonUpdate["test_field"] = "test_value"

	// for table key subscription
	fileName = "../testdata/COUNTERS:Ethernet68.txt"
	countersEthernet68Byte, err := ioutil.ReadFile(fileName)
	if err != nil {
		t.Fatalf("read file %v err: %v", fileName, err)
	}
	var countersEthernet68Json interface{}
	json.Unmarshal(countersEthernet68Byte, &countersEthernet68Json)

	var tmp2 interface{}
	json.Unmarshal(countersEthernet68Byte, &tmp2)
	countersEthernet68JsonUpdate := tmp2.(map[string]interface{})
	countersEthernet68JsonUpdate["test_field"] = "test_value"

	var tmp3 interface{}
	json.Unmarshal(countersEthernet68Byte, &tmp3)
	countersEthernet68JsonPfcUpdate := tmp3.(map[string]interface{})
	// field SAI_PORT_STAT_PFC_7_RX_PKTS has new value of 4
	countersEthernet68JsonPfcUpdate["SAI_PORT_STAT_PFC_7_RX_PKTS"] = "4"

	// for Ethernet68/Pfcwd subscription
	fileName = "../testdata/COUNTERS:Ethernet68:Pfcwd.txt"
	countersEthernet68PfcwdByte, err := ioutil.ReadFile(fileName)
	if err != nil {
		t.Fatalf("read file %v err: %v", fileName, err)
	}
	var countersEthernet68PfcwdJson interface{}
	json.Unmarshal(countersEthernet68PfcwdByte, &countersEthernet68PfcwdJson)

	var tmp4 interface{}
	json.Unmarshal(countersEthernet68PfcwdByte, &tmp4)
	countersEthernet68PfcwdJsonUpdate := map[string]interface{}{}
	countersEthernet68PfcwdJsonUpdate["Ethernet68:3"] = tmp4.(map[string]interface{})["Ethernet68:3"]
	countersEthernet68PfcwdJsonUpdate["Ethernet68:3"].(map[string]interface{})["PFC_WD_QUEUE_STATS_DEADLOCK_DETECTED"] = "1"

	tmp4.(map[string]interface{})["Ethernet68:3"].(map[string]interface{})["PFC_WD_QUEUE_STATS_DEADLOCK_DETECTED"] = "1"
	countersEthernet68PfcwdPollUpdate := tmp4

	// (use vendor alias) for Ethernet68/1 Pfcwd subscription
	fileName = "../testdata/COUNTERS:Ethernet68:Pfcwd_alias.txt"
	countersEthernet68PfcwdAliasByte, err := ioutil.ReadFile(fileName)
	if err != nil {
		t.Fatalf("read file %v err: %v", fileName, err)
	}
	var countersEthernet68PfcwdAliasJson interface{}
	json.Unmarshal(countersEthernet68PfcwdAliasByte, &countersEthernet68PfcwdAliasJson)

	var tmp5 interface{}
	json.Unmarshal(countersEthernet68PfcwdAliasByte, &tmp5)
	countersEthernet68PfcwdAliasJsonUpdate := map[string]interface{}{}
	countersEthernet68PfcwdAliasJsonUpdate["Ethernet68/1:3"] = tmp5.(map[string]interface{})["Ethernet68/1:3"]
	countersEthernet68PfcwdAliasJsonUpdate["Ethernet68/1:3"].(map[string]interface{})["PFC_WD_QUEUE_STATS_DEADLOCK_DETECTED"] = "1"

	tmp5.(map[string]interface{})["Ethernet68/1:3"].(map[string]interface{})["PFC_WD_QUEUE_STATS_DEADLOCK_DETECTED"] = "1"
	countersEthernet68PfcwdAliasPollUpdate := tmp5

	fileName = "../testdata/COUNTERS:Ethernet_wildcard_alias.txt"
	countersEthernetWildcardByte, err := ioutil.ReadFile(fileName)
	if err != nil {
		t.Fatalf("read file %v err: %v", fileName, err)
	}
	var countersEthernetWildcardJson interface{}
	json.Unmarshal(countersEthernetWildcardByte, &countersEthernetWildcardJson)
	// Will have "test_field" : "test_value" in Ethernet68,
	countersEtherneWildcardJsonUpdate := map[string]interface{}{"Ethernet68/1": countersEthernet68JsonUpdate}

	// all counters on all ports with change on one field of one port
	var countersFieldUpdate map[string]interface{}
	json.Unmarshal(countersEthernetWildcardByte, &countersFieldUpdate)
	countersFieldUpdate["Ethernet68/1"] = countersEthernet68JsonPfcUpdate

	fileName = "../testdata/COUNTERS:Ethernet_wildcard_PFC_7_RX_alias.txt"
	countersEthernetWildcardPfcByte, err := ioutil.ReadFile(fileName)
	if err != nil {
		t.Fatalf("read file %v err: %v", fileName, err)
	}
	var countersEthernetWildcardPfcJson interface{}
	json.Unmarshal(countersEthernetWildcardPfcByte, &countersEthernetWildcardPfcJson)
	//The update with new value of 4 (original value is 2)
	pfc7Map := map[string]interface{}{"SAI_PORT_STAT_PFC_7_RX_PKTS": "4"}
	singlePortPfcJsonUpdate := make(map[string]interface{})
	singlePortPfcJsonUpdate["Ethernet68/1"] = pfc7Map

	allPortPfcJsonUpdate := make(map[string]interface{})
	json.Unmarshal(countersEthernetWildcardPfcByte, &allPortPfcJsonUpdate)
	//allPortPfcJsonUpdate := countersEthernetWildcardPfcJson.(map[string]interface{})
	allPortPfcJsonUpdate["Ethernet68/1"] = pfc7Map

	// for Ethernet*/Pfcwd subscription
	fileName = "../testdata/COUNTERS:Ethernet_wildcard_Pfcwd_alias.txt"
	countersEthernetWildPfcwdByte, err := ioutil.ReadFile(fileName)
	if err != nil {
		t.Fatalf("read file %v err: %v", fileName, err)
	}

	var countersEthernetWildPfcwdJson interface{}
	json.Unmarshal(countersEthernetWildPfcwdByte, &countersEthernetWildPfcwdJson)

	var tmp6 interface{}
	json.Unmarshal(countersEthernetWildPfcwdByte, &tmp6)
	tmp6.(map[string]interface{})["Ethernet68/1:3"].(map[string]interface{})["PFC_WD_QUEUE_STATS_DEADLOCK_DETECTED"] = "1"
	countersEthernetWildPfcwdUpdate := tmp6

	fileName = "../testdata/COUNTERS:Ethernet_wildcard_Queues_alias.txt"
	countersEthernetWildQueuesByte, err := ioutil.ReadFile(fileName)
	if err != nil {
		t.Fatalf("read file %v err: %v", fileName, err)
	}
	var countersEthernetWildQueuesJson interface{}
	json.Unmarshal(countersEthernetWildQueuesByte, &countersEthernetWildQueuesJson)

	fileName = "../testdata/COUNTERS:Ethernet68:Queues.txt"
	countersEthernet68QueuesByte, err := ioutil.ReadFile(fileName)
	if err != nil {
		t.Fatalf("read file %v err: %v", fileName, err)
	}
	var countersEthernet68QueuesJson interface{}
	json.Unmarshal(countersEthernet68QueuesByte, &countersEthernet68QueuesJson)

	countersEthernet68QueuesJsonUpdate := make(map[string]interface{})
	json.Unmarshal(countersEthernet68QueuesByte, &countersEthernet68QueuesJsonUpdate)
	eth68_1 := map[string]interface{}{
		"SAI_QUEUE_STAT_BYTES":           "0",
		"SAI_QUEUE_STAT_DROPPED_BYTES":   "0",
		"SAI_QUEUE_STAT_DROPPED_PACKETS": "4",
		"SAI_QUEUE_STAT_PACKETS":         "0",
	}
	countersEthernet68QueuesJsonUpdate["Ethernet68:1"] = eth68_1

	// Alias translation for query Ethernet68/1:Queues
	fileName = "../testdata/COUNTERS:Ethernet68:Queues_alias.txt"
	countersEthernet68QueuesAliasByte, err := ioutil.ReadFile(fileName)
	if err != nil {
		t.Fatalf("read file %v err: %v", fileName, err)
	}
	var countersEthernet68QueuesAliasJson interface{}
	json.Unmarshal(countersEthernet68QueuesAliasByte, &countersEthernet68QueuesAliasJson)

	countersEthernet68QueuesAliasJsonUpdate := make(map[string]interface{})
	json.Unmarshal(countersEthernet68QueuesAliasByte, &countersEthernet68QueuesAliasJsonUpdate)
	countersEthernet68QueuesAliasJsonUpdate["Ethernet68/1:1"] = eth68_1

	type TestExec struct {
		desc       string
		q          client.Query
		prepares   []tablePathValue
		updates    []tablePathValue
		wantErr    bool
		wantNoti   []client.Notification
		wantSubErr error

		poll        int
		wantPollErr string

		generateIntervals bool
	}
	tests := []TestExec {
		{
			desc: "stream query for table COUNTERS_PORT_NAME_MAP with new test_field field",
			q:    createCountersDbQueryOnChangeMode(t, "COUNTERS_PORT_NAME_MAP"),
			updates: []tablePathValue{{
				dbName:    "COUNTERS_DB",
				tableName: "COUNTERS_PORT_NAME_MAP",
				field:     "test_field",
				value:     "test_value",
			}},
			wantNoti: []client.Notification{
				client.Connected{},
				client.Update{Path: []string{"COUNTERS_PORT_NAME_MAP"}, TS: time.Unix(0, 200), Val: countersPortNameMapJson},
				client.Sync{},
				client.Update{Path: []string{"COUNTERS_PORT_NAME_MAP"}, TS: time.Unix(0, 200), Val: countersPortNameMapJsonUpdate},
			},
		},
		{
			desc: "stream query for table key Ethernet68 with new test_field field",
			q:    createCountersDbQueryOnChangeMode(t, "COUNTERS", "Ethernet68"),
			updates: []tablePathValue{
				{
					dbName:    "COUNTERS_DB",
					tableName: "COUNTERS",
					tableKey:  "oid:0x1000000000039", // "Ethernet68": "oid:0x1000000000039",
					delimitor: ":",
					field:     "test_field",
					value:     "test_value",
				},
				{ //Same value set should not trigger multiple updates
					dbName:    "COUNTERS_DB",
					tableName: "COUNTERS",
					tableKey:  "oid:0x1000000000039", // "Ethernet68": "oid:0x1000000000039",
					delimitor: ":",
					field:     "test_field",
					value:     "test_value",
				},
			},
			wantNoti: []client.Notification{
				client.Connected{},
				client.Update{Path: []string{"COUNTERS", "Ethernet68"}, TS: time.Unix(0, 200), Val: countersEthernet68Json},
				client.Sync{},
				client.Update{Path: []string{"COUNTERS", "Ethernet68"}, TS: time.Unix(0, 200), Val: countersEthernet68JsonUpdate},
			},
		},
		{
			desc: "(use vendor alias) stream query for table key Ethernet68/1 with new test_field field",
			q:    createCountersDbQueryOnChangeMode(t, "COUNTERS", "Ethernet68/1"),
			updates: []tablePathValue{
				{
					dbName:    "COUNTERS_DB",
					tableName: "COUNTERS",
					tableKey:  "oid:0x1000000000039", // "Ethernet68": "oid:0x1000000000039",
					delimitor: ":",
					field:     "test_field",
					value:     "test_value",
				},
				{ //Same value set should not trigger multiple updates
					dbName:    "COUNTERS_DB",
					tableName: "COUNTERS",
					tableKey:  "oid:0x1000000000039", // "Ethernet68": "oid:0x1000000000039",
					delimitor: ":",
					field:     "test_field",
					value:     "test_value",
				},
			},
			wantNoti: []client.Notification{
				client.Connected{},
				client.Update{Path: []string{"COUNTERS", "Ethernet68/1"}, TS: time.Unix(0, 200), Val: countersEthernet68Json},
				client.Sync{},
				client.Update{Path: []string{"COUNTERS", "Ethernet68/1"}, TS: time.Unix(0, 200), Val: countersEthernet68JsonUpdate},
			},
		},
		{
			desc: "stream query for COUNTERS/Ethernet68/SAI_PORT_STAT_PFC_7_RX_PKTS with update of field value",
			q:    createCountersDbQueryOnChangeMode(t, "COUNTERS", "Ethernet68", "SAI_PORT_STAT_PFC_7_RX_PKTS"),
			updates: []tablePathValue{
				{
					dbName:    "COUNTERS_DB",
					tableName: "COUNTERS",
					tableKey:  "oid:0x1000000000039", // "Ethernet68": "oid:0x1000000000039",
					delimitor: ":",
					field:     "SAI_PORT_STAT_PFC_7_RX_PKTS",
					value:     "3", // be changed to 3 from 2
				},
				{ //Same value set should not trigger multiple updates
					dbName:    "COUNTERS_DB",
					tableName: "COUNTERS",
					tableKey:  "oid:0x1000000000039", // "Ethernet68": "oid:0x1000000000039",
					delimitor: ":",
					field:     "SAI_PORT_STAT_PFC_7_RX_PKTS",
					value:     "3", // be changed to 3 from 2
				},
			},
			wantNoti: []client.Notification{
				client.Connected{},
				client.Update{Path: []string{"COUNTERS", "Ethernet68", "SAI_PORT_STAT_PFC_7_RX_PKTS"}, TS: time.Unix(0, 200), Val: "2"},
				client.Sync{},
				client.Update{Path: []string{"COUNTERS", "Ethernet68", "SAI_PORT_STAT_PFC_7_RX_PKTS"}, TS: time.Unix(0, 200), Val: "3"},
			},
		},
		{
			desc: "(use vendor alias) stream query for COUNTERS/[Ethernet68/1]/SAI_PORT_STAT_PFC_7_RX_PKTS with update of field value",
			q:    createCountersDbQueryOnChangeMode(t, "COUNTERS", "Ethernet68/1", "SAI_PORT_STAT_PFC_7_RX_PKTS"),
			updates: []tablePathValue{
				{
					dbName:    "COUNTERS_DB",
					tableName: "COUNTERS",
					tableKey:  "oid:0x1000000000039", // "Ethernet68": "oid:0x1000000000039",
					delimitor: ":",
					field:     "SAI_PORT_STAT_PFC_7_RX_PKTS",
					value:     "3", // be changed to 3 from 2
				},
				{ //Same value set should not trigger multiple updates
					dbName:    "COUNTERS_DB",
					tableName: "COUNTERS",
					tableKey:  "oid:0x1000000000039", // "Ethernet68": "oid:0x1000000000039",
					delimitor: ":",
					field:     "SAI_PORT_STAT_PFC_7_RX_PKTS",
					value:     "3", // be changed to 3 from 2
				},
			},
			wantNoti: []client.Notification{
				client.Connected{},
				client.Update{Path: []string{"COUNTERS", "Ethernet68/1", "SAI_PORT_STAT_PFC_7_RX_PKTS"}, TS: time.Unix(0, 200), Val: "2"},
				client.Sync{},
				client.Update{Path: []string{"COUNTERS", "Ethernet68/1", "SAI_PORT_STAT_PFC_7_RX_PKTS"}, TS: time.Unix(0, 200), Val: "3"},
			},
		},
		{
			desc: "stream query for COUNTERS/Ethernet68/Pfcwd with update of field value",
			q:    createCountersDbQueryOnChangeMode(t, "COUNTERS", "Ethernet68", "Pfcwd"),
			updates: []tablePathValue{
				{
					dbName:    "COUNTERS_DB",
					tableName: "COUNTERS",
					tableKey:  "oid:0x1500000000091e", // "Ethernet68:3": "oid:0x1500000000091e",
					delimitor: ":",
					field:     "PFC_WD_QUEUE_STATS_DEADLOCK_DETECTED",
					value:     "1", // be changed to 1 from 0
				},
				{ //Same value set should not trigger multiple updates
					dbName:    "COUNTERS_DB",
					tableName: "COUNTERS",
					tableKey:  "oid:0x1500000000091e", // "Ethernet68:3": "oid:0x1500000000091e"
					delimitor: ":",
					field:     "PFC_WD_QUEUE_STATS_DEADLOCK_DETECTED",
					value:     "1", // be changed to 1 from 1
				},
			},
			wantNoti: []client.Notification{
				client.Connected{},
				client.Update{Path: []string{"COUNTERS", "Ethernet68", "Pfcwd"}, TS: time.Unix(0, 200), Val: countersEthernet68PfcwdJson},
				client.Sync{},
				client.Update{Path: []string{"COUNTERS", "Ethernet68", "Pfcwd"}, TS: time.Unix(0, 200), Val: countersEthernet68PfcwdJsonUpdate},
			},
		},
		{
			desc: "(use vendor alias) stream query for COUNTERS/[Ethernet68/1]/Pfcwd with update of field value",
			q:    createCountersDbQueryOnChangeMode(t, "COUNTERS", "Ethernet68/1", "Pfcwd"),
			updates: []tablePathValue{
				{
					dbName:    "COUNTERS_DB",
					tableName: "COUNTERS",
					tableKey:  "oid:0x1500000000091e", // "Ethernet68:3": "oid:0x1500000000091e",
					delimitor: ":",
					field:     "PFC_WD_QUEUE_STATS_DEADLOCK_DETECTED",
					value:     "1", // be changed to 1 from 0
				},
				{ //Same value set should not trigger multiple updates
					dbName:    "COUNTERS_DB",
					tableName: "COUNTERS",
					tableKey:  "oid:0x1500000000091e", // "Ethernet68:3": "oid:0x1500000000091e"
					delimitor: ":",
					field:     "PFC_WD_QUEUE_STATS_DEADLOCK_DETECTED",
					value:     "1", // be changed to 1 from 1
				},
			},
			wantNoti: []client.Notification{
				client.Connected{},
				client.Update{Path: []string{"COUNTERS", "Ethernet68/1", "Pfcwd"}, TS: time.Unix(0, 200), Val: countersEthernet68PfcwdAliasJson},
				client.Sync{},
				client.Update{Path: []string{"COUNTERS", "Ethernet68/1", "Pfcwd"}, TS: time.Unix(0, 200), Val: countersEthernet68PfcwdAliasJsonUpdate},
			},
		},
		{
			desc: "stream query for table key Ethernet* with new test_field field on Ethernet68",
			q:    createCountersDbQueryOnChangeMode(t, "COUNTERS", "Ethernet*"),
			updates: []tablePathValue{
				{
					dbName:    "COUNTERS_DB",
					tableName: "COUNTERS",
					tableKey:  "oid:0x1000000000039", // "Ethernet68": "oid:0x1000000000039",
					delimitor: ":",
					field:     "test_field",
					value:     "test_value",
				},
				{ //Same value set should not trigger multiple updates
					dbName:    "COUNTERS_DB",
					tableName: "COUNTERS",
					tableKey:  "oid:0x1000000000039", // "Ethernet68": "oid:0x1000000000039",
					delimitor: ":",
					field:     "test_field",
					value:     "test_value",
				},
			},
			wantNoti: []client.Notification{
				client.Connected{},
				client.Update{Path: []string{"COUNTERS", "Ethernet*"}, TS: time.Unix(0, 200), Val: countersEthernetWildcardJson},
				client.Sync{},
				client.Update{Path: []string{"COUNTERS", "Ethernet*"}, TS: time.Unix(0, 200), Val: countersEtherneWildcardJsonUpdate},
			},
		},
		{
			desc: "stream query for table key Ethernet*/SAI_PORT_STAT_PFC_7_RX_PKTS with field value update",
			q:    createCountersDbQueryOnChangeMode(t, "COUNTERS", "Ethernet*", "SAI_PORT_STAT_PFC_7_RX_PKTS"),
			updates: []tablePathValue{
				{
					dbName:    "COUNTERS_DB",
					tableName: "COUNTERS",
					tableKey:  "oid:0x1000000000039", // "Ethernet68": "oid:0x1000000000039",
					delimitor: ":",
					field:     "SAI_PORT_STAT_PFC_7_RX_PKTS",
					value:     "4", // being changed to 4 from 2
				},
			},
			wantNoti: []client.Notification{
				client.Connected{},
				client.Update{Path: []string{"COUNTERS", "Ethernet*", "SAI_PORT_STAT_PFC_7_RX_PKTS"}, TS: time.Unix(0, 200), Val: countersEthernetWildcardPfcJson},
				client.Sync{},
				client.Update{Path: []string{"COUNTERS", "Ethernet*", "SAI_PORT_STAT_PFC_7_RX_PKTS"}, TS: time.Unix(0, 200), Val: singlePortPfcJsonUpdate},
			},
		},
		{
			desc: "stream query for table key Ethernet*/Pfcwd with field value update",
			q:    createCountersDbQueryOnChangeMode(t, "COUNTERS", "Ethernet*", "Pfcwd"),
			updates: []tablePathValue{
				{
					dbName:    "COUNTERS_DB",
					tableName: "COUNTERS",
					tableKey:  "oid:0x1500000000091e", // "Ethernet68:3": "oid:0x1500000000091e",
					delimitor: ":",
					field:     "PFC_WD_QUEUE_STATS_DEADLOCK_DETECTED",
					value:     "1", // being changed to 1 from 0
				},
			},
			wantNoti: []client.Notification{
				client.Connected{},
				client.Update{Path: []string{"COUNTERS", "Ethernet*", "Pfcwd"}, TS: time.Unix(0, 200), Val: countersEthernetWildPfcwdJson},
				client.Sync{},
				client.Update{Path: []string{"COUNTERS", "Ethernet*", "Pfcwd"}, TS: time.Unix(0, 200), Val: countersEthernet68PfcwdAliasJsonUpdate},
			},
		},
		{
			desc: "poll query for table COUNTERS_PORT_NAME_MAP with new field test_field",
			poll: 3,
			q: client.Query{
				Target:  "COUNTERS_DB",
				Type:    client.Poll,
				Queries: []client.Path{{"COUNTERS_PORT_NAME_MAP"}},
				TLS:     &tls.Config{InsecureSkipVerify: true},
			},
			updates: []tablePathValue{{
				dbName:    "COUNTERS_DB",
				tableName: "COUNTERS_PORT_NAME_MAP",
				field:     "test_field",
				value:     "test_value",
			}},
			wantNoti: []client.Notification{
				client.Connected{},
				// We are starting from the result data of "stream query for table with update of new field",
				client.Update{Path: []string{"COUNTERS_PORT_NAME_MAP"}, TS: time.Unix(0, 200), Val: countersPortNameMapJson},
				client.Sync{},
				client.Update{Path: []string{"COUNTERS_PORT_NAME_MAP"}, TS: time.Unix(0, 200), Val: countersPortNameMapJsonUpdate},
				client.Sync{},
				client.Update{Path: []string{"COUNTERS_PORT_NAME_MAP"}, TS: time.Unix(0, 200), Val: countersPortNameMapJsonUpdate},
				client.Sync{},
				client.Update{Path: []string{"COUNTERS_PORT_NAME_MAP"}, TS: time.Unix(0, 200), Val: countersPortNameMapJsonUpdate},
				client.Sync{},
			},
		},
		{
			desc: "poll query for table COUNTERS_PORT_NAME_MAP with test_field delete",
			poll: 3,
			q: client.Query{
				Target:  "COUNTERS_DB",
				Type:    client.Poll,
				Queries: []client.Path{{"COUNTERS_PORT_NAME_MAP"}},
				TLS:     &tls.Config{InsecureSkipVerify: true},
			},
			prepares: []tablePathValue{
				{
					dbName:    "COUNTERS_DB",
					tableName: "COUNTERS_PORT_NAME_MAP",
					field:     "test_field",
					value:     "test_value",
				},
			},
			updates: []tablePathValue{
				{
					dbName:    "COUNTERS_DB",
					tableName: "COUNTERS_PORT_NAME_MAP",
					field:     "test_field",
					op:        "hdel",
				},
			},
			wantNoti: []client.Notification{
				client.Connected{},
				// We are starting from the result data of "stream query for table with update of new field",
				client.Update{Path: []string{"COUNTERS_PORT_NAME_MAP"}, TS: time.Unix(0, 200), Val: countersPortNameMapJsonUpdate},
				client.Sync{},
				client.Update{Path: []string{"COUNTERS_PORT_NAME_MAP"}, TS: time.Unix(0, 200), Val: countersPortNameMapJson},
				client.Sync{},
				client.Update{Path: []string{"COUNTERS_PORT_NAME_MAP"}, TS: time.Unix(0, 200), Val: countersPortNameMapJson},
				client.Sync{},
				client.Update{Path: []string{"COUNTERS_PORT_NAME_MAP"}, TS: time.Unix(0, 200), Val: countersPortNameMapJson},
				client.Sync{},
			},
		},
		{
			desc: "poll query for COUNTERS/Ethernet68/SAI_PORT_STAT_PFC_7_RX_PKTS with field value change",
			poll: 3,
			q: client.Query{
				Target:  "COUNTERS_DB",
				Type:    client.Poll,
				Queries: []client.Path{{"COUNTERS", "Ethernet68", "SAI_PORT_STAT_PFC_7_RX_PKTS"}},
				TLS:     &tls.Config{InsecureSkipVerify: true},
			},
			updates: []tablePathValue{
				{
					dbName:    "COUNTERS_DB",
					tableName: "COUNTERS",
					tableKey:  "oid:0x1000000000039", // "Ethernet68": "oid:0x1000000000039",
					delimitor: ":",
					field:     "SAI_PORT_STAT_PFC_7_RX_PKTS",
					value:     "4", // being changed to 4 from 2
				},
			},
			wantNoti: []client.Notification{
				client.Connected{},
				client.Update{Path: []string{"COUNTERS", "Ethernet68", "SAI_PORT_STAT_PFC_7_RX_PKTS"}, TS: time.Unix(0, 200), Val: "2"},
				client.Sync{},
				client.Update{Path: []string{"COUNTERS", "Ethernet68", "SAI_PORT_STAT_PFC_7_RX_PKTS"}, TS: time.Unix(0, 200), Val: "4"},
				client.Sync{},
				client.Update{Path: []string{"COUNTERS", "Ethernet68", "SAI_PORT_STAT_PFC_7_RX_PKTS"}, TS: time.Unix(0, 200), Val: "4"},
				client.Sync{},
				client.Update{Path: []string{"COUNTERS", "Ethernet68", "SAI_PORT_STAT_PFC_7_RX_PKTS"}, TS: time.Unix(0, 200), Val: "4"},
				client.Sync{},
			},
		},
		{
			desc: "(use vendor alias) poll query for COUNTERS/[Ethernet68/1]/SAI_PORT_STAT_PFC_7_RX_PKTS with field value change",
			poll: 3,
			q: client.Query{
				Target:  "COUNTERS_DB",
				Type:    client.Poll,
				Queries: []client.Path{{"COUNTERS", "Ethernet68/1", "SAI_PORT_STAT_PFC_7_RX_PKTS"}},
				TLS:     &tls.Config{InsecureSkipVerify: true},
			},
			updates: []tablePathValue{
				{
					dbName:    "COUNTERS_DB",
					tableName: "COUNTERS",
					tableKey:  "oid:0x1000000000039", // "Ethernet68": "oid:0x1000000000039",
					delimitor: ":",
					field:     "SAI_PORT_STAT_PFC_7_RX_PKTS",
					value:     "4", // being changed to 4 from 2
				},
			},
			wantNoti: []client.Notification{
				client.Connected{},
				client.Update{Path: []string{"COUNTERS", "Ethernet68/1", "SAI_PORT_STAT_PFC_7_RX_PKTS"}, TS: time.Unix(0, 200), Val: "2"},
				client.Sync{},
				client.Update{Path: []string{"COUNTERS", "Ethernet68/1", "SAI_PORT_STAT_PFC_7_RX_PKTS"}, TS: time.Unix(0, 200), Val: "4"},
				client.Sync{},
				client.Update{Path: []string{"COUNTERS", "Ethernet68/1", "SAI_PORT_STAT_PFC_7_RX_PKTS"}, TS: time.Unix(0, 200), Val: "4"},
				client.Sync{},
				client.Update{Path: []string{"COUNTERS", "Ethernet68/1", "SAI_PORT_STAT_PFC_7_RX_PKTS"}, TS: time.Unix(0, 200), Val: "4"},
				client.Sync{},
			},
		},
		{
			desc: "poll query for COUNTERS/Ethernet68/Pfcwd with field value change",
			poll: 3,
			q: client.Query{
				Target:  "COUNTERS_DB",
				Type:    client.Poll,
				Queries: []client.Path{{"COUNTERS", "Ethernet68", "Pfcwd"}},
				TLS:     &tls.Config{InsecureSkipVerify: true},
			},
			updates: []tablePathValue{
				{
					dbName:    "COUNTERS_DB",
					tableName: "COUNTERS",
					tableKey:  "oid:0x1500000000091e", // "Ethernet68:3": "oid:0x1500000000091e",
					delimitor: ":",
					field:     "PFC_WD_QUEUE_STATS_DEADLOCK_DETECTED",
					value:     "1", // be changed to 1 from 0
				},
			},
			wantNoti: []client.Notification{
				client.Connected{},
				client.Update{Path: []string{"COUNTERS", "Ethernet68", "Pfcwd"}, TS: time.Unix(0, 200), Val: countersEthernet68PfcwdJson},
				client.Sync{},
				client.Update{Path: []string{"COUNTERS", "Ethernet68", "Pfcwd"}, TS: time.Unix(0, 200), Val: countersEthernet68PfcwdPollUpdate},
				client.Sync{},
				client.Update{Path: []string{"COUNTERS", "Ethernet68", "Pfcwd"}, TS: time.Unix(0, 200), Val: countersEthernet68PfcwdPollUpdate},
				client.Sync{},
				client.Update{Path: []string{"COUNTERS", "Ethernet68", "Pfcwd"}, TS: time.Unix(0, 200), Val: countersEthernet68PfcwdPollUpdate},
				client.Sync{},
			},
		},
		{
			desc: "(use vendor alias) poll query for COUNTERS/[Ethernet68/1]/Pfcwd with field value change",
			poll: 3,
			q: client.Query{
				Target:  "COUNTERS_DB",
				Type:    client.Poll,
				Queries: []client.Path{{"COUNTERS", "Ethernet68/1", "Pfcwd"}},
				TLS:     &tls.Config{InsecureSkipVerify: true},
			},
			updates: []tablePathValue{
				{
					dbName:    "COUNTERS_DB",
					tableName: "COUNTERS",
					tableKey:  "oid:0x1500000000091e", // "Ethernet68:3": "oid:0x1500000000091e",
					delimitor: ":",
					field:     "PFC_WD_QUEUE_STATS_DEADLOCK_DETECTED",
					value:     "1", // be changed to 1 from 0
				},
			},
			wantNoti: []client.Notification{
				client.Connected{},
				client.Update{Path: []string{"COUNTERS", "Ethernet68/1", "Pfcwd"}, TS: time.Unix(0, 200), Val: countersEthernet68PfcwdAliasJson},
				client.Sync{},
				client.Update{Path: []string{"COUNTERS", "Ethernet68/1", "Pfcwd"}, TS: time.Unix(0, 200), Val: countersEthernet68PfcwdAliasPollUpdate},
				client.Sync{},
				client.Update{Path: []string{"COUNTERS", "Ethernet68/1", "Pfcwd"}, TS: time.Unix(0, 200), Val: countersEthernet68PfcwdAliasPollUpdate},
				client.Sync{},
				client.Update{Path: []string{"COUNTERS", "Ethernet68/1", "Pfcwd"}, TS: time.Unix(0, 200), Val: countersEthernet68PfcwdAliasPollUpdate},
				client.Sync{},
			},
		},
		{
			desc: "poll query for table key Ethernet* with Ethernet68/SAI_PORT_STAT_PFC_7_RX_PKTS field value change",
			poll: 3,
			q: client.Query{
				Target:  "COUNTERS_DB",
				Type:    client.Poll,
				Queries: []client.Path{{"COUNTERS", "Ethernet*"}},
				TLS:     &tls.Config{InsecureSkipVerify: true},
			},
			updates: []tablePathValue{
				{
					dbName:    "COUNTERS_DB",
					tableName: "COUNTERS",
					tableKey:  "oid:0x1000000000039", // "Ethernet68": "oid:0x1000000000039",
					delimitor: ":",
					field:     "SAI_PORT_STAT_PFC_7_RX_PKTS",
					value:     "4", // being changed to 4 from 2
				},
			},
			wantNoti: []client.Notification{
				client.Connected{},
				client.Update{Path: []string{"COUNTERS", "Ethernet*"}, TS: time.Unix(0, 200), Val: countersEthernetWildcardJson},
				client.Sync{},
				client.Update{Path: []string{"COUNTERS", "Ethernet*"}, TS: time.Unix(0, 200), Val: countersFieldUpdate},
				client.Sync{},
				client.Update{Path: []string{"COUNTERS", "Ethernet*"}, TS: time.Unix(0, 200), Val: countersFieldUpdate},
				client.Sync{},
				client.Update{Path: []string{"COUNTERS", "Ethernet*"}, TS: time.Unix(0, 200), Val: countersFieldUpdate},
				client.Sync{},
			},
		},
		{
			desc: "poll query for table key field Ethernet*/SAI_PORT_STAT_PFC_7_RX_PKTS with Ethernet68/SAI_PORT_STAT_PFC_7_RX_PKTS field value change",
			poll: 3,
			q: client.Query{
				Target:  "COUNTERS_DB",
				Type:    client.Poll,
				Queries: []client.Path{{"COUNTERS", "Ethernet*", "SAI_PORT_STAT_PFC_7_RX_PKTS"}},
				TLS:     &tls.Config{InsecureSkipVerify: true},
			},
			updates: []tablePathValue{
				{
					dbName:    "COUNTERS_DB",
					tableName: "COUNTERS",
					tableKey:  "oid:0x1000000000039", // "Ethernet68": "oid:0x1000000000039",
					delimitor: ":",
					field:     "SAI_PORT_STAT_PFC_7_RX_PKTS",
					value:     "4", // being changed to 4 from 2
				},
			},
			wantNoti: []client.Notification{
				client.Connected{},
				client.Update{Path: []string{"COUNTERS", "Ethernet*", "SAI_PORT_STAT_PFC_7_RX_PKTS"}, TS: time.Unix(0, 200), Val: countersEthernetWildcardPfcJson},
				client.Sync{},
				client.Update{Path: []string{"COUNTERS", "Ethernet*", "SAI_PORT_STAT_PFC_7_RX_PKTS"}, TS: time.Unix(0, 200), Val: allPortPfcJsonUpdate},
				client.Sync{},
				client.Update{Path: []string{"COUNTERS", "Ethernet*", "SAI_PORT_STAT_PFC_7_RX_PKTS"}, TS: time.Unix(0, 200), Val: allPortPfcJsonUpdate},
				client.Sync{},
				client.Update{Path: []string{"COUNTERS", "Ethernet*", "SAI_PORT_STAT_PFC_7_RX_PKTS"}, TS: time.Unix(0, 200), Val: allPortPfcJsonUpdate},
				client.Sync{},
			},
		},
		{
			desc: "poll query for table key field Etherenet*/Pfcwd with Ethernet68:3/PFC_WD_QUEUE_STATS_DEADLOCK_DETECTED field value change",
			poll: 3,
			q: client.Query{
				Target:  "COUNTERS_DB",
				Type:    client.Poll,
				Queries: []client.Path{{"COUNTERS", "Ethernet*", "Pfcwd"}},
				TLS:     &tls.Config{InsecureSkipVerify: true},
			},
			updates: []tablePathValue{
				{
					dbName:    "COUNTERS_DB",
					tableName: "COUNTERS",
					tableKey:  "oid:0x1500000000091e", // "Ethernet68:3": "oid:0x1500000000091e",
					delimitor: ":",
					field:     "PFC_WD_QUEUE_STATS_DEADLOCK_DETECTED",
					value:     "1", // being changed to 1 from 0
				},
			},
			wantNoti: []client.Notification{
				client.Connected{},
				client.Update{Path: []string{"COUNTERS", "Ethernet*", "Pfcwd"}, TS: time.Unix(0, 200), Val: countersEthernetWildPfcwdJson},
				client.Sync{},
				client.Update{Path: []string{"COUNTERS", "Ethernet*", "Pfcwd"}, TS: time.Unix(0, 200), Val: countersEthernetWildPfcwdUpdate},
				client.Sync{},
				client.Update{Path: []string{"COUNTERS", "Ethernet*", "Pfcwd"}, TS: time.Unix(0, 200), Val: countersEthernetWildPfcwdUpdate},
				client.Sync{},
				client.Update{Path: []string{"COUNTERS", "Ethernet*", "Pfcwd"}, TS: time.Unix(0, 200), Val: countersEthernetWildPfcwdUpdate},
				client.Sync{},
			},
		},
		{
			desc: "poll query for COUNTERS/Ethernet*/Queues",
			poll: 1,
			q: client.Query{
				Target:  "COUNTERS_DB",
				Type:    client.Poll,
				Queries: []client.Path{{"COUNTERS", "Ethernet*", "Queues"}},
				TLS:     &tls.Config{InsecureSkipVerify: true},
			},
			wantNoti: []client.Notification{
				client.Connected{},
				client.Update{Path: []string{"COUNTERS", "Ethernet*", "Queues"}, TS: time.Unix(0, 200), Val: countersEthernetWildQueuesJson},
				client.Sync{},
				client.Update{Path: []string{"COUNTERS", "Ethernet*", "Queues"}, TS: time.Unix(0, 200), Val: countersEthernetWildQueuesJson},
				client.Sync{},
			},
		},
		{
			desc: "poll query for COUNTERS/Ethernet68/Queues with field value change",
			poll: 3,
			q: client.Query{
				Target:  "COUNTERS_DB",
				Type:    client.Poll,
				Queries: []client.Path{{"COUNTERS", "Ethernet68", "Queues"}},
				TLS:     &tls.Config{InsecureSkipVerify: true},
			},
			updates: []tablePathValue{
				{
					dbName:    "COUNTERS_DB",
					tableName: "COUNTERS",
					tableKey:  "oid:0x1500000000091c", // "Ethernet68:1": "oid:0x1500000000091c",
					delimitor: ":",
					field:     "SAI_QUEUE_STAT_DROPPED_PACKETS",
					value:     "4", // being changed to 0 from 4
				},
			},
			wantNoti: []client.Notification{
				client.Connected{},
				client.Update{Path: []string{"COUNTERS", "Ethernet68", "Queues"}, TS: time.Unix(0, 200), Val: countersEthernet68QueuesJson},
				client.Sync{},
				client.Update{Path: []string{"COUNTERS", "Ethernet68", "Queues"}, TS: time.Unix(0, 200), Val: countersEthernet68QueuesJsonUpdate},
				client.Sync{},
				client.Update{Path: []string{"COUNTERS", "Ethernet68", "Queues"}, TS: time.Unix(0, 200), Val: countersEthernet68QueuesJsonUpdate},
				client.Sync{},
				client.Update{Path: []string{"COUNTERS", "Ethernet68", "Queues"}, TS: time.Unix(0, 200), Val: countersEthernet68QueuesJsonUpdate},
				client.Sync{},
			},
		},
		{
			desc: "(use vendor alias) poll query for COUNTERS/Ethernet68/Queues with field value change",
			poll: 3,
			q: client.Query{
				Target:  "COUNTERS_DB",
				Type:    client.Poll,
				Queries: []client.Path{{"COUNTERS", "Ethernet68/1", "Queues"}},
				TLS:     &tls.Config{InsecureSkipVerify: true},
			},
			updates: []tablePathValue{
				{
					dbName:    "COUNTERS_DB",
					tableName: "COUNTERS",
					tableKey:  "oid:0x1500000000091c", // "Ethernet68:1": "oid:0x1500000000091c",
					delimitor: ":",
					field:     "SAI_QUEUE_STAT_DROPPED_PACKETS",
					value:     "4", // being changed to 0 from 4
				},
			},
			wantNoti: []client.Notification{
				client.Connected{},
				client.Update{Path: []string{"COUNTERS", "Ethernet68/1", "Queues"}, TS: time.Unix(0, 200), Val: countersEthernet68QueuesAliasJson},
				client.Sync{},
				client.Update{Path: []string{"COUNTERS", "Ethernet68/1", "Queues"}, TS: time.Unix(0, 200), Val: countersEthernet68QueuesAliasJsonUpdate},
				client.Sync{},
				client.Update{Path: []string{"COUNTERS", "Ethernet68/1", "Queues"}, TS: time.Unix(0, 200), Val: countersEthernet68QueuesAliasJsonUpdate},
				client.Sync{},
				client.Update{Path: []string{"COUNTERS", "Ethernet68/1", "Queues"}, TS: time.Unix(0, 200), Val: countersEthernet68QueuesAliasJsonUpdate},
				client.Sync{},
			},
		},
		{
			desc:       "use invalid sample interval",
			q:          createCountersDbQuerySampleMode(t, 10*time.Millisecond, false, "COUNTERS", "Ethernet1"),
			updates:    []tablePathValue{},
			wantSubErr: fmt.Errorf("rpc error: code = InvalidArgument desc = invalid interval: 10ms. It cannot be less than %v", sdc.MinSampleInterval),
			wantNoti:   []client.Notification{},
		},
		{
			desc:              "sample stream query for table key Ethernet68 with new test_field field",
			q:                 createCountersDbQuerySampleMode(t, 0, false, "COUNTERS", "Ethernet68"),
			generateIntervals: true,
			updates: []tablePathValue{
				createCountersTableSetUpdate("oid:0x1000000000039", "test_field", "test_value"),
			},
			wantNoti: []client.Notification{
				client.Connected{},
				client.Update{Path: []string{"COUNTERS", "Ethernet68"}, TS: time.Unix(0, 200), Val: countersEthernet68Json},
				client.Sync{},
				client.Update{Path: []string{"COUNTERS", "Ethernet68"}, TS: time.Unix(0, 200), Val: countersEthernet68JsonUpdate},
			},
		},
		{
			desc:              "sample stream query for COUNTERS/Ethernet68/SAI_PORT_STAT_PFC_7_RX_PKTS with 2 updates",
			q:                 createCountersDbQuerySampleMode(t, 0, false, "COUNTERS", "Ethernet68", "SAI_PORT_STAT_PFC_7_RX_PKTS"),
			generateIntervals: true,
			updates: []tablePathValue{
				createCountersTableSetUpdate("oid:0x1000000000039", "SAI_PORT_STAT_PFC_7_RX_PKTS", "3"), // be changed to 3 from 2
				createIntervalTickerUpdate(), // no value change but imitate interval ticker
			},
			wantNoti: []client.Notification{
				client.Connected{},
				client.Update{Path: []string{"COUNTERS", "Ethernet68", "SAI_PORT_STAT_PFC_7_RX_PKTS"}, TS: time.Unix(0, 200), Val: "2"},
				client.Sync{},
				client.Update{Path: []string{"COUNTERS", "Ethernet68", "SAI_PORT_STAT_PFC_7_RX_PKTS"}, TS: time.Unix(0, 200), Val: "3"},
				client.Update{Path: []string{"COUNTERS", "Ethernet68", "SAI_PORT_STAT_PFC_7_RX_PKTS"}, TS: time.Unix(0, 200), Val: "3"},
			},
		},
		{
			desc:              "(use vendor alias) sample stream query for table key Ethernet68/1 with new test_field field",
			q:                 createCountersDbQuerySampleMode(t, 0, false, "COUNTERS", "Ethernet68/1"),
			generateIntervals: true,
			updates: []tablePathValue{
				createCountersTableSetUpdate("oid:0x1000000000039", "test_field", "test_value"),
				createIntervalTickerUpdate(), // no value change but imitate interval ticker
			},
			wantNoti: []client.Notification{
				client.Connected{},
				client.Update{Path: []string{"COUNTERS", "Ethernet68/1"}, TS: time.Unix(0, 200), Val: countersEthernet68Json},
				client.Sync{},
				client.Update{Path: []string{"COUNTERS", "Ethernet68/1"}, TS: time.Unix(0, 200), Val: countersEthernet68JsonUpdate},
				client.Update{Path: []string{"COUNTERS", "Ethernet68/1"}, TS: time.Unix(0, 200), Val: countersEthernet68JsonUpdate},
			},
		},
		{
			desc:              "sample stream query for COUNTERS/Ethernet68/Pfcwd with update of field value",
			q:                 createCountersDbQuerySampleMode(t, 0, false, "COUNTERS", "Ethernet68", "Pfcwd"),
			generateIntervals: true,
			updates: []tablePathValue{
				createCountersTableSetUpdate("oid:0x1500000000091e", "PFC_WD_QUEUE_STATS_DEADLOCK_DETECTED", "1"),
				createIntervalTickerUpdate(), // no value change but imitate interval ticker
			},
			wantNoti: []client.Notification{
				client.Connected{},
				client.Update{Path: []string{"COUNTERS", "Ethernet68", "Pfcwd"}, TS: time.Unix(0, 200), Val: countersEthernet68PfcwdJson},
				client.Sync{},
				client.Update{Path: []string{"COUNTERS", "Ethernet68", "Pfcwd"}, TS: time.Unix(0, 200), Val: mergeStrMaps(countersEthernet68PfcwdJson, countersEthernet68PfcwdJsonUpdate)},
				client.Update{Path: []string{"COUNTERS", "Ethernet68", "Pfcwd"}, TS: time.Unix(0, 200), Val: mergeStrMaps(countersEthernet68PfcwdJson, countersEthernet68PfcwdJsonUpdate)},
			},
		},
		{
			desc:              "(use vendor alias) sample stream query for COUNTERS/[Ethernet68/1]/Pfcwd with update of field value",
			q:                 createCountersDbQuerySampleMode(t, 0, false, "COUNTERS", "Ethernet68/1", "Pfcwd"),
			generateIntervals: true,
			updates: []tablePathValue{
				createCountersTableSetUpdate("oid:0x1500000000091e", "PFC_WD_QUEUE_STATS_DEADLOCK_DETECTED", "1"),
				createCountersTableSetUpdate("oid:0x1500000000091e", "PFC_WD_QUEUE_STATS_DEADLOCK_DETECTED", "0"), // change back to 0
			},
			wantNoti: []client.Notification{
				client.Connected{},
				client.Update{Path: []string{"COUNTERS", "Ethernet68/1", "Pfcwd"}, TS: time.Unix(0, 200), Val: countersEthernet68PfcwdAliasJson},
				client.Sync{},
				client.Update{Path: []string{"COUNTERS", "Ethernet68/1", "Pfcwd"}, TS: time.Unix(0, 200), Val: mergeStrMaps(countersEthernet68PfcwdAliasJson, countersEthernet68PfcwdAliasJsonUpdate)},
				client.Update{Path: []string{"COUNTERS", "Ethernet68/1", "Pfcwd"}, TS: time.Unix(0, 200), Val: countersEthernet68PfcwdAliasJson},
			},
		},
		{
			desc:              "sample stream query for table key Ethernet* with new test_field field on Ethernet68",
			q:                 createCountersDbQuerySampleMode(t, 0, false, "COUNTERS", "Ethernet*"),
			generateIntervals: true,
			updates: []tablePathValue{
				createCountersTableSetUpdate("oid:0x1000000000039", "test_field", "test_value"),
			},
			wantNoti: []client.Notification{
				client.Connected{},
				client.Update{Path: []string{"COUNTERS", "Ethernet*"}, TS: time.Unix(0, 200), Val: countersEthernetWildcardJson},
				client.Sync{},
				client.Update{Path: []string{"COUNTERS", "Ethernet*"}, TS: time.Unix(0, 200), Val: mergeStrMaps(countersEthernetWildcardJson, countersEtherneWildcardJsonUpdate)},
			},
		},
		{
			desc:              "(updates only) sample stream query for table key Ethernet* with new test_field field on Ethernet68",
			q:                 createCountersDbQuerySampleMode(t, 0, true, "COUNTERS", "Ethernet*"),
			generateIntervals: true,
			updates: []tablePathValue{
				createIntervalTickerUpdate(), // no value change but imitate interval ticker
				createCountersTableSetUpdate("oid:0x1000000000039", "test_field", "test_value"),
				createIntervalTickerUpdate(),
			},
			wantNoti: []client.Notification{
				client.Connected{},
				client.Update{Path: []string{"COUNTERS", "Ethernet*"}, TS: time.Unix(0, 200), Val: countersEthernetWildcardJson},
				client.Sync{},
				client.Update{Path: []string{"COUNTERS", "Ethernet*"}, TS: time.Unix(0, 200), Val: map[string]interface{}{}}, //empty update
				client.Update{Path: []string{"COUNTERS", "Ethernet*"}, TS: time.Unix(0, 200), Val: countersEtherneWildcardJsonUpdate},
				client.Update{Path: []string{"COUNTERS", "Ethernet*"}, TS: time.Unix(0, 200), Val: map[string]interface{}{}}, //empty update
			},
		},
		/*
			// deletion of field from table is not supported. It'd keep sending the last value before the deletion.
				{
					desc:              "sample stream query for table key Ethernet* with new test_field field deleted from Ethernet68",
					q:                 createCountersDbQuerySampleMode(t, 0, false, "COUNTERS", "Ethernet*"),
					generateIntervals: true,
					updates: []tablePathValue{
						createCountersTableSetUpdate("oid:0x1000000000039", "test_field", "test_value"),
						createCountersTableDeleteUpdate("oid:0x1000000000039", "test_field"),
					},
					wantNoti: []client.Notification{
						client.Connected{},
						client.Update{Path: []string{"COUNTERS", "Ethernet*"}, TS: time.Unix(0, 200), Val: countersEthernetWildcardJson},
						client.Sync{},
						client.Update{Path: []string{"COUNTERS", "Ethernet*"}, TS: time.Unix(0, 200), Val: mergeStrMaps(countersEthernetWildcardJson, countersEtherneWildcardJsonUpdate)},
						client.Update{Path: []string{"COUNTERS", "Ethernet*"}, TS: time.Unix(0, 200), Val: countersEthernetWildcardJson}, //go back to original after deletion of test_field
					},
				},
		*/
		{
			desc:              "sample stream query for table key Ethernet*/SAI_PORT_STAT_PFC_7_RX_PKTS with field value update",
			q:                 createCountersDbQuerySampleMode(t, 0, false, "COUNTERS", "Ethernet*", "SAI_PORT_STAT_PFC_7_RX_PKTS"),
			generateIntervals: true,
			updates: []tablePathValue{
				createCountersTableSetUpdate("oid:0x1000000000039", "SAI_PORT_STAT_PFC_7_RX_PKTS", "4"),
			},
			wantNoti: []client.Notification{
				client.Connected{},
				client.Update{Path: []string{"COUNTERS", "Ethernet*", "SAI_PORT_STAT_PFC_7_RX_PKTS"}, TS: time.Unix(0, 200), Val: countersEthernetWildcardPfcJson},
				client.Sync{},
				client.Update{Path: []string{"COUNTERS", "Ethernet*", "SAI_PORT_STAT_PFC_7_RX_PKTS"}, TS: time.Unix(0, 200), Val: mergeStrMaps(countersEthernetWildcardPfcJson, singlePortPfcJsonUpdate)},
			},
		},
		{
			desc:              "sample stream query for table key Ethernet*/Pfcwd with field value update",
			generateIntervals: true,
			q:                 createCountersDbQuerySampleMode(t, 0, false, "COUNTERS", "Ethernet*", "Pfcwd"),
			updates: []tablePathValue{
				createCountersTableSetUpdate("oid:0x1500000000091e", "PFC_WD_QUEUE_STATS_DEADLOCK_DETECTED", "1"),
			},
			wantNoti: []client.Notification{
				client.Connected{},
				client.Update{Path: []string{"COUNTERS", "Ethernet*", "Pfcwd"}, TS: time.Unix(0, 200), Val: countersEthernetWildPfcwdJson},
				client.Sync{},
				client.Update{Path: []string{"COUNTERS", "Ethernet*", "Pfcwd"}, TS: time.Unix(0, 200), Val: mergeStrMaps(countersEthernetWildPfcwdJson, countersEthernet68PfcwdAliasJsonUpdate)},
			},
		},
		{
			desc:              "(update only) sample stream query for table key Ethernet*/Pfcwd with field value update",
			generateIntervals: true,
			q:                 createCountersDbQuerySampleMode(t, 0, true, "COUNTERS", "Ethernet*", "Pfcwd"),
			updates: []tablePathValue{
				createIntervalTickerUpdate(),
				createCountersTableSetUpdate("oid:0x1500000000091e", "PFC_WD_QUEUE_STATS_DEADLOCK_DETECTED", "1"),
				createIntervalTickerUpdate(),
			},
			wantNoti: []client.Notification{
				client.Connected{},
				client.Update{Path: []string{"COUNTERS", "Ethernet*", "Pfcwd"}, TS: time.Unix(0, 200), Val: countersEthernetWildPfcwdJson},
				client.Sync{},
				client.Update{Path: []string{"COUNTERS", "Ethernet*", "Pfcwd"}, TS: time.Unix(0, 200), Val: map[string]interface{}{}}, //empty update
				client.Update{Path: []string{"COUNTERS", "Ethernet*", "Pfcwd"}, TS: time.Unix(0, 200), Val: countersEthernet68PfcwdAliasJsonUpdate},
				client.Update{Path: []string{"COUNTERS", "Ethernet*", "Pfcwd"}, TS: time.Unix(0, 200), Val: map[string]interface{}{}}, //empty update
			},
		},
	}

	sdc.NeedMock = true
	rclient := getRedisClient(t, namespace)
	defer rclient.Close()
	var wg sync.WaitGroup
	for _, tt := range tests {
		wg.Add(1)
		prepareDb(t, namespace)
		// Extra db preparation for this test case
		for _, prepare := range tt.prepares {
			switch prepare.op {
			case "hdel":
				rclient.HDel(prepare.tableName+prepare.delimitor+prepare.tableKey, prepare.field)
			default:
				rclient.HSet(prepare.tableName+prepare.delimitor+prepare.tableKey, prepare.field, prepare.value)
			}
		}

		sdcIntervalTicker := sdc.IntervalTicker
		intervalTickerChan := make(chan time.Time)
		if tt.generateIntervals {
			sdc.IntervalTicker = func(interval time.Duration) <-chan time.Time {
				return intervalTickerChan
			}
		}

		time.Sleep(time.Millisecond * 1000)
		t.Run(tt.desc, func(t *testing.T) {
			q := tt.q
			q.Addrs = []string{"127.0.0.1:8081"}
			c := client.New()
			defer c.Close()
			var gotNoti []client.Notification
			var mutexGotNoti sync.Mutex
			q.NotificationHandler = func(n client.Notification) error {
				mutexGotNoti.Lock()
				if nn, ok := n.(client.Update); ok {
					nn.TS = time.Unix(0, 200)
					gotNoti = append(gotNoti, nn)
				} else {
					gotNoti = append(gotNoti, n)
				}
				mutexGotNoti.Unlock()
				return nil
			}
			go func(t2 TestExec) {	
				defer wg.Done()
				err := c.Subscribe(context.Background(), q)
				if t2.wantSubErr != nil && t2.wantSubErr.Error() != err.Error() {
					t.Errorf("c.Subscribe expected %v, got %v", t2.wantSubErr, err)
				}
				/*
					err := c.Subscribe(context.Background(), q)
					t.Log("c.Subscribe err:", err)
					switch {
					case tt.wantErr && err != nil:
						return
					case tt.wantErr && err == nil:
						t.Fatalf("c.Subscribe(): got nil error, expected non-nil")
					case !tt.wantErr && err != nil:
						t.Fatalf("c.Subscribe(): got error %v, expected nil", err)
					}
				*/
			}(tt)
			// wait for half second for subscribeRequest to sync
			time.Sleep(time.Millisecond * 500)
			for _, update := range tt.updates {
				switch update.op {
				case "hdel":
					rclient.HDel(update.tableName+update.delimitor+update.tableKey, update.field)
				case "intervaltick":
					// This is not a DB update but a request to trigger sample interval
				default:
					rclient.HSet(update.tableName+update.delimitor+update.tableKey, update.field, update.value)
				}

				time.Sleep(time.Millisecond * 1000)

				if tt.generateIntervals {
					intervalTickerChan <- time.Now()
				}
			}
			// wait for half second for change to sync
			time.Sleep(time.Millisecond * 500)

			for i := 0; i < tt.poll; i++ {
				err := c.Poll()
				switch {
				case err == nil && tt.wantPollErr != "":
					t.Errorf("c.Poll(): got nil error, expected non-nil %v", tt.wantPollErr)
				case err != nil && tt.wantPollErr == "":
					t.Errorf("c.Poll(): got error %v, expected nil", err)
				case err != nil && err.Error() != tt.wantPollErr:
					t.Errorf("c.Poll(): got error %v, expected error %v", err, tt.wantPollErr)
				}
			}
			// t.Log("\n Want: \n", tt.wantNoti)
			// t.Log("\n Got : \n", gotNoti)
			mutexGotNoti.Lock()
			defer mutexGotNoti.Unlock()
			if diff := pretty.Compare(tt.wantNoti, gotNoti); diff != "" {
				t.Log("\n Want: \n", tt.wantNoti)
				t.Log("\n Got : \n", gotNoti)
				t.Errorf("unexpected updates:\n%s", diff)
			}
		})
		if tt.generateIntervals {
			sdc.SetIntervalTicker(sdcIntervalTicker)
		}
	}
	sdc.NeedMock = false
	wg.Wait()
}

func TestGnmiSubscribe(t *testing.T) {
	s := createServer(t, 8081)
	go runServer(t, s)

	ns, _ := sdcfg.GetDbDefaultNamespace()
	runTestSubscribe(t, ns)

	s.Stop()
}
func TestGnmiSubscribeMultiNs(t *testing.T) {
	sdcfg.Init()
	err := test_utils.SetupMultiNamespace()
	if err != nil {
		t.Fatalf("error Setting up MultiNamespace files with err %T", err)
	}

	/* https://www.gopherguides.com/articles/test-cleanup-in-go-1-14*/
	t.Cleanup(func() {
		if err := test_utils.CleanUpMultiNamespace(); err != nil {
			t.Fatalf("error Cleaning up MultiNamespace files with err %T", err)

		}
	})

	s := createServer(t, 8081)
	go runServer(t, s)

	runTestSubscribe(t, test_utils.GetMultiNsNamespace())

	s.Stop()
}

func TestCapabilities(t *testing.T) {
	//t.Log("Start server")
	s := createServer(t, 8085)
	go runServer(t, s)

	// prepareDb(t)

	//t.Log("Start gNMI client")
	tlsConfig := &tls.Config{InsecureSkipVerify: true}
	opts := []grpc.DialOption{grpc.WithTransportCredentials(credentials.NewTLS(tlsConfig))}

	//targetAddr := "30.57.185.38:8080"
	targetAddr := "127.0.0.1:8085"
	conn, err := grpc.Dial(targetAddr, opts...)
	if err != nil {
		t.Fatalf("Dialing to %q failed: %v", targetAddr, err)
	}
	defer conn.Close()

	gClient := pb.NewGNMIClient(conn)
	ctx, cancel := context.WithTimeout(context.Background(), 10*time.Second)
	defer cancel()

	var req pb.CapabilityRequest
	resp, err := gClient.Capabilities(ctx, &req)
	if err != nil {
		t.Fatalf("Failed to get Capabilities")
	}
	if len(resp.SupportedModels) == 0 {
		t.Fatalf("No Supported Models found!")
	}

}

func TestGNOI(t *testing.T) {
	if !ENABLE_TRANSLIB_WRITE {
		t.Skip("skipping test in read-only mode.")
	}
	s := createServer(t, 8086)
	go runServer(t, s)
	defer s.Stop()

	// prepareDb(t)

	//t.Log("Start gNMI client")
	tlsConfig := &tls.Config{InsecureSkipVerify: true}
	opts := []grpc.DialOption{grpc.WithTransportCredentials(credentials.NewTLS(tlsConfig))}

	//targetAddr := "30.57.185.38:8080"
	targetAddr := "127.0.0.1:8086"
	conn, err := grpc.Dial(targetAddr, opts...)
	if err != nil {
		t.Fatalf("Dialing to %q failed: %v", targetAddr, err)
	}
	defer conn.Close()

	ctx, cancel := context.WithTimeout(context.Background(), 240*time.Second)
	defer cancel()

	t.Run("SystemTime", func(t *testing.T) {
		sc := gnoi_system_pb.NewSystemClient(conn)
		resp, err := sc.Time(ctx, new(gnoi_system_pb.TimeRequest))
		if err != nil {
			t.Fatal(err.Error())
		}
		ctime := uint64(time.Now().UnixNano())
		if ctime-resp.Time < 0 || ctime-resp.Time > 1e9 {
			t.Fatalf("Invalid System Time %d", resp.Time)
		}
	})

	t.Run("SonicShowTechsupport", func(t *testing.T) {
		t.Skip("Not supported yet")
		sc := sgpb.NewSonicServiceClient(conn)
		rtime := time.Now().AddDate(0, -1, 0)
		req := &sgpb.TechsupportRequest{
			Input: &sgpb.TechsupportRequest_Input{
				Date: rtime.Format("20060102_150405"),
			},
		}
		resp, err := sc.ShowTechsupport(ctx, req)
		if err != nil {
			t.Fatal(err.Error())
		}

		if len(resp.Output.OutputFilename) == 0 {
			t.Fatalf("Invalid Output Filename: %s", resp.Output.OutputFilename)
		}
	})

	type configData struct {
		source      string
		destination string
		overwrite   bool
		status      int32
	}

	var cfg_data = []configData{
		configData{"running-configuration", "startup-configuration", false, 0},
		configData{"running-configuration", "file://etc/sonic/config_db_test.json", false, 0},
		configData{"file://etc/sonic/config_db_test.json", "running-configuration", false, 0},
		configData{"startup-configuration", "running-configuration", false, 0},
		configData{"file://etc/sonic/config_db_3.json", "running-configuration", false, 1}}

	for _, v := range cfg_data {

		t.Run("SonicCopyConfig", func(t *testing.T) {
			t.Skip("Not supported yet")
			sc := sgpb.NewSonicServiceClient(conn)
			req := &sgpb.CopyConfigRequest{
				Input: &sgpb.CopyConfigRequest_Input{
					Source:      v.source,
					Destination: v.destination,
					Overwrite:   v.overwrite,
				},
			}
			t.Logf("source: %s dest: %s overwrite: %t", v.source, v.destination, v.overwrite)
			resp, err := sc.CopyConfig(ctx, req)
			if err != nil {
				t.Fatal(err.Error())
			}
			if resp.Output.Status != v.status {
				t.Fatalf("Copy Failed: status %d,  %s", resp.Output.Status, resp.Output.StatusDetail)
			}
		})
	}
}

func TestBundleVersion(t *testing.T) {
	s := createServer(t, 8087)
	go runServer(t, s)
	defer s.Stop()

	// prepareDb(t)

	//t.Log("Start gNMI client")
	tlsConfig := &tls.Config{InsecureSkipVerify: true}
	opts := []grpc.DialOption{grpc.WithTransportCredentials(credentials.NewTLS(tlsConfig))}

	//targetAddr := "30.57.185.38:8080"
	targetAddr := "127.0.0.1:8087"
	conn, err := grpc.Dial(targetAddr, opts...)
	if err != nil {
		t.Fatalf("Dialing to %q failed: %v", targetAddr, err)
	}
	defer conn.Close()

	gClient := pb.NewGNMIClient(conn)
	ctx, cancel := context.WithTimeout(context.Background(), 10*time.Second)
	defer cancel()
	t.Run("Invalid Bundle Version Format", func(t *testing.T) {
		var pbPath *pb.Path
		pbPath, err := xpath.ToGNMIPath("openconfig-interfaces:interfaces/interface[name=Ethernet0]/config")
		prefix := pb.Path{Target: "OC-YANG"}
		if err != nil {
			t.Fatalf("error in unmarshaling path: %v", err)
		}
		bundleVersion := "50.0.0"
		bv, err := proto.Marshal(&spb.BundleVersion{
			Version: bundleVersion,
		})
		if err != nil {
			t.Fatalf("%v", err)
		}
		req := &pb.GetRequest{
			Path:     []*pb.Path{pbPath},
			Prefix:   &prefix,
			Encoding: pb.Encoding_JSON_IETF,
		}
		req.Extension = append(req.Extension, &ext_pb.Extension{
			Ext: &ext_pb.Extension_RegisteredExt{
				RegisteredExt: &ext_pb.RegisteredExtension{
					Id:  spb.BUNDLE_VERSION_EXT,
					Msg: bv,
				}}})

		_, err = gClient.Get(ctx, req)
		gotRetStatus, ok := status.FromError(err)
		if !ok {
			t.Fatal("got a non-grpc error from grpc call")
		}
		if gotRetStatus.Code() != codes.NotFound {
			t.Log("err: ", err)
			t.Fatalf("got return code %v, want %v", gotRetStatus.Code(), codes.OK)
		}
	})
}

func TestBulkSet(t *testing.T) {
	s := createServer(t, 8088)
	go runServer(t, s)
	defer s.Stop()

	prepareDbTranslib(t)

	//t.Log("Start gNMI client")
	tlsConfig := &tls.Config{InsecureSkipVerify: true}
	opts := []grpc.DialOption{grpc.WithTransportCredentials(credentials.NewTLS(tlsConfig))}

	//targetAddr := "30.57.185.38:8080"
	targetAddr := "127.0.0.1:8088"
	conn, err := grpc.Dial(targetAddr, opts...)
	if err != nil {
		t.Fatalf("Dialing to %q failed: %v", targetAddr, err)
	}
	defer conn.Close()

	gClient := pb.NewGNMIClient(conn)
	ctx, cancel := context.WithTimeout(context.Background(), 10*time.Second)
	defer cancel()

	t.Run("Set Multiple mtu", func(t *testing.T) {
		req := &pb.SetRequest{
			Prefix: &pb.Path{Elem: []*pb.PathElem{{Name: "interfaces"}}},
			Update: []*pb.Update{
				newPbUpdate("interface[name=Ethernet0]/config/mtu", `{"mtu": 9104}`),
				newPbUpdate("interface[name=Ethernet4]/config/mtu", `{"mtu": 9105}`),
			}}
		runTestSetRaw(t, ctx, gClient, req, codes.OK)
	})

	t.Run("Update and Replace", func(t *testing.T) {
		aclKeys := `"name": "A002", "type": "ACL_IPV4"`
		req := &pb.SetRequest{
			Replace: []*pb.Update{
				newPbUpdate(
					"openconfig-acl:acl/acl-sets/acl-set",
					`{"acl-set": [{`+aclKeys+`, "config":{`+aclKeys+`}}]}`),
			},
			Update: []*pb.Update{
				newPbUpdate(
					"interfaces/interface[name=Ethernet0]/config/description",
					`{"description": "Bulk update 1"}`),
				newPbUpdate(
					"openconfig-interfaces:interfaces/interface[name=Ethernet4]/config/description",
					`{"description": "Bulk update 2"}`),
			}}
		runTestSetRaw(t, ctx, gClient, req, codes.OK)
	})

	aclPath1, _ := ygot.StringToStructuredPath("/acl/acl-sets")
	aclPath2, _ := ygot.StringToStructuredPath("/openconfig-acl:acl/acl-sets")

	t.Run("Multiple deletes", func(t *testing.T) {
		req := &pb.SetRequest{
			Delete: []*pb.Path{aclPath1, aclPath2},
		}
		runTestSetRaw(t, ctx, gClient, req, codes.OK)
	})

	t.Run("Invalid Update Path", func(t *testing.T) {
		req := &pb.SetRequest{
			Delete: []*pb.Path{aclPath1, aclPath2},
			Update: []*pb.Update{
				newPbUpdate("interface[name=Ethernet0]/config/mtu", `{"mtu": 9104}`),
			}}
		runTestSetRaw(t, ctx, gClient, req, codes.Unknown)
	})

	t.Run("Invalid Replace Path", func(t *testing.T) {
		req := &pb.SetRequest{
			Delete:  []*pb.Path{aclPath1, aclPath2},
			Replace: []*pb.Update{
				newPbUpdate("interface[name=Ethernet0]/config/mtu", `{"mtu": 9104}`),
			}}
		runTestSetRaw(t, ctx, gClient, req, codes.Unknown)
	})

	t.Run("Invalid Delete Path", func(t *testing.T) {
		req := &pb.SetRequest{
			Prefix: &pb.Path{Elem: []*pb.PathElem{{Name: "interfaces"}}},
			Delete: []*pb.Path{aclPath1, aclPath2},
		}
		runTestSetRaw(t, ctx, gClient, req, codes.Unknown)
	})

}

func newPbUpdate(path, value string) *pb.Update {
	p, _ := ygot.StringToStructuredPath(path)
	v := &pb.TypedValue_JsonIetfVal{JsonIetfVal: extractJSON(value)}
	return &pb.Update{
		Path: p,
		Val: &pb.TypedValue{Value: v},
	}
}

type loginCreds struct {
    Username, Password string
}

func (c *loginCreds) GetRequestMetadata(context.Context, ...string) (map[string]string, error) {
    return map[string]string{
        "username": c.Username,
        "password": c.Password,
    }, nil
}

func (c *loginCreds) RequireTransportSecurity() bool {
    return true
}

func TestAuthCapabilities(t *testing.T) {
	mock1 := gomonkey.ApplyFunc(UserPwAuth, func(username string, passwd string) (bool, error) {
		return true, nil
	})
	defer mock1.Reset()

	s := createAuthServer(t, 8089)
	go runServer(t, s)
	defer s.Stop()

	currentUser, _ := user.Current()
	tlsConfig := &tls.Config{InsecureSkipVerify: true}
	cred := &loginCreds{Username: currentUser.Username, Password: "dummy"}
	opts := []grpc.DialOption{grpc.WithTransportCredentials(credentials.NewTLS(tlsConfig)), grpc.WithPerRPCCredentials(cred)}

	targetAddr := "127.0.0.1:8089"
	conn, err := grpc.Dial(targetAddr, opts...)
	if err != nil {
		t.Fatalf("Dialing to %q failed: %v", targetAddr, err)
	}
	defer conn.Close()

	gClient := pb.NewGNMIClient(conn)
	ctx, cancel := context.WithTimeout(context.Background(), 10*time.Second)
	defer cancel()

	var req pb.CapabilityRequest
	resp, err := gClient.Capabilities(ctx, &req)
	if err != nil {
		t.Fatalf("Failed to get Capabilities: %v", err)
	}
	if len(resp.SupportedModels) == 0 {
		t.Fatalf("No Supported Models found!")
	}
}

func TestTableKeyOnDeletion(t *testing.T) {
    s := createKeepAliveServer(t, 8081)
    go runServer(t, s)
    defer s.Stop()

    fileName := "../testdata/NEIGH_STATE_TABLE_MAP.txt"
    neighStateTableByte, err := ioutil.ReadFile(fileName)
    if err != nil {
        t.Fatalf("read file %v err: %v", fileName, err)
    }
    var neighStateTableJson interface{}
    json.Unmarshal(neighStateTableByte, &neighStateTableJson)

    fileName = "../testdata/NEIGH_STATE_TABLE_key_deletion_57.txt"
    neighStateTableDeletedByte57, err := ioutil.ReadFile(fileName)
    if err != nil {
        t.Fatalf("read file %v err: %v", fileName, err)
    }
    var neighStateTableDeletedJson57 interface{}
    json.Unmarshal(neighStateTableDeletedByte57, &neighStateTableDeletedJson57)

    fileName = "../testdata/NEIGH_STATE_TABLE_MAP_2.txt"
    neighStateTableByteTwo, err := ioutil.ReadFile(fileName)
    if err != nil {
        t.Fatalf("read file %v err: %v", fileName, err)
    }
    var neighStateTableJsonTwo interface{}
    json.Unmarshal(neighStateTableByteTwo, &neighStateTableJsonTwo)

    fileName = "../testdata/NEIGH_STATE_TABLE_key_deletion_59.txt"
    neighStateTableDeletedByte59, err := ioutil.ReadFile(fileName)
    if err != nil {
        t.Fatalf("read file %v err: %v", fileName, err)
    }
    var neighStateTableDeletedJson59 interface{}
    json.Unmarshal(neighStateTableDeletedByte59, &neighStateTableDeletedJson59)

    fileName = "../testdata/NEIGH_STATE_TABLE_key_deletion_61.txt"
    neighStateTableDeletedByte61, err := ioutil.ReadFile(fileName)
    if err != nil {
        t.Fatalf("read file %v err: %v", fileName, err)
    }
    var neighStateTableDeletedJson61 interface{}
    json.Unmarshal(neighStateTableDeletedByte61, &neighStateTableDeletedJson61)

    namespace, _ := sdcfg.GetDbDefaultNamespace()
    rclient := getRedisClientN(t, 6, namespace)
    defer rclient.Close()
    prepareStateDb(t, namespace)

    tests := []struct {
        desc      string
        q         client.Query
        wantNoti  []client.Notification
        paths     []string
    }{
        {
            desc: "Testing deletion of NEIGH_STATE_TABLE:10.0.0.57",
            q: createStateDbQueryOnChangeMode(t, "NEIGH_STATE_TABLE"),
            wantNoti: []client.Notification {
                client.Update{Path: []string{"NEIGH_STATE_TABLE"}, TS: time.Unix(0, 200), Val: neighStateTableJson},
                client.Update{Path: []string{"NEIGH_STATE_TABLE"}, TS: time.Unix(0, 200), Val: neighStateTableDeletedJson57},
            },
            paths: []string {
                "NEIGH_STATE_TABLE|10.0.0.57",
            },
        },
        {
            desc: "Testing deletion of NEIGH_STATE_TABLE:10.0.0.59 and NEIGH_STATE_TABLE 10.0.0.61",
            q: createStateDbQueryOnChangeMode(t, "NEIGH_STATE_TABLE"),
            wantNoti: []client.Notification {
                client.Update{Path: []string{"NEIGH_STATE_TABLE"}, TS: time.Unix(0, 200), Val: neighStateTableJsonTwo},
                client.Update{Path: []string{"NEIGH_STATE_TABLE"}, TS: time.Unix(0, 200), Val: neighStateTableDeletedJson59},
                client.Update{Path: []string{"NEIGH_STATE_TABLE"}, TS: time.Unix(0, 200), Val: neighStateTableDeletedJson61},
            },
            paths: []string {
                "NEIGH_STATE_TABLE|10.0.0.59",
                "NEIGH_STATE_TABLE|10.0.0.61",
            },
        },
    }

    var mutexNoti sync.RWMutex
    var mutexPaths sync.Mutex
    for _, tt := range tests {
        t.Run(tt.desc, func(t *testing.T) {
            q := tt.q
            q.Addrs = []string{"127.0.0.1:8081"}
            c := client.New()
            defer c.Close()
            var gotNoti []client.Notification
            q.NotificationHandler = func(n client.Notification) error {
                if nn, ok := n.(client.Update); ok {
                    nn.TS = time.Unix(0, 200)
                    mutexNoti.Lock()
                    currentNoti := gotNoti
                    mutexNoti.Unlock()

                    mutexNoti.RLock()
                    gotNoti = append(currentNoti, nn)
                    mutexNoti.RUnlock()
                }
                return nil
            }

            go func() {
                c.Subscribe(context.Background(), q)
            }()

            time.Sleep(time.Millisecond * 500) // half a second for subscribe request to sync

            mutexPaths.Lock()
            paths := tt.paths
            mutexPaths.Unlock()

            rclient.Del(paths...)

            time.Sleep(time.Millisecond * 1500)

            mutexNoti.Lock()
            if diff := pretty.Compare(tt.wantNoti, gotNoti); diff != "" {
                t.Log("\n Want: \n", tt.wantNoti)
                t.Log("\n Got : \n", gotNoti)
                t.Errorf("unexpected updates:\n%s", diff)
            }
            mutexNoti.Unlock()
        })
    }
}

func TestCPUUtilization(t *testing.T) {
    mock := gomonkey.ApplyFunc(sdc.PollStats, func() {
	var i uint64
	for i = 0; i < 3000; i++ {
		sdc.WriteStatsToBuffer(&linuxproc.Stat{})
	}
    })

    defer mock.Reset()
    s := createServer(t, 8081)
    go runServer(t, s)
    defer s.Stop()

    tests := []struct {
        desc    string
	q       client.Query
	want    []client.Notification
	poll    int
    }{
        {
            desc: "poll query for CPU Utilization",
	    poll: 10,
	    q: client.Query{
                Target: "OTHERS",
		Type:    client.Poll,
		Queries: []client.Path{{"platform", "cpu"}},
		TLS:     &tls.Config{InsecureSkipVerify: true},
	    },
	    want: []client.Notification{
                client.Connected{},
		client.Sync{},
	    },
        },
    }

    for _, tt := range tests {
        t.Run(tt.desc, func(t *testing.T) {
            q := tt.q
	    q.Addrs = []string{"127.0.0.1:8081"}
            c := client.New()
            var gotNoti []client.Notification
            q.NotificationHandler = func(n client.Notification) error {
                if nn, ok := n.(client.Update); ok {
                    nn.TS = time.Unix(0, 200)
		    gotNoti = append(gotNoti, nn)
                } else {
                    gotNoti = append(gotNoti, n)
	    }
                return nil
            }

            wg := new(sync.WaitGroup)
            wg.Add(1)

            go func() {
                defer wg.Done()
                if err := c.Subscribe(context.Background(), q); err != nil {
                    t.Errorf("c.Subscribe(): got error %v, expected nil", err)
                }
            }()

            wg.Wait()

            for i := 0; i < tt.poll; i++ {
                if err := c.Poll(); err != nil {
                    t.Errorf("c.Poll(): got error %v, expected nil", err)
                }
	    }

            if len(gotNoti) == 0 {
                t.Errorf("expected non zero notifications")
            }

            c.Close()
        })
    }
}

func TestClientConnections(t *testing.T) {
    s := createRejectServer(t, 8081)
    go runServer(t, s)
    defer s.Stop()

    tests := []struct {
        desc    string
        q       client.Query
        want    []client.Notification
        poll    int
    }{
        {
            desc: "Reject OTHERS/proc/uptime",
            poll: 10,
            q: client.Query{
                Target: "OTHERS",
                Type:    client.Poll,
                Queries: []client.Path{{"proc", "uptime"}},
                TLS:     &tls.Config{InsecureSkipVerify: true},
	    },
	    want: []client.Notification{
                client.Connected{},
                client.Sync{},
            },
        },
        {
            desc: "Reject COUNTERS/Ethernet*",
            poll: 10,
            q: client.Query{
                Target: "COUNTERS_DB",
                Type:    client.Poll,
                Queries: []client.Path{{"COUNTERS", "Ethernet*"}},
                TLS:     &tls.Config{InsecureSkipVerify: true},
            },
            want: []client.Notification{
                client.Connected{},
                client.Sync{},
            },
        },
        {
            desc: "Reject COUNTERS/Ethernet68",
            poll: 10,
            q: client.Query{
                Target: "COUNTERS_DB",
                Type:    client.Poll,
                Queries: []client.Path{{"COUNTERS", "Ethernet68"}},
                TLS:     &tls.Config{InsecureSkipVerify: true},
            },
            want: []client.Notification{
                client.Connected{},
                client.Sync{},
            },
        },
    }

    var clients []*cacheclient.CacheClient

    for i, tt := range tests {
        t.Run(tt.desc, func(t *testing.T) {
            q := tt.q
            q.Addrs = []string{"127.0.0.1:8081"}
            var gotNoti []client.Notification
            q.NotificationHandler = func(n client.Notification) error {
                if nn, ok := n.(client.Update); ok {
                    nn.TS = time.Unix(0, 200)
                    gotNoti = append(gotNoti, nn)
                } else {
                    gotNoti = append(gotNoti, n)
                }
                return nil
            }

            wg := new(sync.WaitGroup)
            wg.Add(1)

            go func() {
                defer wg.Done()
                c := client.New()
                clients = append(clients, c)
                err := c.Subscribe(context.Background(), q)
                if err == nil && i == len(tests) - 1 { // reject third
                    t.Errorf("Expecting rejection message as no connections are allowed")
                }
                if err != nil && i < len(tests) - 1 { // accept first two
                    t.Errorf("Expecting accepts for first two connections")
                }
            }()

            wg.Wait()
        })
    }

    for _, cacheClient := range(clients) {
        cacheClient.Close()
    }
}

func TestConnectionDataSet(t *testing.T) {
    s := createServer(t, 8081)
    go runServer(t, s)
    defer s.Stop()

    tests := []struct {
        desc    string
        q       client.Query
        want    []client.Notification
        poll    int
    }{
        {
            desc: "poll query for COUNTERS/Ethernet*",
            poll: 10,
            q: client.Query{
                Target: "COUNTERS_DB",
                Type:    client.Poll,
                Queries: []client.Path{{"COUNTERS", "Ethernet*"}},
                TLS:     &tls.Config{InsecureSkipVerify: true},
            },
            want: []client.Notification{
                client.Connected{},
                client.Sync{},
            },
        },
    }
    namespace, _ := sdcfg.GetDbDefaultNamespace()
    rclient := getRedisClientN(t, 6, namespace)
    defer rclient.Close()

    for _, tt := range tests {
        prepareStateDb(t, namespace)
        t.Run(tt.desc, func(t *testing.T) {
            q := tt.q
            q.Addrs = []string{"127.0.0.1:8081"}
            c := client.New()

            wg := new(sync.WaitGroup)
            wg.Add(1)

            go func() {
                defer wg.Done()
                if err := c.Subscribe(context.Background(), q); err != nil {
                    t.Errorf("c.Subscribe(): got error %v, expected nil", err)
                }
            }()

            wg.Wait()

            resultMap, err := rclient.HGetAll("TELEMETRY_CONNECTIONS").Result()

            if resultMap == nil {
                t.Errorf("result Map is nil, expected non nil, err: %v", err)
	    }
            if len(resultMap) != 1 {
                t.Errorf("result for TELEMETRY_CONNECTIONS should be 1")
            }

            for key, _ := range resultMap {
                if !strings.Contains(key, "COUNTERS_DB|COUNTERS|Ethernet*") {
                    t.Errorf("key is expected to contain correct query, received: %s", key)
                }
            }

            c.Close()
        })
    }
}

func TestConnectionsKeepAlive(t *testing.T) {
    s := createKeepAliveServer(t, 8081)
    go runServer(t, s)
    defer s.Stop()

    tests := []struct {
        desc    string
        q       client.Query
        want    []client.Notification
        poll    int
    }{
        {
            desc: "Testing KeepAlive with goroutine count",
            poll: 3,
            q: client.Query{
                Target: "COUNTERS_DB",
                Type:    client.Poll,
                Queries: []client.Path{{"COUNTERS", "Ethernet*"}},
                TLS:     &tls.Config{InsecureSkipVerify: true},
            },
            want: []client.Notification{
                client.Connected{},
                client.Sync{},
            },
        },
    }
    for _, tt := range(tests) {
        for i := 0; i < 5; i++ {
            t.Run(tt.desc, func(t *testing.T) {
                q := tt.q
                q.Addrs = []string{"127.0.0.1:8081"}
                c := client.New()
                wg := new(sync.WaitGroup)
                wg.Add(1)

                go func() {
                    defer wg.Done()
                    if err := c.Subscribe(context.Background(), q); err != nil {
                        t.Errorf("c.Subscribe(): got error %v, expected nil", err)
                    }
                }()

                wg.Wait()
                after_subscribe := runtime.NumGoroutine()
                t.Logf("Num go routines after client subscribe: %d", after_subscribe)
                time.Sleep(10 * time.Second)
                after_sleep := runtime.NumGoroutine()
                t.Logf("Num go routines after sleep, should be less, as keepalive should close idle connections: %d", after_sleep)
                if after_sleep > after_subscribe {
                    t.Errorf("Expecting goroutine after sleep to be less than or equal to after subscribe, after_subscribe: %d, after_sleep: %d", after_subscribe, after_sleep)
                }
            })
        }
    }
}

func TestClient(t *testing.T) {
    var mutexDeInit sync.RWMutex
    var mutexHB sync.RWMutex
    var mutexIdx sync.RWMutex

    // sonic-host:device-test-event is a test event. 
    // Events client will drop it on floor.
    events := [] sdc.Evt_rcvd {
        { "test0", 7, 777 },
        { "test1", 6, 677 },
        { "{\"sonic-host:device-test-event\"", 5, 577 },
        { "test2", 5, 577 },
        { "test3", 4, 477 },
    }

    HEARTBEAT_SET := 5
    heartbeat := 0
    event_index := 0
    rcv_timeout := sdc.SUBSCRIBER_TIMEOUT
    deinit_done := false

    mock1 := gomonkey.ApplyFunc(sdc.C_init_subs, func(use_cache bool) unsafe.Pointer {
        return nil
    })
    defer mock1.Reset()

    mock2 := gomonkey.ApplyFunc(sdc.C_recv_evt, func(h unsafe.Pointer) (int, sdc.Evt_rcvd) {
        rc := (int)(0)
        var evt sdc.Evt_rcvd
        mutexIdx.Lock()
        current_index := event_index
        mutexIdx.Unlock()
        if current_index < len(events) {
            evt = events[current_index]
            mutexIdx.RLock()
            event_index = current_index + 1
            mutexIdx.RUnlock()
        } else {
            time.Sleep(time.Millisecond * time.Duration(rcv_timeout))
            rc = -1
        }
        return rc, evt
    })
    defer mock2.Reset()

    mock3 := gomonkey.ApplyFunc(sdc.Set_heartbeat, func(val int) {
        mutexHB.RLock()
        heartbeat = val
        mutexHB.RUnlock()
    })
    defer mock3.Reset()

    mock4 := gomonkey.ApplyFunc(sdc.C_deinit_subs, func(h unsafe.Pointer) {
        mutexDeInit.RLock()
        deinit_done = true
        mutexDeInit.RUnlock()
    })
    defer mock4.Reset()

    mock5 := gomonkey.ApplyMethod(reflect.TypeOf(&queue.PriorityQueue{}), "Put", func(pq *queue.PriorityQueue, item ...queue.Item) error {
        return fmt.Errorf("Queue error")
    })
    defer mock5.Reset()

    mock6 := gomonkey.ApplyMethod(reflect.TypeOf(&queue.PriorityQueue{}), "Len", func(pq *queue.PriorityQueue) int {
        return 150000 // Max size for pending events in PQ is 102400
    })
    defer mock6.Reset()

    s := createServer(t, 8081)
    go runServer(t, s)

    qstr := fmt.Sprintf("all[heartbeat=%d]", HEARTBEAT_SET)
    q := createEventsQuery(t, qstr)
    q.Addrs = []string{"127.0.0.1:8081"}

    tests := []struct {
        desc       string
        pub_data   []string
        wantErr    bool
        wantNoti   []client.Notification
        pause      int
        poll       int
    } {
        {
            desc: "dropped event",
            poll: 3,
        },
        {
            desc: "queue error",
            poll: 3,
        },
        {
            desc: "base client create",
            poll: 3,
        },
    }

    sdc.C_init_subs(true)

    var mutexNoti sync.RWMutex

    for testNum, tt := range tests {
        mutexHB.RLock()
        heartbeat = 0
        mutexHB.RUnlock()

        mutexIdx.RLock()
        event_index = 0
        mutexIdx.RUnlock()

        mutexDeInit.RLock()
        deinit_done = false
        mutexDeInit.RUnlock()

        t.Run(tt.desc, func(t *testing.T) {
            c := client.New()
            defer c.Close()

            var gotNoti []string
            q.NotificationHandler = func(n client.Notification) error {
                if nn, ok := n.(client.Update); ok {
                    nn.TS = time.Unix(0, 200)
                    str := fmt.Sprintf("%v", nn.Val)

                    mutexNoti.Lock()
                    currentNoti := gotNoti
                    mutexNoti.Unlock()

                    mutexNoti.RLock()
                    gotNoti = append(currentNoti, str)
                    mutexNoti.RUnlock()
                }
                return nil
            }

            go func() {
                c.Subscribe(context.Background(), q)
            }()

            // wait for half second for subscribeRequest to sync
            // and to receive events via notification handler.

            time.Sleep(time.Millisecond * 2000)

            if testNum > 1 {
                mutexNoti.Lock()
                // -1 to discount test event, which receiver would drop.
                if (len(events) - 1) != len(gotNoti) {
                    t.Errorf("noti[%d] != events[%d]", len(gotNoti), len(events)-1)
                }

                mutexHB.Lock()
                if (heartbeat != HEARTBEAT_SET) {
                    t.Errorf("Heartbeat is not set %d != expected:%d", heartbeat, HEARTBEAT_SET)
                }
                mutexHB.Unlock()

                fmt.Printf("DONE: Expect events:%d - 1 gotNoti=%d\n", len(events), len(gotNoti))
                mutexNoti.Unlock()
            }
        })

        if testNum == 0 {
            mock6.Reset()
        }

        if testNum == 1 {
            mock5.Reset()
        }
        time.Sleep(time.Millisecond * 1000)

        mutexDeInit.Lock()
        if deinit_done == false {
            t.Errorf("Events client deinit *NOT* called.")
        }
        mutexDeInit.Unlock()
        // t.Log("END of a TEST")
    }

    s.Stop()
}

func TestTableData2MsiUseKey(t *testing.T) {
    tblPath := sdc.CreateTablePath("STATE_DB", "NEIGH_STATE_TABLE", "|", "10.0.0.57")
    newMsi := make(map[string]interface{})
    sdc.TableData2Msi(&tblPath, true, nil, &newMsi)
    newMsiData, _ := json.MarshalIndent(newMsi, "", "  ")
    t.Logf(string(newMsiData))
    expectedMsi := map[string]interface{} {
        "10.0.0.57": map[string]interface{} {
            "peerType": "e-BGP",
	    "state": "Established",
        },
    }
    expectedMsiData, _ := json.MarshalIndent(expectedMsi, "", "  ")
    t.Logf(string(expectedMsiData))

    if !reflect.DeepEqual(newMsi, expectedMsi) {
        t.Errorf("Msi data does not match for use key = true")
    }
}

func TestRecoverFromJSONSerializationPanic(t *testing.T) {
    panicMarshal := func(v interface{}) ([]byte, error) {
        panic("json.Marshal panics and is unable to serialize JSON")
    }
    mock := gomonkey.ApplyFunc(json.Marshal, panicMarshal)
    defer mock.Reset()

    tblPath := sdc.CreateTablePath("STATE_DB", "NEIGH_STATE_TABLE", "|", "10.0.0.57")
    msi := make(map[string]interface{})
    sdc.TableData2Msi(&tblPath, true, nil, &msi)

    typedValue, err := sdc.Msi2TypedValue(msi)
    if typedValue != nil && err != nil {
        t.Errorf("Test should recover from panic and have nil TypedValue/Error after attempting JSON serialization")
    }

}

func TestGnmiSetBatch(t *testing.T) {
	mockCode := 
`
print('No Yang validation for test mode...')
print('%s')
`
	mock1 := gomonkey.ApplyGlobalVar(&sdc.PyCodeForYang, mockCode)
	defer mock1.Reset()

	sdcfg.Init()
	s := createServer(t, 8090)
	go runServer(t, s)

	prepareDbTranslib(t)

	//t.Log("Start gNMI client")
	tlsConfig := &tls.Config{InsecureSkipVerify: true}
	opts := []grpc.DialOption{grpc.WithTransportCredentials(credentials.NewTLS(tlsConfig))}

	targetAddr := "127.0.0.1:8090"
	conn, err := grpc.Dial(targetAddr, opts...)
	if err != nil {
		t.Fatalf("Dialing to %q failed: %v", targetAddr, err)
	}
	defer conn.Close()

	gClient := pb.NewGNMIClient(conn)
	ctx, cancel := context.WithTimeout(context.Background(), 10*time.Second)
	defer cancel()

	var emptyRespVal interface{}

	tds := []struct {
		desc          string
		pathTarget    string
		textPbPath    string
		wantRetCode   codes.Code
		wantRespVal   interface{}
		attributeData string
		operation     op_t
		valTest       bool
	}{
		{
			desc:       "Set APPL_DB in batch",
			pathTarget: "",
			textPbPath: `
<<<<<<< HEAD
				origin: "sonic-db",
				elem: <name: "APPL_DB" > elem: <name: "localhost" > elem:<name:"DASH_QOS" >
			`,
=======
						origin: "sonic-db",
                        elem: <name: "APPL_DB" > elem: <name: "localhost" > elem:<name:"DASH_QOS" >
                `,
>>>>>>> d56712a0
			attributeData: "../testdata/batch.txt",
			wantRetCode:   codes.OK,
			wantRespVal:   emptyRespVal,
			operation:     Replace,
			valTest:       false,
		},
	}

	for _, td := range tds {
		if td.valTest == true {
			// wait for 2 seconds for change to sync
			time.Sleep(2 * time.Second)
			t.Run(td.desc, func(t *testing.T) {
				runTestGet(t, ctx, gClient, td.pathTarget, td.textPbPath, td.wantRetCode, td.wantRespVal, td.valTest)
			})
		} else {
			t.Run(td.desc, func(t *testing.T) {
				runTestSet(t, ctx, gClient, td.pathTarget, td.textPbPath, td.wantRetCode, td.wantRespVal, td.attributeData, td.operation)
			})
		}
	}
	s.Stop()
}

func TestGNMINative(t *testing.T) {
	mock1 := gomonkey.ApplyFunc(dbus.SystemBus, func() (conn *dbus.Conn, err error) {
		return &dbus.Conn{}, nil
	})
	defer mock1.Reset()
	mock2 := gomonkey.ApplyMethod(reflect.TypeOf(&dbus.Object{}), "Go", func(obj *dbus.Object, method string, flags dbus.Flags, ch chan *dbus.Call, args ...interface{}) *dbus.Call {
		ret := &dbus.Call{}
		ret.Err = nil
		ret.Body = make([]interface{}, 2)
		ret.Body[0] = int32(0)
		ch <- ret
		return &dbus.Call{}
	})
	defer mock2.Reset()
	mockCode := 
`
print('No Yang validation for test mode...')
print('%s')
`
	mock3 := gomonkey.ApplyGlobalVar(&sdc.PyCodeForYang, mockCode)
	defer mock3.Reset()

	sdcfg.Init()
	s := createServer(t, 8080)
	go runServer(t, s)
	defer s.Stop()
	ns, _ := sdcfg.GetDbDefaultNamespace()
	initFullConfigDb(t, ns)
	initFullCountersDb(t, ns)

	path, _ := os.Getwd()
	path = filepath.Dir(path)

	// This test is used for single database configuration
	// Run tests not marked with multidb
	cmd := exec.Command("bash", "-c", "cd "+path+" && "+"pytest -m 'not multidb'")
	if result, err := cmd.Output(); err != nil {
		fmt.Println(string(result))
		t.Errorf("Fail to execute pytest: %v", err)
	} else {
		fmt.Println(string(result))
	}

	var counters [int(common_utils.COUNTER_SIZE)]uint64
	err := common_utils.GetMemCounters(&counters)
	if err != nil {
		t.Errorf("Error: Fail to read counters, %v", err)
	}
	for i := 0; i < int(common_utils.COUNTER_SIZE); i++ {
		cnt := common_utils.CounterType(i)
		counterName := cnt.String()
		if counterName == "GNMI set" && counters[i] == 0 {
			t.Errorf("GNMI set counter should not be 0")
		}
		if counterName == "GNMI get" && counters[i] == 0 {
			t.Errorf("GNMI get counter should not be 0")
		}
	}
	s.Stop()
}

// Test configuration with multiple databases
func TestGNMINativeMultiDB(t *testing.T) {
	sdcfg.Init()
	err := test_utils.SetupMultiInstance()
	if err != nil {
		t.Fatalf("error Setting up MultiInstance files with err %T", err)
	}

	/* https://www.gopherguides.com/articles/test-cleanup-in-go-1-14*/
	t.Cleanup(func() {
		if err := test_utils.CleanUpMultiInstance(); err != nil {
			t.Fatalf("error Cleaning up MultiInstance files with err %T", err)

		}
	})

	s := createServer(t, 8080)
	go runServer(t, s)
	defer s.s.Stop()

	path, _ := os.Getwd()
	path = filepath.Dir(path)

	// This test is used for multiple database configuration
	// Run tests marked with multidb
	cmd := exec.Command("bash", "-c", "cd "+path+" && "+"pytest -m 'multidb'")
	if result, err := cmd.Output(); err != nil {
		fmt.Println(string(result))
		t.Errorf("Fail to execute pytest: %v", err)
	} else {
		fmt.Println(string(result))
	}
}

func TestServerPort(t *testing.T) {
	s := createServer(t, -8080)
	port := s.Port()
	if port != 0 {
		t.Errorf("Invalid port: %d", port)
	}
	s.Stop()
}

func TestNilServerStop(t *testing.T) {
	// Create a server with nil grpc server, such that s.Stop is called with nil value 
	t.Log("Expecting s.Stop to log error as server is nil")
	s := &Server{}
	s.Stop()
}

func TestInvalidServer(t *testing.T) {
	s := createInvalidServer(t, 9000)
	if s != nil {
		t.Errorf("Should not create invalid server")
	}
}

func TestParseOrigin(t *testing.T) {
	var test_paths []*gnmipb.Path
	var err error

	_, err = ParseOrigin(test_paths)
	if err != nil {
		t.Errorf("ParseOrigin failed for empty path: %v", err)
	}

	test_origin := "sonic-test"
	path, err := xpath.ToGNMIPath(test_origin + ":CONFIG_DB/VLAN")
	test_paths = append(test_paths, path)
	origin, err := ParseOrigin(test_paths)
	if err != nil {
		t.Errorf("ParseOrigin failed to get origin: %v", err)
	}
	if origin != test_origin {
		t.Errorf("ParseOrigin return wrong origin: %v", origin)
	}
	test_origin = "sonic-invalid"
	path, err = xpath.ToGNMIPath(test_origin + ":CONFIG_DB/PORT")
	test_paths = append(test_paths, path)
	origin, err = ParseOrigin(test_paths)
	if err == nil {
		t.Errorf("ParseOrigin should fail for conflict")
	}
}

func TestMasterArbitration(t *testing.T) {
	s := createServer(t, 8088)
	// Turn on Master Arbitration
	s.ReqFromMaster = ReqFromMasterEnabledMA
	go runServer(t, s)
	defer s.Stop()

	prepareDbTranslib(t)

	tlsConfig := &tls.Config{InsecureSkipVerify: true}
	opts := []grpc.DialOption{grpc.WithTransportCredentials(credentials.NewTLS(tlsConfig))}

	//targetAddr := "30.57.185.38:8080"
	targetAddr := "127.0.0.1:8088"
	conn, err := grpc.Dial(targetAddr, opts...)
	if err != nil {
		t.Fatalf("Dialing to %q failed: %v", targetAddr, err)
	}
	defer conn.Close()

	gClient := pb.NewGNMIClient(conn)
	ctx, cancel := context.WithTimeout(context.Background(), 10*time.Second)
	defer cancel()

	maExt0 := &ext_pb.Extension{
		Ext: &ext_pb.Extension_MasterArbitration{
			MasterArbitration: &ext_pb.MasterArbitration{
				ElectionId: &ext_pb.Uint128{High: 0, Low: 0},
			},
		},
	}
	maExt1 := &ext_pb.Extension{
		Ext: &ext_pb.Extension_MasterArbitration{
			MasterArbitration: &ext_pb.MasterArbitration{
				ElectionId: &ext_pb.Uint128{High: 0, Low: 1},
			},
		},
	}
	maExt1H0L := &ext_pb.Extension{
		Ext: &ext_pb.Extension_MasterArbitration{
			MasterArbitration: &ext_pb.MasterArbitration{
				ElectionId: &ext_pb.Uint128{High: 1, Low: 0},
			},
		},
	}
	regExt := &ext_pb.Extension{
		Ext: &ext_pb.Extension_RegisteredExt{
			RegisteredExt: &ext_pb.RegisteredExtension{},
		},
	}

	// By default ElectionID starts from 0 so this test does not change it.
	t.Run("MasterArbitrationOnElectionIdZero", func(t *testing.T) {
		req := &pb.SetRequest{
			Prefix: &pb.Path{Elem: []*pb.PathElem{{Name: "interfaces"}}},
			Update: []*pb.Update{
				newPbUpdate("interface[name=Ethernet0]/config/mtu", `{"mtu": 9104}`),
			},
			Extension: []*ext_pb.Extension{maExt0},
		}
		_, err = gClient.Set(ctx, req)
		if err != nil {
			t.Fatal("Did not expected an error: " + err.Error())
		}
		if _, ok := status.FromError(err); !ok {
			t.Fatal("Got a non-grpc error from grpc call")
		}
		reqEid0 := maExt0.GetMasterArbitration().GetElectionId()
		expectedEID0 := uint128{High: reqEid0.GetHigh(), Low: reqEid0.GetLow()}
		if s.masterEID.Compare(&expectedEID0) != 0 {
			t.Fatalf("Master EID update failed. Want %v, got %v", expectedEID0, s.masterEID)
		}
	})
	// After this test ElectionID is one.
	t.Run("MasterArbitrationOnElectionIdZeroThenOne", func(t *testing.T) {
		req := &pb.SetRequest{
			Prefix: &pb.Path{Elem: []*pb.PathElem{{Name: "interfaces"}}},
			Update: []*pb.Update{
				newPbUpdate("interface[name=Ethernet0]/config/mtu", `{"mtu": 9104}`),
			},
			Extension: []*ext_pb.Extension{maExt0},
		}
		if _, err = gClient.Set(ctx, req); err != nil {
			t.Fatal("Did not expected an error: " + err.Error())
		}
		reqEid0 := maExt0.GetMasterArbitration().GetElectionId()
		expectedEID0 := uint128{High: reqEid0.GetHigh(), Low: reqEid0.GetLow()}
		if s.masterEID.Compare(&expectedEID0) != 0 {
			t.Fatalf("Master EID update failed. Want %v, got %v", expectedEID0, s.masterEID)
		}
		req = &pb.SetRequest{
			Prefix: &pb.Path{Elem: []*pb.PathElem{{Name: "interfaces"}}},
			Update: []*pb.Update{
				newPbUpdate("interface[name=Ethernet0]/config/mtu", `{"mtu": 9104}`),
			},
			Extension: []*ext_pb.Extension{maExt1},
		}
		if _, err = gClient.Set(ctx, req); err != nil {
			t.Fatal("Set gRPC failed")
		}
		reqEid1 := maExt1.GetMasterArbitration().GetElectionId()
		expectedEID1 := uint128{High: reqEid1.GetHigh(), Low: reqEid1.GetLow()}
		if s.masterEID.Compare(&expectedEID1) != 0 {
			t.Fatalf("Master EID update failed. Want %v, got %v", expectedEID1, s.masterEID)
		}
	})
	// Multiple ElectionIDs with the last being one.
	t.Run("MasterArbitrationOnElectionIdMultipleIdsZeroThenOne", func(t *testing.T) {
		req := &pb.SetRequest{
			Prefix: &pb.Path{Elem: []*pb.PathElem{{Name: "interfaces"}}},
			Update: []*pb.Update{
				newPbUpdate("interface[name=Ethernet0]/config/mtu", `{"mtu": 9104}`),
			},
			Extension: []*ext_pb.Extension{maExt0, maExt1, regExt},
		}
		_, err = gClient.Set(ctx, req)
		if err != nil {
			t.Fatal("Did not expected an error: " + err.Error())
		}
		if _, ok := status.FromError(err); !ok {
			t.Fatal("Got a non-grpc error from grpc call")
		}
		reqEid1 := maExt1.GetMasterArbitration().GetElectionId()
		expectedEID1 := uint128{High: reqEid1.GetHigh(), Low: reqEid1.GetLow()}
		if s.masterEID.Compare(&expectedEID1) != 0 {
			t.Fatalf("Master EID update failed. Want %v, got %v", expectedEID1, s.masterEID)
		}
	})
	// ElectionIDs with the high word set to 1 and low word to 0.
	t.Run("MasterArbitrationOnElectionIdHighOne", func(t *testing.T) {
		req := &pb.SetRequest{
			Prefix: &pb.Path{Elem: []*pb.PathElem{{Name: "interfaces"}}},
			Update: []*pb.Update{
				newPbUpdate("interface[name=Ethernet0]/config/mtu", `{"mtu": 9104}`),
			},
			Extension: []*ext_pb.Extension{maExt1H0L},
		}
		_, err = gClient.Set(ctx, req)
		if err != nil {
			t.Fatal("Did not expected an error: " + err.Error())
		}
		if _, ok := status.FromError(err); !ok {
			t.Fatal("Got a non-grpc error from grpc call")
		}
		reqEid10 := maExt1H0L.GetMasterArbitration().GetElectionId()
		expectedEID10 := uint128{High: reqEid10.GetHigh(), Low: reqEid10.GetLow()}
		if s.masterEID.Compare(&expectedEID10) != 0 {
			t.Fatalf("Master EID update failed. Want %v, got %v", expectedEID10, s.masterEID)
		}
	})
	// As the ElectionID is one, a request with ElectionID==0 will fail.
	// Also a request without Election ID will fail.
	t.Run("MasterArbitrationOnElectionIdZeroThenNone", func(t *testing.T) {
		req := &pb.SetRequest{
			Prefix: &pb.Path{Elem: []*pb.PathElem{{Name: "interfaces"}}},
			Update: []*pb.Update{
				newPbUpdate("interface[name=Ethernet0]/config/mtu", `{"mtu": 9104}`),
			},
			Extension: []*ext_pb.Extension{maExt0},
		}
		_, err = gClient.Set(ctx, req)
		if err == nil {
			t.Fatal("Expected a PermissionDenied error")
		}
		ret, ok := status.FromError(err)
		if !ok {
			t.Fatal("Got a non-grpc error from grpc call")
		}
		if ret.Code() != codes.PermissionDenied {
			t.Fatalf("Expected PermissionDenied. Got %v", ret.Code())
		}
		reqEid10 := maExt1H0L.GetMasterArbitration().GetElectionId()
		expectedEID10 := uint128{High: reqEid10.GetHigh(), Low: reqEid10.GetLow()}
		if s.masterEID.Compare(&expectedEID10) != 0 {
			t.Fatalf("Master EID update failed. Want %v, got %v", expectedEID10, s.masterEID)
		}
		req = &pb.SetRequest{
			Prefix: &pb.Path{Elem: []*pb.PathElem{{Name: "interfaces"}}},
			Update: []*pb.Update{
				newPbUpdate("interface[name=Ethernet0]/config/mtu", `{"mtu": 9104}`),
			},
			Extension: []*ext_pb.Extension{},
		}
		_, err = gClient.Set(ctx, req)
		if err != nil {
			t.Fatal("Expected a successful set call.")
		}
		if s.masterEID.Compare(&expectedEID10) != 0 {
			t.Fatalf("Master EID update failed. Want %v, got %v", expectedEID10, s.masterEID)
		}
	})
}

func init() {
	// Enable logs at UT setup
	flag.Lookup("v").Value.Set("10")
	flag.Lookup("log_dir").Value.Set("/tmp/telemetrytest")

	// Inform gNMI server to use redis tcp localhost connection
	sdc.UseRedisLocalTcpPort = true
}<|MERGE_RESOLUTION|>--- conflicted
+++ resolved
@@ -3799,15 +3799,9 @@
 			desc:       "Set APPL_DB in batch",
 			pathTarget: "",
 			textPbPath: `
-<<<<<<< HEAD
-				origin: "sonic-db",
-				elem: <name: "APPL_DB" > elem: <name: "localhost" > elem:<name:"DASH_QOS" >
-			`,
-=======
 						origin: "sonic-db",
                         elem: <name: "APPL_DB" > elem: <name: "localhost" > elem:<name:"DASH_QOS" >
                 `,
->>>>>>> d56712a0
 			attributeData: "../testdata/batch.txt",
 			wantRetCode:   codes.OK,
 			wantRespVal:   emptyRespVal,
