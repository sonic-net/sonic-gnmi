--- conflicted
+++ resolved
@@ -57,15 +57,14 @@
 		sdc.RequiredOption(showCmdOptionInterface),
 	)
 	sdc.RegisterCliPath(
-<<<<<<< HEAD
 		[]string{"SHOW", "interface", "fec", "status"},
 		getInterfaceFecStatus,
 		nil,
 		showCmdOptionInterface,
-=======
+  )
+  sdc.RegisterCliPath(
 		[]string{"SHOW", "watermark", "telemetry", "interval"},
 		getWatermarkTelemetryInterval,
 		nil,
->>>>>>> 5a55c87a
 	)
 }