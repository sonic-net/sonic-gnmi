--- conflicted
+++ resolved
@@ -15,16 +15,15 @@
 		getRebootCauseHistory,
 	)
 	sdc.RegisterCliPath(
-<<<<<<< HEAD
-		[]string{"SHOW", "ipv6", "bgp", "summary"},
-		getIPv6BGPSummary,
-=======
 		[]string{"SHOW", "clock"},
 		getDate,
 	)
 	sdc.RegisterCliPath(
 		[]string{"SHOW", "clock", "timezones"},
 		getDateTimezone,
->>>>>>> 500adddd
+	)
+	sdc.RegisterCliPath(
+		[]string{"SHOW", "ipv6", "bgp", "summary"},
+		getIPv6BGPSummary,
 	)
 }