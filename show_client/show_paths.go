--- conflicted
+++ resolved
@@ -27,12 +27,11 @@
 		getIPv6BGPSummary,
 	)
 	sdc.RegisterCliPath(
-<<<<<<< HEAD
+		[]string{"SHOW", "interface", "counters"},
+		getInterfaceCounters,
+	)
+	sdc.RegisterCliPath(
 		[]string{"SHOW", "interface", "errors"},
 		getIntfErrors,
-=======
-		[]string{"SHOW", "interface", "counters"},
-		getInterfaceCounters,
->>>>>>> eff09b23
 	)
 }