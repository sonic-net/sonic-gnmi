package show_client

import (
	"fmt"
	"os/exec"
	"sort"
	"strconv"

	log "github.com/golang/glog"
	"github.com/google/shlex"
	natural "github.com/maruel/natural"
	gnmipb "github.com/openconfig/gnmi/proto/gnmi"
	sdc "github.com/sonic-net/sonic-gnmi/sonic_data_client"
)

const AppDBPortTable = "PORT_TABLE"
const StateDBPortTable = "PORT_TABLE"

// Database names
const StateDB = "STATE_DB"
const ConfigDB = "CONFIG_DB"
<<<<<<< HEAD
const ChassisStateDB = "CHASSIS_STATE_DB"
=======
>>>>>>> 776f9685

const (
	dbIndex    = 0 // The first index for a query will be the DB
	tableIndex = 1 // The second index for a query will be the table

	minQueryLength = 2 // We need to support TARGET/TABLE as a minimum query
	maxQueryLength = 5 // We can support up to 5 elements in query (TARGET/TABLE/(2 KEYS)/FIELD)

	hostNamespace              = "1" // PID 1 is the host init process
	defaultMissingCounterValue = "N/A"
	base10                     = 10
	maxShowCommandPeriod       = 300 // Max time allotted for SHOW commands period argument
)

func GetDataFromHostCommand(command string) (string, error) {
	baseArgs := []string{
		"--target", hostNamespace,
		"--pid", "--mount", "--uts", "--ipc", "--net",
		"--",
	}
	commandParts, err := shlex.Split(command)
	if err != nil {
		return "", err
	}
	cmdArgs := append(baseArgs, commandParts...)
	cmd := exec.Command("nsenter", cmdArgs...)
	output, err := cmd.CombinedOutput()
	if err != nil {
		return "", err
	}
	return string(output), nil
}

func GetDataFromFile(fileName string) ([]byte, error) {
	fileContent, err := sdc.ImplIoutilReadFile(fileName)
	if err != nil {
		log.Errorf("Failed to read'%v', %v", fileName, err)
		return nil, err
	}
	log.V(4).Infof("getDataFromFile, output: %v", string(fileContent))
	return fileContent, nil
}

func GetMapFromQueries(queries [][]string) (map[string]interface{}, error) {
	tblPaths, err := CreateTablePathsFromQueries(queries)
	if err != nil {
		return nil, err
	}
	msi := make(map[string]interface{})
	for _, tblPath := range tblPaths {
		err := sdc.TableData2Msi(&tblPath, false, nil, &msi)
		if err != nil {
			return nil, err
		}
	}
	return msi, nil
}

func GetDataFromQueries(queries [][]string) ([]byte, error) {
	msi, err := GetMapFromQueries(queries)
	if err != nil {
		return nil, err
	}
	return sdc.Msi2Bytes(msi)
}

func CreateTablePathsFromQueries(queries [][]string) ([]sdc.TablePath, error) {
	var allPaths []sdc.TablePath

	// Create and validate gnmi path then create table path
	for _, q := range queries {
		queryLength := len(q)
		if queryLength < minQueryLength || queryLength > maxQueryLength {
			return nil, fmt.Errorf("invalid query %v: must support at least [DB, table] or at most [DB, table, key1, key2, field]", q)
		}

		// Build a gNMI path for validation:
		//   prefix = { Target: dbTarget }
		//   path   = { Elem: [ {Name:table}, {Name:key}, {Name:field} ] }

		dbTarget := q[dbIndex]
		prefix := &gnmipb.Path{Target: dbTarget}

		table := q[tableIndex]
		elems := []*gnmipb.PathElem{{Name: table}}

		// Additional elements like keys and fields
		for i := tableIndex + 1; i < queryLength; i++ {
			elems = append(elems, &gnmipb.PathElem{Name: q[i]})
		}

		path := &gnmipb.Path{Elem: elems}

		if tablePaths, err := sdc.PopulateTablePaths(prefix, path); err != nil {
			return nil, fmt.Errorf("query %v failed: %w", q, err)
		} else {
			allPaths = append(allPaths, tablePaths...)
		}
	}
	return allPaths, nil
}

func RemapAliasToPortName(portData map[string]interface{}) map[string]interface{} {
	aliasMap := sdc.AliasToPortNameMap()
	remapped := make(map[string]interface{})

	needRemap := false

	for key := range portData {
		if _, isAlias := aliasMap[key]; isAlias {
			needRemap = true
			break
		}
	}

	if !needRemap { // Not an alias keyed map, no-op
		return portData
	}

	for alias, val := range portData {
		if portName, ok := aliasMap[alias]; ok {
			remapped[portName] = val
		}
	}
	return remapped
}

func GetFieldValueString(data map[string]interface{}, key string, defaultValue string, field string) string {
	entry, ok := data[key].(map[string]interface{})
	if !ok {
		return defaultValue
	}

	value, ok := entry[field]
	if !ok {
		return defaultValue
	}
	return fmt.Sprint(value)
}

func GetSumFields(data map[string]interface{}, key string, defaultValue string, fields ...string) (sum string) {
	defer func() {
		if r := recover(); r != nil {
			sum = defaultValue
		}
	}()
	var total int64
	for _, field := range fields {
		value := GetFieldValueString(data, key, defaultValue, field)
		if intValue, err := strconv.ParseInt(value, base10, 64); err != nil {
			return defaultValue
		} else {
			total += intValue
		}
	}
	return strconv.FormatInt(total, base10)
}

func calculateDiffCounters(oldCounter string, newCounter string, defaultValue string) string {
	if oldCounter == defaultValue || newCounter == defaultValue {
		return defaultValue
	}
	oldCounterValue, err := strconv.ParseInt(oldCounter, base10, 64)
	if err != nil {
		return defaultValue
	}
	newCounterValue, err := strconv.ParseInt(newCounter, base10, 64)
	if err != nil {
		return defaultValue
	}
	return strconv.FormatInt(newCounterValue-oldCounterValue, base10)
}

func natsortInterfaces(interfaces []string) []string {
	// Naturally sort the port list
	sort.Sort(natural.StringSlice(interfaces))
	return interfaces
}<|MERGE_RESOLUTION|>--- conflicted
+++ resolved
@@ -19,10 +19,6 @@
 // Database names
 const StateDB = "STATE_DB"
 const ConfigDB = "CONFIG_DB"
-<<<<<<< HEAD
-const ChassisStateDB = "CHASSIS_STATE_DB"
-=======
->>>>>>> 776f9685
 
 const (
 	dbIndex    = 0 // The first index for a query will be the DB
