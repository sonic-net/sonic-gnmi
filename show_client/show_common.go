--- conflicted
+++ resolved
@@ -4,26 +4,18 @@
 	"bufio"
 	"encoding/json"
 	"fmt"
-<<<<<<< HEAD
 	"os"
-	"os/exec"
-	"strings"
-=======
 	"os/exec"
 	"sort"
 	"strconv"
->>>>>>> 7ec9e7d8
+  "strings"
 
 	log "github.com/golang/glog"
 	"github.com/google/shlex"
 	natural "github.com/maruel/natural"
 	gnmipb "github.com/openconfig/gnmi/proto/gnmi"
 	sdc "github.com/sonic-net/sonic-gnmi/sonic_data_client"
-<<<<<<< HEAD
 	"gopkg.in/yaml.v2"
-	"strconv"
-=======
->>>>>>> 7ec9e7d8
 )
 
 const AppDBPortTable = "PORT_TABLE"
