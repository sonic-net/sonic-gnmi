package installer

import (
	"bufio"
	"fmt"
	"os/exec"
	"regexp"
	"strings"

	"github.com/golang/glog"
)

const (
	// sonicInstallerBinary is the name of the sonic-installer command.
	sonicInstallerBinary = "sonic-installer"

<<<<<<< HEAD
	// nsenterBinary is the nsenter command for running in host namespace
=======
	// nsenterBinary is the nsenter command for running in host namespace.
>>>>>>> 72a389a2
	nsenterBinary = "nsenter"
)

// SonicInstaller provides a wrapper around the sonic-installer CLI tool.
type SonicInstaller struct {
	// This struct is kept for future extensibility but currently has no fields
}

// ImageInfo represents information about a SONiC image.
type ImageInfo struct {
	Name    string `json:"name"`
	Current bool   `json:"current"`
	Next    bool   `json:"next"`
}

// ListResult contains the result of sonic-installer list command.
type ListResult struct {
	Images  []ImageInfo `json:"images"`
	Current string      `json:"current"`
	Next    string      `json:"next"`
}

// CleanupResult contains the result of sonic-installer cleanup command.
type CleanupResult struct {
	RemovedImages []string `json:"removed_images"`
	Message       string   `json:"message"`
}

// SetDefaultResult contains the result of sonic-installer set-default command.
type SetDefaultResult struct {
	DefaultImage string `json:"default_image"`
	Message      string `json:"message"`
}

// NewSonicInstaller creates a new SonicInstaller instance.
func NewSonicInstaller() *SonicInstaller {
	return &SonicInstaller{}
}

<<<<<<< HEAD
// buildCommand creates an exec.Cmd that runs sonic-installer in the host namespace
func (si *SonicInstaller) buildCommand(args ...string) *exec.Cmd {
	// Build the full command with nsenter prefix
	nsenterArgs := []string{"-t", "1", "-m", "-u", "-i", "-n", "-p", "--", sonicInstallerBinary}
	nsenterArgs = append(nsenterArgs, args...)

	return exec.Command(nsenterBinary, nsenterArgs...)
}

=======
>>>>>>> 72a389a2
// List executes sonic-installer list and returns parsed results.
func (si *SonicInstaller) List() (*ListResult, error) {
	glog.V(1).Info("Executing sonic-installer list")

	cmd := si.buildCommand("list")
	output, err := cmd.Output()
	if err != nil {
		return nil, fmt.Errorf("failed to execute sonic-installer list: %w", err)
	}

	result, err := si.parseListOutput(string(output))
	if err != nil {
		return nil, fmt.Errorf("failed to parse sonic-installer list output: %w", err)
	}

	glog.V(1).Infof("Found %d images, current: %s, next: %s",
		len(result.Images), result.Current, result.Next)
	return result, nil
}

// SetDefault executes sonic-installer set-default for the specified image.
func (si *SonicInstaller) SetDefault(imageName string) (*SetDefaultResult, error) {
	glog.V(1).Infof("Setting default image to: %s", imageName)

	cmd := si.buildCommand("set-default", imageName)
	output, err := cmd.CombinedOutput()
	if err != nil {
		return nil, fmt.Errorf("failed to execute sonic-installer set-default: %w, output: %s", err, string(output))
	}

	result := &SetDefaultResult{
		DefaultImage: imageName,
		Message:      strings.TrimSpace(string(output)),
	}

	glog.V(1).Infof("Set default image successfully: %s", imageName)
	return result, nil
}

// Cleanup executes sonic-installer cleanup with -y flag to auto-confirm.
func (si *SonicInstaller) Cleanup() (*CleanupResult, error) {
	glog.V(1).Info("Executing sonic-installer cleanup")

	cmd := si.buildCommand("cleanup", "-y")
	output, err := cmd.CombinedOutput()
	if err != nil {
		return nil, fmt.Errorf("failed to execute sonic-installer cleanup: %w, output: %s", err, string(output))
	}

	result, err := si.parseCleanupOutput(string(output))
	if err != nil {
		return nil, fmt.Errorf("failed to parse sonic-installer cleanup output: %w", err)
	}

	glog.V(1).Infof("Cleanup completed, removed %d images", len(result.RemovedImages))
	return result, nil
}

// buildCommand creates an exec.Cmd that runs sonic-installer in the host namespace.
func (si *SonicInstaller) buildCommand(args ...string) *exec.Cmd {
	// Build the full command with nsenter prefix
	nsenterArgs := []string{"-t", "1", "-m", "-u", "-i", "-n", "-p", "--", sonicInstallerBinary}
	nsenterArgs = append(nsenterArgs, args...)

	return exec.Command(nsenterBinary, nsenterArgs...)
}

// parseListOutput parses the output of sonic-installer list command.
func (si *SonicInstaller) parseListOutput(output string) (*ListResult, error) {
	result := &ListResult{
		Images: make([]ImageInfo, 0),
	}

	scanner := bufio.NewScanner(strings.NewReader(output))
	for scanner.Scan() {
		line := strings.TrimSpace(scanner.Text())

		// Skip header lines and empty lines
		if line == "" || strings.Contains(line, "Available") || strings.Contains(line, "--------") {
			continue
		}

		// Parse image lines
		// Format: "SONiC-OS-202311.1-build123 (Current)"
		// Format: "SONiC-OS-202311.1-build123 (Next)"
		// Format: "SONiC-OS-202311.1-build123"
		imageInfo := ImageInfo{}

		// Check for Current/Next markers
		if strings.Contains(line, "(Current)") {
			imageInfo.Current = true
			imageInfo.Name = strings.TrimSpace(strings.Replace(line, "(Current)", "", 1))
			result.Current = imageInfo.Name
		} else if strings.Contains(line, "(Next)") {
			imageInfo.Next = true
			imageInfo.Name = strings.TrimSpace(strings.Replace(line, "(Next)", "", 1))
			result.Next = imageInfo.Name
		} else {
			// Regular image line
			imageInfo.Name = line
		}

		// Only add if we have a valid image name
		if imageInfo.Name != "" && strings.HasPrefix(imageInfo.Name, "SONiC-OS-") {
			result.Images = append(result.Images, imageInfo)
		}
	}

	if err := scanner.Err(); err != nil {
		return nil, fmt.Errorf("error reading output: %w", err)
	}

	return result, nil
}

// parseCleanupOutput parses the output of sonic-installer cleanup command.
func (si *SonicInstaller) parseCleanupOutput(output string) (*CleanupResult, error) {
	result := &CleanupResult{
		RemovedImages: make([]string, 0),
		Message:       strings.TrimSpace(output),
	}

	// Look for "Removing image" lines
	// Format: "Removing image SONiC-OS-202311.1-build123"
	removeRegex := regexp.MustCompile(`Removing image (.+)`)

	scanner := bufio.NewScanner(strings.NewReader(output))
	for scanner.Scan() {
		line := strings.TrimSpace(scanner.Text())

		matches := removeRegex.FindStringSubmatch(line)
		if len(matches) > 1 {
			imageName := strings.TrimSpace(matches[1])
			result.RemovedImages = append(result.RemovedImages, imageName)
		}
	}

	if err := scanner.Err(); err != nil {
		return nil, fmt.Errorf("error reading output: %w", err)
	}

	return result, nil
}<|MERGE_RESOLUTION|>--- conflicted
+++ resolved
@@ -14,11 +14,7 @@
 	// sonicInstallerBinary is the name of the sonic-installer command.
 	sonicInstallerBinary = "sonic-installer"
 
-<<<<<<< HEAD
-	// nsenterBinary is the nsenter command for running in host namespace
-=======
 	// nsenterBinary is the nsenter command for running in host namespace.
->>>>>>> 72a389a2
 	nsenterBinary = "nsenter"
 )
 
@@ -58,18 +54,6 @@
 	return &SonicInstaller{}
 }
 
-<<<<<<< HEAD
-// buildCommand creates an exec.Cmd that runs sonic-installer in the host namespace
-func (si *SonicInstaller) buildCommand(args ...string) *exec.Cmd {
-	// Build the full command with nsenter prefix
-	nsenterArgs := []string{"-t", "1", "-m", "-u", "-i", "-n", "-p", "--", sonicInstallerBinary}
-	nsenterArgs = append(nsenterArgs, args...)
-
-	return exec.Command(nsenterBinary, nsenterArgs...)
-}
-
-=======
->>>>>>> 72a389a2
 // List executes sonic-installer list and returns parsed results.
 func (si *SonicInstaller) List() (*ListResult, error) {
 	glog.V(1).Info("Executing sonic-installer list")
