--- conflicted
+++ resolved
@@ -441,14 +441,10 @@
 			elems = append(prefix.GetElem(), elems...)
 		}
 		// Skip first two elem
-<<<<<<< HEAD
-		// New GNMI path schema, /CONFIG_DB/localhost/PORT
-=======
 		// GNMI path schema is /CONFIG_DB/localhost/PORT
 		if len(elems) < 2 {
 			return nil, fmt.Errorf("Invalid gnmi path: length %d", len(elems))
 		}
->>>>>>> d56712a0
 		fullPath.Elem = elems[2:]
 	}
 	return fullPath, nil
@@ -470,29 +466,7 @@
 	var dbPath string
 	var tblPath tablePath
 
-<<<<<<< HEAD
 	fullPath := c.gnmiFullPath(c.prefix, path)
-=======
-	targetDbName, targetDbNameValid, targetDbNameSpace, _ := IsTargetDb(c.target)
-	// Verify it is a valid db name
-	if !targetDbNameValid {
-		return fmt.Errorf("Invalid target dbName %v", targetDbName)
-	}
-
-	// Verify Namespace is valid
-	dbNamespace, ok, err := sdcfg.GetDbNamespaceFromTarget(targetDbNameSpace)
-	if err != nil {
-		return err
-	}
-	if !ok {
-		return fmt.Errorf("Invalid target dbNameSpace %v", targetDbNameSpace)
-	}
-
-	fullPath, err := c.gnmiFullPath(c.prefix, path)
-	if err != nil {
-		return err
-	}
->>>>>>> d56712a0
 
 	stringSlice := []string{c.target}
 	separator, _ := GetTableKeySeparatorByDBKey(c.target, c.dbkey)
