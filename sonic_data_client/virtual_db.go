package client

import (
	"fmt"
	"os"
	"strings"

	log "github.com/golang/glog"
)

// virtual db is to Handle
// <1> different set of redis db data aggreggation
// <2> or non default TARGET_DEFINED stream subscription

// For virtual db path
const (
	DbIdx    uint = iota // DB name is the first element (no. 0) in path slice.
	TblIdx               // Table name is the second element (no. 1) in path slice.
	KeyIdx               // Key name is the first element (no. 2) in path slice.
	FieldIdx             // Field name is the first element (no. 3) in path slice.
)

type v2rTranslate func([]string) ([]tablePath, error)

type pathTransFunc struct {
	path      []string
	transFunc v2rTranslate
}

var (
	v2rTrie *Trie

	// Port name to oid map in COUNTERS table of COUNTERS_DB
	countersPortNameMap = make(map[string]string)

	// Queue name to oid map in COUNTERS table of COUNTERS_DB
	countersQueueNameMap = make(map[string]string)

	// Priority group name to oid map in COUNTERS table of COUNTERS_DB
	countersPGNameMap = make(map[string]string)

	// Alias translation: from vendor port name to sonic interface name
	alias2nameMap = make(map[string]string)
	// Alias translation: from sonic interface name to vendor port name
	name2aliasMap = make(map[string]string)
	// Map of sonic interface name to namespace
	port2namespaceMap = make(map[string]string)

	// SONiC interface name to their PFC-WD enabled queues, then to oid map
	countersPfcwdNameMap = make(map[string]map[string]string)

	// SONiC interface name to their Fabric port name map, then to oid map
	countersFabricPortNameMap = make(map[string]string)

	// path2TFuncTbl is used to populate trie tree which is reponsible
	// for virtual path to real data path translation
	pathTransFuncTbl = []pathTransFunc{
		{ // stats for one or all Ethernet ports
			path:      []string{"COUNTERS_DB", "COUNTERS", "Ethernet*"},
			transFunc: v2rTranslate(v2rEthPortStats),
		}, { // specific field stats for one or all Ethernet ports
			path:      []string{"COUNTERS_DB", "COUNTERS", "Ethernet*", "*"},
			transFunc: v2rTranslate(v2rEthPortFieldStats),
		}, { // Queue stats for one or all Ethernet ports
			path:      []string{"COUNTERS_DB", "COUNTERS", "Ethernet*", "Queues"},
			transFunc: v2rTranslate(v2rEthPortQueStats),
		}, { // PG stats for one or all Ethernet ports
			path:      []string{"COUNTERS_DB", "COUNTERS", "Ethernet*", "PGs"},
			transFunc: v2rTranslate(v2rEthPortPGStats),
		}, { // PFC WD stats for one or all Ethernet ports
			path:      []string{"COUNTERS_DB", "COUNTERS", "Ethernet*", "Pfcwd"},
			transFunc: v2rTranslate(v2rEthPortPfcwdStats),
		}, { // stats for one or all Fabric ports
			path:      []string{"COUNTERS_DB", "COUNTERS", "PORT*"},
			transFunc: v2rTranslate(v2rFabricPortStats),
		}, { // Periodic PG watermarks for one or all Ethernet ports
			path:      []string{"COUNTERS_DB", "WATERMARKS", "Ethernet*", "PriorityGroups", "PERIODIC_WATERMARKS"},
			transFunc: v2rTranslate(v2rEthPortPGPeriodicWMs),
		}, { // Periodic Queue watermarks for one or all Ethernet ports
			path:      []string{"COUNTERS_DB", "WATERMARKS", "Ethernet*", "Queues", "PERIODIC_WATERMARKS"},
			transFunc: v2rTranslate(v2rEthPortQueuePeriodicWMs),
		},
	}
)

func (t *Trie) v2rTriePopulate() {
	for _, pt := range pathTransFuncTbl {
		n := t.Add(pt.path, pt.transFunc)
		if n.meta.(v2rTranslate) == nil {
			log.V(1).Infof("Failed to add trie node for %v with %v", pt.path, pt.transFunc)
		} else {
			log.V(2).Infof("Add trie node for %v with %v", pt.path, pt.transFunc)
		}

	}
}

func initCountersQueueNameMap() error {
	var err error
	if len(countersQueueNameMap) == 0 {
		countersQueueNameMap, err = getCountersMap("COUNTERS_QUEUE_NAME_MAP")
		if err != nil {
			return err
		}
	}
	return nil
}

func initCountersPGNameMap() error {
	var err error
	if len(countersPGNameMap) == 0 {
		countersPGNameMap, err = getCountersMap("COUNTERS_PG_NAME_MAP")
		if err != nil {
			return err
		}
	}
	return nil
}

func initCountersPortNameMap() error {
	var err error
	if len(countersPortNameMap) == 0 {
		countersPortNameMap, err = getCountersMap("COUNTERS_PORT_NAME_MAP")
		if err != nil {
			return err
		}
	}
	return nil
}

func initAliasMap() error {
	var err error
	if len(alias2nameMap) == 0 {
		alias2nameMap, name2aliasMap, port2namespaceMap, err = getAliasMap()
		if err != nil {
			return err
		}
	}
	return nil
}

func initCountersPfcwdNameMap() error {
	var err error
	if len(countersPfcwdNameMap) == 0 {
		countersPfcwdNameMap, err = GetPfcwdMap()
		if err != nil {
			return err
		}
	}
	return nil
}

func initCountersFabricPortNameMap() error {
	var err error
	// Reset map for Unit test to ensure that counters db is updated
	// after changing from single to multi-asic config
	value := os.Getenv("UNIT_TEST")
	if len(countersFabricPortNameMap) == 0 || value == "1" {
		countersFabricPortNameMap, err = getFabricCountersMap("COUNTERS_FABRIC_PORT_NAME_MAP")
		if err != nil {
			return err
		}
	}
	return nil
}

// Get the mapping between sonic interface name and oids of their PFC-WD enabled queues in COUNTERS_DB
func GetPfcwdMap() (map[string]map[string]string, error) {
	var pfcwdName_map = make(map[string]map[string]string)

	dbName := "CONFIG_DB"
	pfcwdTableName := "PFC_WD"
	redis_client_map, err := GetRedisClientsForDb(dbName)
	if err != nil {
		return nil, err
	}
	for namespace, redisDb := range redis_client_map {
		separator, _ := GetTableKeySeparator(dbName, namespace)
		_, err := redisDb.Ping().Result()
		if err != nil {
			log.V(1).Infof("Can not connect to %v in namsespace %v, err: %v", dbName, namespace, err)
			return nil, err
		}

		keyName := fmt.Sprintf("%s%v*", pfcwdTableName, separator)
		resp, err := redisDb.Keys(keyName).Result()
		if err != nil {
			log.V(1).Infof("redis get keys failed for %v in namsepace %v, key = %v, err: %v", dbName, namespace, keyName, err)
			return nil, err
		}

		if len(resp) == 0 {
			// PFC WD service not enabled on device
			log.V(1).Infof("PFC WD not enabled on device")
			return nil, nil
		}

		for _, key := range resp {
			if strings.Contains(key, "GLOBAL") || strings.Contains(key, "global") { // ignore PFC_WD|global / PFC_WD|GLOBAL
				continue
			}
			name := key[len(keyName)-1:]
			pfcwdName_map[name] = make(map[string]string)
		}

		// Get Queue indexes that are enabled with PFC-WD
		keyName = "PORT_QOS_MAP*"
		resp, err = redisDb.Keys(keyName).Result()
		if err != nil {
			log.V(1).Infof("redis get keys failed for %v in namespace %v, key = %v, err: %v", dbName, namespace, keyName, err)
			return nil, err
		}
		if len(resp) == 0 {
			log.V(1).Infof("PFC WD not enabled on device")
			return nil, nil
		}

		var qos_key string
		for _, key := range resp {
			if strings.Contains(key, "GLOBAL") || strings.Contains(key, "global") { // ignore PORT_QOS_MAP|global / PORT_QOS_MAP|GLOBAL
				continue
			}
			qos_key = key
			break
		}

		fieldName := "pfc_enable"
		priorities, err := redisDb.HGet(qos_key, fieldName).Result()
		if err != nil {
			log.V(1).Infof("redis get field failed for %v in namsepace %v, key = %v, field = %v, err: %v", dbName, namespace, qos_key, fieldName, err)
			return nil, err
		}

		keyName = fmt.Sprintf("MAP_PFC_PRIORITY_TO_QUEUE%vAZURE", separator)
		pfc_queue_map, err := redisDb.HGetAll(keyName).Result()
		if err != nil {
			log.V(1).Infof("redis get fields failed for %v in namsepace %v, key = %v, err: %v", dbName, namespace, keyName, err)
			return nil, err
		}

		var indices []string
		for _, p := range strings.Split(priorities, ",") {
			_, ok := pfc_queue_map[p]
			if !ok {
				log.V(1).Infof("Missing mapping between PFC priority %v to queue", p)
			} else {
				indices = append(indices, pfc_queue_map[p])
			}
		}

		if len(countersQueueNameMap) == 0 {
			log.V(1).Infof("COUNTERS_QUEUE_NAME_MAP is empty")
			return nil, nil
		}

		var queue_key string
		queue_separator, _ := GetTableKeySeparator("COUNTERS_DB", namespace)
		for port, _ := range pfcwdName_map {
			for _, indice := range indices {
				queue_key = port + queue_separator + indice
				oid, ok := countersQueueNameMap[queue_key]
				if !ok {
					return nil, fmt.Errorf("key %v not exists in COUNTERS_QUEUE_NAME_MAP", queue_key)
				}
				pfcwdName_map[port][queue_key] = oid
			}
		}
	}

	log.V(6).Infof("countersPfcwdNameMap: %v", pfcwdName_map)
	return pfcwdName_map, nil
}

// Get the mapping between sonic interface name and vendor alias and sonic-interface to namespace map
func getAliasMap() (map[string]string, map[string]string, map[string]string, error) {
	var alias2name_map = make(map[string]string)
	var name2alias_map = make(map[string]string)
	var port2namespace_map = make(map[string]string)

	dbName := "CONFIG_DB"
	redis_client_map, err := GetRedisClientsForDb(dbName)
	if err != nil {
		return nil, nil, nil, err
	}
	for namespace, redisDb := range redis_client_map {
		separator, _ := GetTableKeySeparator(dbName, namespace)
		_, err := redisDb.Ping().Result()
		if err != nil {
			log.V(1).Infof("Can not connect to %v, in namsepace %v, err: %v", dbName, namespace, err)
			return nil, nil, nil, err
		}

		keyName := fmt.Sprintf("PORT%v*", separator)
		resp, err := redisDb.Keys(keyName).Result()
		if err != nil {
			log.V(1).Infof("redis get keys failed for %v in namsepace %v, key = %v, err: %v", dbName, namespace, keyName, err)
			return nil, nil, nil, err
		}
		for _, key := range resp {
			alias, err := redisDb.HGet(key, "alias").Result()
			if err != nil {
				log.V(1).Infof("redis get field alias failed for %v in namsepace %v, key = %v, err: %v", dbName, namespace, key, err)
				// redis get alias failed so return nil for maps and the error
				return nil, nil, nil, err
			}
			alias2name_map[alias] = key[5:]
			name2alias_map[key[5:]] = alias
			port2namespace_map[key[5:]] = namespace
		}
	}
	log.V(6).Infof("alias2nameMap: %v", alias2name_map)
	log.V(6).Infof("name2aliasMap: %v", name2alias_map)
	log.V(6).Infof("port2namespaceMap: %v", port2namespace_map)
	return alias2name_map, name2alias_map, port2namespace_map, nil
}

// Ref: https://stackoverflow.com/questions/12172215/merging-maps-in-go
func addmap(a map[string]string, b map[string]string) {
	for k, v := range b {
		a[k] = v
	}
}

// Get the mapping between objects in counters DB, Ex. port name to oid in "COUNTERS_PORT_NAME_MAP" table.
// Aussuming static port name to oid map in COUNTERS table
func getCountersMap(tableName string) (map[string]string, error) {
	counter_map := make(map[string]string)
	dbName := "COUNTERS_DB"
	redis_client_map, err := GetRedisClientsForDb(dbName)
	if err != nil {
		return nil, err
	}
	for namespace, redisDb := range redis_client_map {
		fv, err := redisDb.HGetAll(tableName).Result()
		if err != nil {
			log.V(2).Infof("redis HGetAll failed for COUNTERS_DB in namespace %v, tableName: %s", namespace, tableName)
			return nil, err
		}
		addmap(counter_map, fv)
		log.V(6).Infof("tableName: %s in namespace %v, map %v", tableName, namespace, fv)
	}
	return counter_map, nil
}

// Get the mapping between objects in counters DB, Ex. port name to oid in "COUNTERS_FABRIC_PORT_NAME_MAP" table.
// Aussuming static port name to oid map in COUNTERS table
func getFabricCountersMap(tableName string) (map[string]string, error) {
	counter_map := make(map[string]string)
	dbName := "COUNTERS_DB"
	redis_client_map, err := GetRedisClientsForDb(dbName)
	if err != nil {
		return nil, err
	}
	for namespace, redisDb := range redis_client_map {
		fv, err := redisDb.HGetAll(tableName).Result()
		if err != nil {
			log.V(2).Infof("redis HGetAll failed for COUNTERS_DB in namespace %v, tableName: %s", namespace, tableName)
			return nil, err
		}
		namespaceFv := make(map[string]string)
		for k, v := range fv {
			// Fabric port names are not unique across asic namespace
			// To make them unique, add asic namesapce to the port name
			// For example, PORT0 in asic0 will be PORT0-asic0
			var namespace_str = ""
			if len(namespace) != 0 {
				namespace_str = string('-') + namespace
			}
			namespaceFv[k+namespace_str] = v
		}
		addmap(counter_map, namespaceFv)
		log.V(6).Infof("tableName: %s in namespace %v, map %v", tableName, namespace, namespaceFv)
	}
	return counter_map, nil
}

// Populate real data paths from paths like
// [COUNTER_DB COUNTERS PORT*] or [COUNTER_DB COUNTERS PORT0]
func v2rFabricPortStats(paths []string) ([]tablePath, error) {
	var tblPaths []tablePath
	if strings.HasSuffix(paths[KeyIdx], "*") { // All Ethernet ports
		for port, oid := range countersFabricPortNameMap {
			var namespace string
			// Extract namespace from port name
			// multi-asic Linecard ex: PORT0-asic0
			if strings.Contains(port, "-") {
				namespace = strings.Split(port, "-")[1]
			} else {
				namespace = ""
			}
			separator, _ := GetTableKeySeparator(paths[DbIdx], namespace)
			tblPath := tablePath{
				dbNamespace:  namespace,
				dbName:       paths[DbIdx],
				tableName:    paths[TblIdx],
				tableKey:     oid,
				delimitor:    separator,
				jsonTableKey: port,
			}
			tblPaths = append(tblPaths, tblPath)
		}
	} else { //single port
		var port, namespace string
		port = paths[KeyIdx]
		oid, ok := countersFabricPortNameMap[port]
		if !ok {
			return nil, fmt.Errorf("%v not a valid sonic fabric interface.", port)
		}
		if strings.Contains(port, "-") {
			namespace = strings.Split(port, "-")[1]
		} else {
			namespace = ""
		}
		separator, _ := GetTableKeySeparator(paths[DbIdx], namespace)
		tblPaths = []tablePath{{
			dbNamespace: namespace,
			dbName:      paths[DbIdx],
			tableName:   paths[TblIdx],
			tableKey:    oid,
			delimitor:   separator,
		}}
	}
	log.V(6).Infof("v2rFabricPortStats: %v", tblPaths)
	return tblPaths, nil
}

// Populate real data paths from paths like
// [COUNTER_DB COUNTERS Ethernet*] or [COUNTER_DB COUNTERS Ethernet68]
func v2rEthPortStats(paths []string) ([]tablePath, error) {
	var tblPaths []tablePath
	if strings.HasSuffix(paths[KeyIdx], "*") { // All Ethernet ports
		for port, oid := range countersPortNameMap {
			var oport string
			if alias, ok := name2aliasMap[port]; ok {
				oport = alias
			} else {
				log.V(2).Infof("%v does not have a vendor alias", port)
				oport = port
			}
			namespace, ok := port2namespaceMap[port]
			if !ok {
				return nil, fmt.Errorf("%v does not have namespace associated", port)
			}
			separator, _ := GetTableKeySeparator(paths[DbIdx], namespace)
			tblPath := tablePath{
				dbNamespace:  namespace,
				dbName:       paths[DbIdx],
				tableName:    paths[TblIdx],
				tableKey:     oid,
				delimitor:    separator,
				jsonTableKey: oport,
			}
			tblPaths = append(tblPaths, tblPath)
		}
	} else { //single port
		var alias, name string
		alias = paths[KeyIdx]
		name = alias
		if val, ok := alias2nameMap[alias]; ok {
			name = val
		}
		oid, ok := countersPortNameMap[name]
		if !ok {
			return nil, fmt.Errorf("%v not a valid sonic interface. Vendor alias is %v", name, alias)
		}
		namespace, ok := port2namespaceMap[name]
		if !ok {
			return nil, fmt.Errorf("%v does not have namespace associated", name)
		}
		separator, _ := GetTableKeySeparator(paths[DbIdx], namespace)
		tblPaths = []tablePath{{
			dbNamespace: namespace,
			dbName:      paths[DbIdx],
			tableName:   paths[TblIdx],
			tableKey:    oid,
			delimitor:   separator,
		}}
	}
	log.V(6).Infof("v2rEthPortStats: %v", tblPaths)
	return tblPaths, nil
}

// Supported cases:
// <1> port name having suffix of "*" with specific field;
//
//	Ex. [COUNTER_DB COUNTERS Ethernet* SAI_PORT_STAT_PFC_0_RX_PKTS]
//
// <2> exact port name with specific field.
//
//	Ex. [COUNTER_DB COUNTERS Ethernet68 SAI_PORT_STAT_PFC_0_RX_PKTS]
//
// case of "*" field could be covered in v2rEthPortStats()
func v2rEthPortFieldStats(paths []string) ([]tablePath, error) {
	var tblPaths []tablePath
	if strings.HasSuffix(paths[KeyIdx], "*") {
		for port, oid := range countersPortNameMap {
			var oport string
			if alias, ok := name2aliasMap[port]; ok {
				oport = alias
			} else {
				log.V(2).Infof("%v dose not have a vendor alias", port)
				oport = port
			}
			namespace, ok := port2namespaceMap[port]
			if !ok {
				return nil, fmt.Errorf("%v does not have namespace associated", port)
			}
			separator, _ := GetTableKeySeparator(paths[DbIdx], namespace)
			tblPath := tablePath{
				dbNamespace:  namespace,
				dbName:       paths[DbIdx],
				tableName:    paths[TblIdx],
				tableKey:     oid,
				field:        paths[FieldIdx],
				delimitor:    separator,
				jsonTableKey: oport,
				jsonField:    paths[FieldIdx],
			}
			tblPaths = append(tblPaths, tblPath)
		}
	} else { //single port
		var alias, name string
		alias = paths[KeyIdx]
		name = alias
		if val, ok := alias2nameMap[alias]; ok {
			name = val
		}
		oid, ok := countersPortNameMap[name]
		if !ok {
			return nil, fmt.Errorf(" %v not a valid sonic interface. Vendor alias is %v ", name, alias)
		}
		namespace, ok := port2namespaceMap[name]
		if !ok {
			return nil, fmt.Errorf("%v does not have namespace associated", name)
		}
		separator, _ := GetTableKeySeparator(paths[DbIdx], namespace)
		tblPaths = []tablePath{{
			dbNamespace: namespace,
			dbName:      paths[DbIdx],
			tableName:   paths[TblIdx],
			tableKey:    oid,
			field:       paths[FieldIdx],
			delimitor:   separator,
		}}
	}
	log.V(6).Infof("v2rEthPortFieldStats: %+v", tblPaths)
	return tblPaths, nil
}

// Populate real data paths from paths like
// [COUNTER_DB COUNTERS Ethernet* Pfcwd] or [COUNTER_DB COUNTERS Ethernet68 Pfcwd]
func v2rEthPortPfcwdStats(paths []string) ([]tablePath, error) {
	var tblPaths []tablePath
	if strings.HasSuffix(paths[KeyIdx], "*") { // Pfcwd on all Ethernet ports
		for port, pfcqueues := range countersPfcwdNameMap {
			namespace, ok := port2namespaceMap[port]
			if !ok {
				return nil, fmt.Errorf("%v does not have namespace associated", port)
			}
			separator, _ := GetTableKeySeparator(paths[DbIdx], namespace)
			for pfcque, oid := range pfcqueues {
				// pfcque is in format of "Interface:12"
				names := strings.Split(pfcque, separator)
				var oname string
				if alias, ok := name2aliasMap[names[0]]; ok {
					oname = alias
				} else {
					log.V(2).Infof(" %v does not have a vendor alias", names[0])
					oname = names[0]
				}
				que := strings.Join([]string{oname, names[1]}, separator)
				tblPath := tablePath{
					dbNamespace:  namespace,
					dbName:       paths[DbIdx],
					tableName:    paths[TblIdx],
					tableKey:     oid,
					delimitor:    separator,
					jsonTableKey: que,
				}
				tblPaths = append(tblPaths, tblPath)
			}
		}
	} else { // pfcwd counters on single port
		alias := paths[KeyIdx]
		name := alias
		if val, ok := alias2nameMap[alias]; ok {
			name = val
		}
		namespace, ok := port2namespaceMap[name]
		if !ok {
			return nil, fmt.Errorf("%v does not have namespace associated", name)
		}
		_, ok = countersPortNameMap[name]
		if !ok {
			return nil, fmt.Errorf("%v not a valid SONiC interface. Vendor alias is %v", name, alias)
		}
		separator, _ := GetTableKeySeparator(paths[DbIdx], namespace)

		pfcqueues, ok := countersPfcwdNameMap[name]
		if ok {
			for pfcque, oid := range pfcqueues {
				// pfcque is in format of Ethernet64:12
				names := strings.Split(pfcque, separator)
				que := strings.Join([]string{alias, names[1]}, separator)
				tblPath := tablePath{
					dbNamespace:  namespace,
					dbName:       paths[DbIdx],
					tableName:    paths[TblIdx],
					tableKey:     oid,
					delimitor:    separator,
					jsonTableKey: que,
				}
				tblPaths = append(tblPaths, tblPath)
			}
		}
	}
	log.V(6).Infof("v2rEthPortPfcwdStats: %v", tblPaths)
	return tblPaths, nil
}

<<<<<<< HEAD
func buildTablePath(namespace, dbName, tableName, tableKey, separator, jsonTableKey string) tablePath {
	return tablePath{
		dbNamespace:  namespace,
		dbName:       dbName,
		tableName:    tableName,
		tableKey:     tableKey,
		delimitor:    separator,
		jsonTableKey: jsonTableKey,
	}
}

func v2rEthPortQueue(paths []string, tableName string) ([]tablePath, error) {
=======
func buildTablePath(namespace, dbName, tableName, tableKey, separator, field, jsonTableName, jsonTableKey, jsonField string) tablePath {
	return tablePath{
		dbNamespace:   namespace,
		dbName:        dbName,
		tableName:     tableName,
		tableKey:      tableKey,
		delimitor:     separator,
		field:         field,
		jsonTableName: jsonTableName,
		jsonTableKey:  jsonTableKey,
		jsonField:     jsonField,
	}
}

// Populate real data paths from paths like
// [COUNTERS_DB COUNTERS Ethernet* Queues] or [COUNTERS_DB COUNTERS Ethernet68 Queues]
func v2rEthPortQueStats(paths []string) ([]tablePath, error) {
>>>>>>> db9afb6d
	// paths[DbIdx] = "COUNTERS_DB"
	separator, _ := GetTableKeySeparator(paths[DbIdx], "")
	field := "SAI_QUEUE_STAT_SHARED_WATERMARK_BYTES"
	var tblPaths []tablePath
	if strings.HasSuffix(paths[KeyIdx], "*") { // queues on all Ethernet ports
		for que, oid := range countersQueueNameMap {
			names := strings.Split(que, separator)
			var oname string
			if alias, ok := name2aliasMap[names[0]]; ok {
				oname = alias
			} else {
				log.V(2).Infof(" %v dose not have a vendor alias", names[0])
				oname = names[0]
			}
			namespace, ok := port2namespaceMap[names[0]]
			if !ok {
				return nil, fmt.Errorf("%v does not have namespace associated", names[0])
			}
			que = strings.Join([]string{oname, names[1]}, separator)
			// que is in format of "Internal_Ethernet:12"
<<<<<<< HEAD
			tblPath := buildTablePath(namespace, paths[DbIdx], tableName, oid, separator, que)
=======
			tblPath := buildTablePath(namespace, paths[DbIdx], paths[TblIdx], oid, separator, "", "", que, "")
			tblPaths = append(tblPaths, tblPath)
			/*
			 * Adding the field "SAI_QUEUE_STAT_SHARED_WATERMARK_BYTES" from the PERIODIC_WATERMARKS table
			 * to the virtual path.
			 */
			periodic_que := strings.Join([]string{que, "periodic"}, separator)
			// periodic_que is in format of "Internal_Ethernet:12:periodic"
			tblPath = buildTablePath(namespace, paths[DbIdx], "PERIODIC_WATERMARKS", oid, separator,
				field, paths[TblIdx], periodic_que, field)
>>>>>>> db9afb6d
			tblPaths = append(tblPaths, tblPath)
		}
	} else { //queues on single port
		alias := paths[KeyIdx]
		name := alias
		if val, ok := alias2nameMap[alias]; ok {
			name = val
		}
		namespace, ok := port2namespaceMap[name]
		if !ok {
			return nil, fmt.Errorf("%v does not have namespace associated", name)
		}
		for que, oid := range countersQueueNameMap {
			names := strings.Split(que, separator)
			if name != names[0] {
				continue
			}
			que = strings.Join([]string{alias, names[1]}, separator)
			//que is in format of "Ethernet64:12"
<<<<<<< HEAD
			tblPath := buildTablePath(namespace, paths[DbIdx], tableName, oid, separator, que)
			tblPaths = append(tblPaths, tblPath)
		}
	}
	log.V(6).Infof("v2rEthPortQue: %v", tblPaths)
	return tblPaths, nil
}

// Populate real data paths from paths like
// [COUNTER_DB COUNTERS Ethernet* Queues] or [COUNTER_DB COUNTERS Ethernet68 Queues]
func v2rEthPortQueStats(paths []string) ([]tablePath, error) {
	return v2rEthPortQueue(paths, "COUNTERS")
}

// Populate real data paths from paths like
// [COUNTER_DB WATERMARKS Ethernet* Queues PERIODIC_WATERMARKS] or
// [COUNTER_DB WATERMARKS Ethernet68 Queues PERIODIC_WATERMARKS]
func v2rEthPortQueuePeriodicWMs(paths []string) ([]tablePath, error) {
	return v2rEthPortQueue(paths, "PERIODIC_WATERMARKS")
}

func v2rEthPortPG(paths []string, tableName string) ([]tablePath, error) {
	// paths[DbIdx] = "COUNTERS_DB"
	separator, _ := GetTableKeySeparator(paths[DbIdx], "")
	var tblPaths []tablePath
	if strings.HasSuffix(paths[KeyIdx], "*") { // priority groups on all Ethernet ports
		for pg, oid := range countersPGNameMap {
			names := strings.Split(pg, separator)
			var oname string
			if alias, ok := name2aliasMap[names[0]]; ok {
				oname = alias
			} else {
				log.V(2).Infof(" %v does not have a vendor alias", names[0])
				oname = names[0]
			}
			namespace, ok := port2namespaceMap[names[0]]
			if !ok {
				return nil, fmt.Errorf("%v does not have namespace associated", names[0])
			}
			pg = strings.Join([]string{oname, names[1]}, separator)
			// pg is in format of "Internal_Ethernet:12"
			tblPath := buildTablePath(namespace, paths[DbIdx], tableName, oid, separator, pg)
			tblPaths = append(tblPaths, tblPath)
		}
	} else { // priority groups on a single port
		alias := paths[KeyIdx]
		name := alias
		if val, ok := alias2nameMap[alias]; ok {
			name = val
		}
		namespace, ok := port2namespaceMap[name]
		if !ok {
			return nil, fmt.Errorf("%v does not have namespace associated", name)
		}
		for pg, oid := range countersPGNameMap {
			names := strings.Split(pg, separator)
			if name != names[0] {
				continue
			}
			pg = strings.Join([]string{alias, names[1]}, separator)
			// pg is in format of "Ethernet64:7"
			tblPath := buildTablePath(namespace, paths[DbIdx], tableName, oid, separator, pg)
=======
			tblPath := buildTablePath(namespace, paths[DbIdx], paths[TblIdx], oid, separator, "", "", que, "")
			tblPaths = append(tblPaths, tblPath)
			/*
			 * Adding the field "SAI_QUEUE_STAT_SHARED_WATERMARK_BYTES" from the PERIODIC_WATERMARKS table
			 * to the virtual path.
			 */
			periodic_que := strings.Join([]string{que, "periodic"}, separator)
			//periodic_que is in format of "Ethernet64:12:periodic"
			tblPath = buildTablePath(namespace, paths[DbIdx], "PERIODIC_WATERMARKS", oid, separator,
				field, paths[TblIdx], periodic_que, field)
>>>>>>> db9afb6d
			tblPaths = append(tblPaths, tblPath)
		}
	}
	log.V(6).Infof("v2rEthPortPG: %v", tblPaths)
	return tblPaths, nil
}

// Populate real data paths from paths like
// [COUNTER_DB COUNTERS Ethernet* PGs] or [COUNTER_DB COUNTERS Ethernet68 PGs]
func v2rEthPortPGStats(paths []string) ([]tablePath, error) {
	return v2rEthPortPG(paths, "COUNTERS")
}

// Populate real data paths from paths like
// [COUNTER_DB WATERMARKS Ethernet* PriorityGroups PERIODIC_WATERMARKS] or
// [COUNTER_DB WATERMARKS Ethernet68 PriorityGroups PERIODIC_WATERMARKS]
func v2rEthPortPGPeriodicWMs(paths []string) ([]tablePath, error) {
	return v2rEthPortPG(paths, "PERIODIC_WATERMARKS")
}

func lookupV2R(paths []string) ([]tablePath, error) {
	n, ok := v2rTrie.Find(paths)
	if ok {
		v2rTrans := n.meta.(v2rTranslate)
		return v2rTrans(paths)
	}
	return nil, fmt.Errorf("%v not found in virtual path tree", paths)
}

func init() {
	v2rTrie = NewTrie()
	v2rTrie.v2rTriePopulate()
}<|MERGE_RESOLUTION|>--- conflicted
+++ resolved
@@ -64,9 +64,6 @@
 		}, { // Queue stats for one or all Ethernet ports
 			path:      []string{"COUNTERS_DB", "COUNTERS", "Ethernet*", "Queues"},
 			transFunc: v2rTranslate(v2rEthPortQueStats),
-		}, { // PG stats for one or all Ethernet ports
-			path:      []string{"COUNTERS_DB", "COUNTERS", "Ethernet*", "PGs"},
-			transFunc: v2rTranslate(v2rEthPortPGStats),
 		}, { // PFC WD stats for one or all Ethernet ports
 			path:      []string{"COUNTERS_DB", "COUNTERS", "Ethernet*", "Pfcwd"},
 			transFunc: v2rTranslate(v2rEthPortPfcwdStats),
@@ -76,9 +73,6 @@
 		}, { // Periodic PG watermarks for one or all Ethernet ports
 			path:      []string{"COUNTERS_DB", "WATERMARKS", "Ethernet*", "PriorityGroups", "PERIODIC_WATERMARKS"},
 			transFunc: v2rTranslate(v2rEthPortPGPeriodicWMs),
-		}, { // Periodic Queue watermarks for one or all Ethernet ports
-			path:      []string{"COUNTERS_DB", "WATERMARKS", "Ethernet*", "Queues", "PERIODIC_WATERMARKS"},
-			transFunc: v2rTranslate(v2rEthPortQueuePeriodicWMs),
 		},
 	}
 )
@@ -618,20 +612,6 @@
 	return tblPaths, nil
 }
 
-<<<<<<< HEAD
-func buildTablePath(namespace, dbName, tableName, tableKey, separator, jsonTableKey string) tablePath {
-	return tablePath{
-		dbNamespace:  namespace,
-		dbName:       dbName,
-		tableName:    tableName,
-		tableKey:     tableKey,
-		delimitor:    separator,
-		jsonTableKey: jsonTableKey,
-	}
-}
-
-func v2rEthPortQueue(paths []string, tableName string) ([]tablePath, error) {
-=======
 func buildTablePath(namespace, dbName, tableName, tableKey, separator, field, jsonTableName, jsonTableKey, jsonField string) tablePath {
 	return tablePath{
 		dbNamespace:   namespace,
@@ -649,7 +629,6 @@
 // Populate real data paths from paths like
 // [COUNTERS_DB COUNTERS Ethernet* Queues] or [COUNTERS_DB COUNTERS Ethernet68 Queues]
 func v2rEthPortQueStats(paths []string) ([]tablePath, error) {
->>>>>>> db9afb6d
 	// paths[DbIdx] = "COUNTERS_DB"
 	separator, _ := GetTableKeySeparator(paths[DbIdx], "")
 	field := "SAI_QUEUE_STAT_SHARED_WATERMARK_BYTES"
@@ -670,9 +649,6 @@
 			}
 			que = strings.Join([]string{oname, names[1]}, separator)
 			// que is in format of "Internal_Ethernet:12"
-<<<<<<< HEAD
-			tblPath := buildTablePath(namespace, paths[DbIdx], tableName, oid, separator, que)
-=======
 			tblPath := buildTablePath(namespace, paths[DbIdx], paths[TblIdx], oid, separator, "", "", que, "")
 			tblPaths = append(tblPaths, tblPath)
 			/*
@@ -683,7 +659,6 @@
 			// periodic_que is in format of "Internal_Ethernet:12:periodic"
 			tblPath = buildTablePath(namespace, paths[DbIdx], "PERIODIC_WATERMARKS", oid, separator,
 				field, paths[TblIdx], periodic_que, field)
->>>>>>> db9afb6d
 			tblPaths = append(tblPaths, tblPath)
 		}
 	} else { //queues on single port
@@ -703,31 +678,30 @@
 			}
 			que = strings.Join([]string{alias, names[1]}, separator)
 			//que is in format of "Ethernet64:12"
-<<<<<<< HEAD
-			tblPath := buildTablePath(namespace, paths[DbIdx], tableName, oid, separator, que)
-			tblPaths = append(tblPaths, tblPath)
-		}
-	}
-	log.V(6).Infof("v2rEthPortQue: %v", tblPaths)
+			tblPath := buildTablePath(namespace, paths[DbIdx], paths[TblIdx], oid, separator, "", "", que, "")
+			tblPaths = append(tblPaths, tblPath)
+			/*
+			 * Adding the field "SAI_QUEUE_STAT_SHARED_WATERMARK_BYTES" from the PERIODIC_WATERMARKS table
+			 * to the virtual path.
+			 */
+			periodic_que := strings.Join([]string{que, "periodic"}, separator)
+			//periodic_que is in format of "Ethernet64:12:periodic"
+			tblPath = buildTablePath(namespace, paths[DbIdx], "PERIODIC_WATERMARKS", oid, separator,
+				field, paths[TblIdx], periodic_que, field)
+			tblPaths = append(tblPaths, tblPath)
+		}
+	}
+	log.V(6).Infof("v2rEthPortQueStats: %v", tblPaths)
 	return tblPaths, nil
 }
 
 // Populate real data paths from paths like
-// [COUNTER_DB COUNTERS Ethernet* Queues] or [COUNTER_DB COUNTERS Ethernet68 Queues]
-func v2rEthPortQueStats(paths []string) ([]tablePath, error) {
-	return v2rEthPortQueue(paths, "COUNTERS")
-}
-
-// Populate real data paths from paths like
-// [COUNTER_DB WATERMARKS Ethernet* Queues PERIODIC_WATERMARKS] or
-// [COUNTER_DB WATERMARKS Ethernet68 Queues PERIODIC_WATERMARKS]
-func v2rEthPortQueuePeriodicWMs(paths []string) ([]tablePath, error) {
-	return v2rEthPortQueue(paths, "PERIODIC_WATERMARKS")
-}
-
-func v2rEthPortPG(paths []string, tableName string) ([]tablePath, error) {
+// [COUNTERS_DB WATERMARKS Ethernet* PriorityGroups PERIODIC_WATERMARKS] or
+// [COUNTERS_DB WATERMARKS Ethernet64 PriorityGroups PERIODIC_WATERMARKS]
+func v2rEthPortPGPeriodicWMs(paths []string) ([]tablePath, error) {
 	// paths[DbIdx] = "COUNTERS_DB"
 	separator, _ := GetTableKeySeparator(paths[DbIdx], "")
+	tableName := "PERIODIC_WATERMARKS"
 	var tblPaths []tablePath
 	if strings.HasSuffix(paths[KeyIdx], "*") { // priority groups on all Ethernet ports
 		for pg, oid := range countersPGNameMap {
@@ -744,8 +718,8 @@
 				return nil, fmt.Errorf("%v does not have namespace associated", names[0])
 			}
 			pg = strings.Join([]string{oname, names[1]}, separator)
-			// pg is in format of "Internal_Ethernet:12"
-			tblPath := buildTablePath(namespace, paths[DbIdx], tableName, oid, separator, pg)
+			// pg is in format of "Internal_Ethernet:7"
+			tblPath := buildTablePath(namespace, paths[DbIdx], tableName, oid, separator, "", "", pg, "")
 			tblPaths = append(tblPaths, tblPath)
 		}
 	} else { // priority groups on a single port
@@ -765,37 +739,12 @@
 			}
 			pg = strings.Join([]string{alias, names[1]}, separator)
 			// pg is in format of "Ethernet64:7"
-			tblPath := buildTablePath(namespace, paths[DbIdx], tableName, oid, separator, pg)
-=======
-			tblPath := buildTablePath(namespace, paths[DbIdx], paths[TblIdx], oid, separator, "", "", que, "")
-			tblPaths = append(tblPaths, tblPath)
-			/*
-			 * Adding the field "SAI_QUEUE_STAT_SHARED_WATERMARK_BYTES" from the PERIODIC_WATERMARKS table
-			 * to the virtual path.
-			 */
-			periodic_que := strings.Join([]string{que, "periodic"}, separator)
-			//periodic_que is in format of "Ethernet64:12:periodic"
-			tblPath = buildTablePath(namespace, paths[DbIdx], "PERIODIC_WATERMARKS", oid, separator,
-				field, paths[TblIdx], periodic_que, field)
->>>>>>> db9afb6d
+			tblPath := buildTablePath(namespace, paths[DbIdx], tableName, oid, separator, "", "", pg, "")
 			tblPaths = append(tblPaths, tblPath)
 		}
 	}
 	log.V(6).Infof("v2rEthPortPG: %v", tblPaths)
 	return tblPaths, nil
-}
-
-// Populate real data paths from paths like
-// [COUNTER_DB COUNTERS Ethernet* PGs] or [COUNTER_DB COUNTERS Ethernet68 PGs]
-func v2rEthPortPGStats(paths []string) ([]tablePath, error) {
-	return v2rEthPortPG(paths, "COUNTERS")
-}
-
-// Populate real data paths from paths like
-// [COUNTER_DB WATERMARKS Ethernet* PriorityGroups PERIODIC_WATERMARKS] or
-// [COUNTER_DB WATERMARKS Ethernet68 PriorityGroups PERIODIC_WATERMARKS]
-func v2rEthPortPGPeriodicWMs(paths []string) ([]tablePath, error) {
-	return v2rEthPortPG(paths, "PERIODIC_WATERMARKS")
 }
 
 func lookupV2R(paths []string) ([]tablePath, error) {
