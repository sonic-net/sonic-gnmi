--- conflicted
+++ resolved
@@ -620,16 +620,13 @@
 	swsscommon.DeleteTable(dpusTable)
 	swsscommon.DeleteTable(dhcpPortTable)
 	swsscommon.DeleteDBConnector(configDb)
-<<<<<<< HEAD
+
+	for _, client := range zmqClientMap {
+		swsscommon.DeleteZmqClient(client)
+	}
 }
 
 func TestMain(m *testing.M) {
 	defer test_utils.MemLeakCheck()
 	m.Run()
-=======
-
-	for _, client := range zmqClientMap {
-		swsscommon.DeleteZmqClient(client)
-	}
->>>>>>> d442e7a6
 }