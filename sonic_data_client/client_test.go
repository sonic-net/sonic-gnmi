package client

import (
    "sync"
    "errors"
	"testing"
	"os"
	"time"
	"reflect"
	"io/ioutil"
	"encoding/json"
	"fmt"

	"github.com/Workiva/go-datastructures/queue"
	"github.com/agiledragon/gomonkey/v2"
	"github.com/jipanyang/gnxi/utils/xpath"
	"github.com/sonic-net/sonic-gnmi/swsscommon"
	"github.com/sonic-net/sonic-gnmi/test_utils"
	gnmipb "github.com/openconfig/gnmi/proto/gnmi"
)

var testFile string = "/etc/sonic/ut.cp.json"

func JsonEqual(a, b []byte) (bool, error) {
	var j1, j2 interface{}
	var err error
	if err = json.Unmarshal(a, &j1); err != nil {
		return false, err
	}
	if err = json.Unmarshal(b, &j2); err != nil {
		return false, err
	}
	return reflect.DeepEqual(j1, j2), nil
}

func TestJsonClientNegative(t *testing.T) {
	os.Remove(testFile)
	_, err := NewJsonClient(testFile)
	if err == nil {
		t.Errorf("Should fail without checkpoint")
	}

	text := "{"
	err = ioutil.WriteFile(testFile, []byte(text), 0644)
	if err != nil {
		t.Errorf("Fail to create test file")
	}
	_, err = NewJsonClient(testFile)
	if err == nil {
		t.Errorf("Should fail with invalid checkpoint")
	}
}

func TestJsonAdd(t *testing.T) {
	text := "{}"
	err := ioutil.WriteFile(testFile, []byte(text), 0644)
	if err != nil {
		t.Errorf("Fail to create test file")
	}
	client, err := NewJsonClient(testFile)
	if err != nil {
		t.Errorf("Create client fail: %v", err)
	}
	path_list := [][]string {
		[]string {
			"DASH_QOS",
		},
		[]string {
			"DASH_QOS",
			"qos_02",
		},
		[]string {
			"DASH_QOS",
			"qos_03",
			"bw",
		},
		[]string {
			"DASH_VNET",
			"vnet001",
			"address_spaces",
		},
		[]string {
			"DASH_VNET",
			"vnet002",
			"address_spaces",
			"0",
		},
	}
	value_list := []string {
		`{"qos_01": {"bw": "54321", "cps": "1000", "flows": "300"}}`,
		`{"bw": "10001", "cps": "1001", "flows": "101"}`,
		`"20001"`,
		`["10.250.0.0", "192.168.3.0", "139.66.72.9"]`,
		`"6.6.6.6"`,
	}
	for i := 0; i < len(path_list); i++ {
		path := path_list[i]
		value := value_list[i]
		err = client.Add(path, value)
		if err != nil {
			t.Errorf("Add %v fail: %v", path, err)
		}
		res, err := client.Get(path)
		if err != nil {
			t.Errorf("Get %v fail: %v", path, err)
		}
		ok, err := JsonEqual([]byte(value), res)
		if err != nil {
			t.Errorf("Compare json fail: %v", err)
			return
		}
		if ok != true {
			t.Errorf("%v and %v do not match", value, string(res))
		}
	}
	path := []string{}
	res, err := client.Get(path)
	if err != nil {
		t.Errorf("Get %v fail: %v", path, err)
	}
	t.Logf("Result %s", string(res))
}

func TestJsonAddNegative(t *testing.T) {
	text := "{}"
	err := ioutil.WriteFile(testFile, []byte(text), 0644)
	if err != nil {
		t.Errorf("Fail to create test file")
	}
	client, err := NewJsonClient(testFile)
	if err != nil {
		t.Errorf("Create client fail: %v", err)
	}
	path_list := [][]string {
		[]string {
			"DASH_QOS",
		},
		[]string {
			"DASH_QOS",
			"qos_02",
		},
		[]string {
			"DASH_QOS",
			"qos_03",
			"bw",
		},
		[]string {
			"DASH_VNET",
			"vnet001",
			"address_spaces",
		},
		[]string {
			"DASH_VNET",
			"vnet002",
			"address_spaces",
			"0",
		},
		[]string {
			"DASH_VNET",
			"vnet002",
			"address_spaces",
			"abc",
		},
		[]string {
			"DASH_VNET",
			"vnet002",
			"address_spaces",
			"100",
		},
	}
	value_list := []string {
		`{"qos_01": {"bw": "54321", "cps": "1000", "flows": "300"}`,
		`{"bw": "10001", "cps": "1001", "flows": "101"`,
		`20001`,
		`["10.250.0.0", "192.168.3.0", "139.66.72.9"`,
		`"6.6.6.6`,
		`"6.6.6.6"`,
		`"6.6.6.6"`,
	}
	for i := 0; i < len(path_list); i++ {
		path := path_list[i]
		value := value_list[i]
		err = client.Add(path, value)
		if err == nil {
			t.Errorf("Add %v should fail: %v", path, err)
		}
	}
}

func TestJsonReplace(t *testing.T) {
	text := "{}"
	err := ioutil.WriteFile(testFile, []byte(text), 0644)
	if err != nil {
		t.Errorf("Fail to create test file")
	}
	client, err := NewJsonClient(testFile)
	if err != nil {
		t.Errorf("Create client fail: %v", err)
	}
	path_list := [][]string {
		[]string {
			"DASH_QOS",
		},
		[]string {
			"DASH_QOS",
			"qos_02",
		},
		[]string {
			"DASH_QOS",
			"qos_03",
			"bw",
		},
		[]string {
			"DASH_VNET",
			"vnet001",
			"address_spaces",
		},
		[]string {
			"DASH_VNET",
			"vnet002",
			"address_spaces",
			"0",
		},
	}
	value_list := []string {
		`{"qos_01": {"bw": "54321", "cps": "1000", "flows": "300"}}`,
		`{"bw": "10001", "cps": "1001", "flows": "101"}`,
		`"20001"`,
		`["10.250.0.0", "192.168.3.0", "139.66.72.9"]`,
		`"6.6.6.6"`,
	}
	replace_value_list := []string {
		`{"qos_01": {"bw": "12345", "cps": "2000", "flows": "500"}}`,
		`{"bw": "20001", "cps": "2002", "flows": "300"}`,
		`"6666"`,
		`["10.250.0.1", "192.168.3.1", "139.66.72.10"]`,
		`"8.8.8.8"`,
	}
	for i := 0; i < len(path_list); i++ {
		path := path_list[i]
		value := value_list[i]
		replace_value := replace_value_list[i]
		err = client.Add(path, value)
		if err != nil {
			t.Errorf("Add %v fail: %v", path, err)
		}
		err = client.Replace(path, replace_value)
		if err != nil {
			t.Errorf("Replace %v fail: %v", path, err)
		}
		res, err := client.Get(path)
		if err != nil {
			t.Errorf("Get %v fail: %v", path, err)
		}
		ok, err := JsonEqual([]byte(replace_value), res)
		if err != nil {
			t.Errorf("Compare json fail: %v", err)
			return
		}
		if ok != true {
			t.Errorf("%v and %v do not match", replace_value, string(res))
		}
	}
	path := []string{}
	res, err := client.Get(path)
	if err != nil {
		t.Errorf("Get %v fail: %v", path, err)
	}
	t.Logf("Result %s", string(res))
}

func TestJsonRemove(t *testing.T) {
	text := "{}"
	err := ioutil.WriteFile(testFile, []byte(text), 0644)
	if err != nil {
		t.Errorf("Fail to create test file")
	}
	client, err := NewJsonClient(testFile)
	if err != nil {
		t.Errorf("Create client fail: %v", err)
	}
	path_list := [][]string {
		[]string {
			"DASH_QOS",
		},
		[]string {
			"DASH_QOS",
			"qos_02",
		},
		[]string {
			"DASH_QOS",
			"qos_03",
			"bw",
		},
		[]string {
			"DASH_VNET",
			"vnet001",
			"address_spaces",
		},
		[]string {
			"DASH_VNET",
			"vnet002",
			"address_spaces",
			"0",
		},
	}
	value_list := []string {
		`{"qos_01": {"bw": "54321", "cps": "1000", "flows": "300"}}`,
		`{"bw": "10001", "cps": "1001", "flows": "101"}`,
		`"20001"`,
		`["10.250.0.0", "192.168.3.0", "139.66.72.9"]`,
		`"6.6.6.6"`,
	}
	for i := 0; i < len(path_list); i++ {
		path := path_list[i]
		value := value_list[i]
		err = client.Add(path, value)
		if err != nil {
			t.Errorf("Add %v fail: %v", path, err)
		}
		err = client.Remove(path)
		if err != nil {
			t.Errorf("Remove %v fail: %v", path, err)
		}
		_, err := client.Get(path)
		if err == nil {
			t.Errorf("Get %v should fail: %v", path, err)
		}
	}
}

func TestJsonRemoveNegative(t *testing.T) {
	text := "{}"
	err := ioutil.WriteFile(testFile, []byte(text), 0644)
	if err != nil {
		t.Errorf("Fail to create test file")
	}
	client, err := NewJsonClient(testFile)
	if err != nil {
		t.Errorf("Create client fail: %v", err)
	}
	path_list := [][]string {
		[]string {
			"DASH_QOS",
		},
		[]string {
			"DASH_VNET",
			"vnet001",
			"address_spaces",
		},
	}
	value_list := []string {
		`{"qos_01": {"bw": "54321", "cps": "1000", "flows": "300"}}`,
		`["10.250.0.0", "192.168.3.0", "139.66.72.9"]`,
	}
	for i := 0; i < len(path_list); i++ {
		path := path_list[i]
		value := value_list[i]
		err = client.Add(path, value)
		if err != nil {
			t.Errorf("Add %v fail: %v", path, err)
		}
	}

	remove_list := [][]string {
		[]string {
			"DASH_QOS",
			"qos_02",
		},
		[]string {
			"DASH_QOS",
			"qos_03",
			"bw",
		},
		[]string {
			"DASH_VNET",
			"vnet001",
			"address_spaces",
			"abc",
		},
		[]string {
			"DASH_VNET",
			"vnet001",
			"address_spaces",
			"100",
		},
	}
	for i := 0; i < len(remove_list); i++ {
		path := remove_list[i]
		err = client.Remove(path)
		if err == nil {
			t.Errorf("Remove %v should fail: %v", path, err)
		}
	}
}

func TestParseDatabase(t *testing.T) {
	var test_paths []*gnmipb.Path
	var prefix *gnmipb.Path
	var err error

	client := MixedDbClient {
		namespace_cnt : 1,
		container_cnt : 1,
	}
	_, _, err = client.ParseDatabase(prefix, test_paths)
	if err == nil {
		t.Errorf("ParseDatabase should fail for empty path: %v", err)
	}

	test_target := "TEST_DB"
	path, err := xpath.ToGNMIPath("sonic-db:" + test_target + "/localhost" + "/VLAN")
	test_paths = append(test_paths, path)
	target, dbkey1, err := client.ParseDatabase(prefix, test_paths)
	if err != nil {
		t.Errorf("ParseDatabase failed to get target: %v", err)
	}
	defer swsscommon.DeleteSonicDBKey(dbkey1)
	if target != test_target {
		t.Errorf("ParseDatabase return wrong target: %v", target)
	}

	// Smartswitch with multiple asic NPU
	client = MixedDbClient {
		namespace_cnt : 2,
		container_cnt : 2,
	}

	test_target = "TEST_DB"
	path, err = xpath.ToGNMIPath("sonic-db:" + test_target + "/localhost" + "/VLAN")
	test_paths = append(test_paths, path)
	target, dbkey2, err := client.ParseDatabase(prefix, test_paths)
	if err != nil {
		t.Errorf("ParseDatabase failed to get target: %v", err)
	}
	defer swsscommon.DeleteSonicDBKey(dbkey2)
	if target != test_target {
		t.Errorf("ParseDatabase return wrong target: %v", target)
	}

	test_target = "TEST_DB"
	path, err = xpath.ToGNMIPath("sonic-db:" + test_target + "/xyz" + "/VLAN")
	test_paths = append(test_paths, path)
	target, _, err = client.ParseDatabase(prefix, test_paths)
	if err == nil {
		t.Errorf("ParseDatabase should fail for namespace/container")
	}
}

func TestSubscribeInternal(t *testing.T) {
	// Test StreamRun
	{
		pq := queue.NewPriorityQueue(1, false)
		w := sync.WaitGroup{}
		stop := make(chan struct{}, 1)
		client := MixedDbClient {}
		req := gnmipb.SubscriptionList{
			Subscription: nil,
		}
		path, _ := xpath.ToGNMIPath("/abc/dummy")
		client.paths = append(client.paths, path)
		client.dbkey = swsscommon.NewSonicDBKey()
		defer swsscommon.DeleteSonicDBKey(client.dbkey)
		RedisDbMap = nil
		stop <- struct{}{}
		w.Add(1)
		client.StreamRun(pq, stop, &w, &req)
	}

	// Test streamSampleSubscription
	{
		pq := queue.NewPriorityQueue(1, false)
		w := sync.WaitGroup{}
		client := MixedDbClient {}
		sub := gnmipb.Subscription{
			SampleInterval: 1000,
		}
		client.q = pq
		client.w = &w
		client.w.Add(1)
		client.synced.Add(1)
		client.streamSampleSubscription(&sub, false)
	}

	// Test streamSampleSubscription
	{
		pq := queue.NewPriorityQueue(1, false)
		w := sync.WaitGroup{}
		client := MixedDbClient {}
		path, _ := xpath.ToGNMIPath("/abc/dummy")
		sub := gnmipb.Subscription{
			SampleInterval: 1000000000,
			Path: path,
		}
		RedisDbMap = nil
		client.q = pq
		client.w = &w
		client.w.Add(1)
		client.synced.Add(1)
		client.dbkey = swsscommon.NewSonicDBKey()
		defer swsscommon.DeleteSonicDBKey(client.dbkey)
		client.streamSampleSubscription(&sub, false)
	}

	// Test dbFieldSubscribe
	{
		pq := queue.NewPriorityQueue(1, false)
		w := sync.WaitGroup{}
		client := MixedDbClient {}
		path, _ := xpath.ToGNMIPath("/abc/dummy")
		RedisDbMap = nil
		client.q = pq
		client.w = &w
		client.w.Add(1)
		client.synced.Add(1)
		client.dbkey = swsscommon.NewSonicDBKey()
		defer swsscommon.DeleteSonicDBKey(client.dbkey)
		client.dbFieldSubscribe(path, true, time.Second)
	}

	// Test dbTableKeySubscribe
	{
		pq := queue.NewPriorityQueue(1, false)
		w := sync.WaitGroup{}
		client := MixedDbClient {}
		path, _ := xpath.ToGNMIPath("/abc/dummy")
		RedisDbMap = nil
		client.q = pq
		client.w = &w
		client.w.Add(1)
		client.synced.Add(1)
		client.dbkey = swsscommon.NewSonicDBKey()
		defer swsscommon.DeleteSonicDBKey(client.dbkey)
		client.dbTableKeySubscribe(path, time.Second, true)
	}
}

func mockGetFunc() ([]byte, error) {
	return nil, errors.New("mock error")
}

func TestNonDbClientGetError(t *testing.T) {
	var gnmipbPath *gnmipb.Path = &gnmipb.Path{
		Element: []string{"mockPath"},
	}

	path2Getter := map[*gnmipb.Path]dataGetFunc{
		gnmipbPath: mockGetFunc,
	}

	// Create a NonDbClient with the mocked dataGetFunc
	client := &NonDbClient{
		path2Getter: path2Getter,
	}

	var w *sync.WaitGroup
	_, err := client.Get(w)
	if errors.Is(err, errors.New("mock error")) {
		t.Errorf("Expected error from NonDbClient.Get, got nil")
	}
}

/*
	Helper method for receive data from ZmqConsumerStateTable
		consumer: Receive data from consumer
		return:
			true: data received
			false: not receive any data after retry
*/
func ReceiveFromZmq(consumer swsscommon.ZmqConsumerStateTable) (bool) {
	receivedData := swsscommon.NewKeyOpFieldsValuesQueue()
	defer swsscommon.DeleteKeyOpFieldsValuesQueue(receivedData)
	retry := 0;
	for {
		// sender's ZMQ may disconnect, wait and retry for reconnect 
		time.Sleep(time.Duration(1000) * time.Millisecond)
		consumer.Pops(receivedData)
		if receivedData.Size() == 0 {
			retry++
			if retry >= 10 {
				return false
			}
		} else {
			return true
		}
	}
}

func TestZmqReconnect(t *testing.T) {
	// create ZMQ server
	db := swsscommon.NewDBConnector(APPL_DB_NAME, SWSS_TIMEOUT, false)
	zmqServer := swsscommon.NewZmqServer("tcp://*:1234")
	var TEST_TABLE string = "DASH_ROUTE"
	consumer := swsscommon.NewZmqConsumerStateTable(db, TEST_TABLE, zmqServer)

	// create ZMQ client side
	zmqAddress := "tcp://127.0.0.1:1234"
	client := MixedDbClient {
		applDB : swsscommon.NewDBConnector(APPL_DB_NAME, SWSS_TIMEOUT, false),
		tableMap : map[string]swsscommon.ProducerStateTable{},
		zmqTableMap : map[string]swsscommon.ZmqProducerStateTable{},
		zmqClient : swsscommon.NewZmqClient(zmqAddress),
	}

	data := map[string]string{}
	var TEST_KEY string = "TestKey"
	client.DbSetTable(TEST_TABLE, TEST_KEY, data)
	if !ReceiveFromZmq(consumer) {
		t.Errorf("Receive data from ZMQ failed")
	}

	// recreate ZMQ server to trigger re-connect
	swsscommon.DeleteZmqConsumerStateTable(consumer)
	swsscommon.DeleteZmqServer(zmqServer)
	zmqServer = swsscommon.NewZmqServer("tcp://*:1234")
	consumer = swsscommon.NewZmqConsumerStateTable(db, TEST_TABLE, zmqServer)

	// send data again, client will reconnect
	client.DbSetTable(TEST_TABLE, TEST_KEY, data)
	if !ReceiveFromZmq(consumer) {
		t.Errorf("Receive data from ZMQ failed")
	}

	client.Close()
	swsscommon.DeleteZmqConsumerStateTable(consumer)
	swsscommon.DeleteZmqClient(client.zmqClient)
	swsscommon.DeleteZmqServer(zmqServer)
	swsscommon.DeleteDBConnector(db)

	for _, client := range zmqClientMap {
		swsscommon.DeleteZmqClient(client)
	}
}

func TestRetryHelper(t *testing.T) {
	// create ZMQ server
	zmqServer := swsscommon.NewZmqServer("tcp://*:2234")

	// create ZMQ client side
	zmqAddress := "tcp://127.0.0.1:2234"
	zmqClient := swsscommon.NewZmqClient(zmqAddress)
	returnError := true
	exeCount := 0
    RetryHelper(
		zmqClient,
		func () (err error) {
			exeCount++
			if returnError {
				returnError = false
				return fmt.Errorf("zmq connection break, endpoint: tcp://127.0.0.1:2234")
			}
			return nil
	})

	if exeCount == 1 {
		t.Errorf("RetryHelper does not retry")
	}

	if exeCount > 2 {
		t.Errorf("RetryHelper retry too much")
	}

	swsscommon.DeleteZmqClient(zmqClient)
	swsscommon.DeleteZmqServer(zmqServer)
}

func TestRetryHelperReconnect(t *testing.T) {
	// create ZMQ server
	zmqServer := swsscommon.NewZmqServer("tcp://*:2234")

	// when config table is empty, will authorize with PopulateAuthStruct
	zmqClientRemoved := false
	mockremoveZmqClient := gomonkey.ApplyFunc(removeZmqClient, func(zmqClient swsscommon.ZmqClient) (error) {
		zmqClientRemoved = true
		return nil
	})
	defer mockremoveZmqClient.Reset()

	// create ZMQ client side
	zmqAddress := "tcp://127.0.0.1:2234"
	zmqClient := swsscommon.NewZmqClient(zmqAddress)
	exeCount := 0
	RetryHelper(
		zmqClient,
		func () (err error) {
			exeCount++
			return fmt.Errorf("zmq connection break, endpoint: tcp://127.0.0.1:2234")
	})

	if !zmqClientRemoved {
		t.Errorf("RetryHelper does not remove ZMQ client for reconnect")
	}

	swsscommon.DeleteZmqClient(zmqClient)
	swsscommon.DeleteZmqServer(zmqServer)
}

func TestGetDpuAddress(t *testing.T) {
	// prepare data according to design doc
	// Design doc: https://github.com/sonic-net/SONiC/blob/master/doc/smart-switch/ip-address-assigment/smart-switch-ip-address-assignment.md?plain=1

	if !swsscommon.SonicDBConfigIsInit() {
		swsscommon.SonicDBConfigInitialize()
	}

	var configDb = swsscommon.NewDBConnector("CONFIG_DB", uint(0), true)
	configDb.Flushdb()
	
	var midPlaneTable = swsscommon.NewTable(configDb, "MID_PLANE_BRIDGE")
	var dpusTable = swsscommon.NewTable(configDb, "DPUS")
	var dhcpPortTable = swsscommon.NewTable(configDb, "DHCP_SERVER_IPV4_PORT")

	// test get DPU address when database not ready
	address, err := getDpuAddress("dpu0")
	if err == nil {
		t.Errorf("get DPU address should failed: %v, but get %s", err, address)
	}

	midPlaneTable.Hset("GLOBAL", "bridge", "bridge-midplane")
	dpusTable.Hset("dpu0", "midplane_interface", "dpu0")

	// test get DPU address when DHCP_SERVER_IPV4_PORT table not ready
	address, err = getDpuAddress("dpu0")
	if err == nil {
		t.Errorf("get DPU address should failed: %v, but get %s", err, address)
	}

	dhcpPortTable.Hset("bridge-midplane|dpu0", "invalidfield", "")

	// test get DPU address when DHCP_SERVER_IPV4_PORT table broken
	address, err = getDpuAddress("dpu0")
	if err == nil {
		t.Errorf("get DPU address should failed: %v, but get %s", err, address)
	}

<<<<<<< HEAD
	dhcpPortTable.Hset("bridge_midplane|dpu0", "ips@", "127.0.0.2,127.0.0.1")
=======
	dhcpPortTable.Hset("bridge-midplane|dpu0", "ips", "127.0.0.2,127.0.0.1")
>>>>>>> 0f5c591c

	// test get valid DPU address
	address, err = getDpuAddress("dpu0")
	if err != nil {
		t.Errorf("get DPU address failed: %v", err)
	}

	if address != "127.0.0.2" {
		t.Errorf("get DPU address failed: %v", address)
	}

	// test get invalid DPU address
	address, err = getDpuAddress("dpu_x")
	if err == nil {
		t.Errorf("get invalid DPU address failed")
	}

	if address != "" {
		t.Errorf("get invalid DPU address failed: %v", address)
	}

	// test get ZMQ address
	address, err = getZmqAddress("dpu0", "1234")
	if address != "tcp://127.0.0.2:1234" {
		t.Errorf("get invalid DPU address failed")
	}

	address, err = getZmqAddress("dpu0", "")
	if err == nil {
		t.Errorf("get invalid ZMQ address failed")
	}

	address, err = getZmqAddress("", "1234")
	if err == nil {
		t.Errorf("get invalid ZMQ address failed")
	}
	
	swsscommon.DeleteTable(midPlaneTable)
	swsscommon.DeleteTable(dpusTable)
	swsscommon.DeleteTable(dhcpPortTable)
	swsscommon.DeleteDBConnector(configDb)
}

func TestGetZmqClient(t *testing.T) {
	if !swsscommon.SonicDBConfigIsInit() {
		swsscommon.SonicDBConfigInitialize()
	}

	var configDb = swsscommon.NewDBConnector("CONFIG_DB", uint(0), true)
	configDb.Flushdb()

	var midPlaneTable = swsscommon.NewTable(configDb, "MID_PLANE_BRIDGE")
	var dpusTable = swsscommon.NewTable(configDb, "DPUS")
	var dhcpPortTable = swsscommon.NewTable(configDb, "DHCP_SERVER_IPV4_PORT")

	midPlaneTable.Hset("GLOBAL", "bridge", "bridge-midplane")
	dpusTable.Hset("dpu0", "midplane_interface", "dpu0")
	dhcpPortTable.Hset("bridge-midplane|dpu0", "ips", "127.0.0.2,127.0.0.1")

	client, err := getZmqClient("dpu0", "")
	if client != nil || err != nil {
		t.Errorf("empty ZMQ port should not get ZMQ client")
	}

	client, err = getZmqClient("dpu0", "1234")
	if client == nil {
		t.Errorf("get ZMQ client failed")
	}

	client, err = getZmqClient("", "1234")
	if client == nil {
		t.Errorf("get ZMQ client failed")
	}

	err = removeZmqClient(client)
	if err != nil {
		t.Errorf("Remove ZMQ client failed")
	}

	// Remove a removed client should failed
	err = removeZmqClient(client)
	if err == nil {
		t.Errorf("Remove ZMQ client should failed")
	}
	
	swsscommon.DeleteTable(midPlaneTable)
	swsscommon.DeleteTable(dpusTable)
	swsscommon.DeleteTable(dhcpPortTable)
	swsscommon.DeleteDBConnector(configDb)

	for _, client := range zmqClientMap {
		swsscommon.DeleteZmqClient(client)
	}
}

func TestMain(m *testing.M) {
	defer test_utils.MemLeakCheck()
	m.Run()
}<|MERGE_RESOLUTION|>--- conflicted
+++ resolved
@@ -733,11 +733,7 @@
 		t.Errorf("get DPU address should failed: %v, but get %s", err, address)
 	}
 
-<<<<<<< HEAD
 	dhcpPortTable.Hset("bridge_midplane|dpu0", "ips@", "127.0.0.2,127.0.0.1")
-=======
-	dhcpPortTable.Hset("bridge-midplane|dpu0", "ips", "127.0.0.2,127.0.0.1")
->>>>>>> 0f5c591c
 
 	// test get valid DPU address
 	address, err = getDpuAddress("dpu0")
