--- conflicted
+++ resolved
@@ -435,22 +435,14 @@
 			gnmi.GenerateJwtSecretKey()
 		}
 
-<<<<<<< HEAD
-	s, err := gnmi.NewServer(cfg, opts)
-	if err != nil {
-		log.Errorf("Failed to create gNMI server: %v", err)
-		return
-	}
-	if *telemetryCfg.WithSaveOnSet {
-		s.SaveStartupConfig = gnmi.SaveOnSetEnabled
-	}
-=======
-		s, err := gnmi.NewServer(cfg, opts)
-		if err != nil {
-			log.Errorf("Failed to create gNMI server: %v", err)
-			return
-		}
->>>>>>> 6b63a50c
+    s, err := gnmi.NewServer(cfg, opts)
+    if err != nil {
+      log.Errorf("Failed to create gNMI server: %v", err)
+      return
+    }
+    if *telemetryCfg.WithSaveOnSet {
+      s.SaveStartupConfig = gnmi.SaveOnSetEnabled
+    }
 
 		if *telemetryCfg.WithMasterArbitration {
 			s.ReqFromMaster = gnmi.ReqFromMasterEnabledMA
