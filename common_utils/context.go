package common_utils

import (
	"context"
	"fmt"
	"sync/atomic"
)


// AuthInfo holds data about the authenticated user
type AuthInfo struct {
	// Username
	User string
	AuthEnabled bool
	// Roles
	Roles []string
}

// RequestContext holds metadata about REST request.
type RequestContext struct {

	// Unique reqiest id
	ID string

	// Auth contains the authorized user information
	Auth AuthInfo

	//Bundle Version is the release yang models version.
	BundleVersion *string
}

type contextkey int

const requestContextKey contextkey = 0

// Request Id generator
var requestCounter uint64

type CounterType int
const (
	GNMI_GET CounterType = iota
	GNMI_GET_FAIL
	GNMI_SET
	GNMI_SET_FAIL
	GNOI_REBOOT
	DBUS
	DBUS_FAIL
	DBUS_APPLY_PATCH_DB
	DBUS_APPLY_PATCH_YANG
	DBUS_CREATE_CHECKPOINT
	DBUS_DELETE_CHECKPOINT
	DBUS_CONFIG_SAVE
	DBUS_CONFIG_RELOAD
	DBUS_STOP_SERVICE
	DBUS_RESTART_SERVICE
	DBUS_FILE_STAT
<<<<<<< HEAD
	DBUS_VALIDATE_YANG
=======
	DBUS_HALT_SYSTEM
>>>>>>> e8449250
	COUNTER_SIZE
)

func (c CounterType) String() string {
	switch c {
	case GNMI_GET:
		return "GNMI get"
	case GNMI_GET_FAIL:
		return "GNMI get fail"
	case GNMI_SET:
		return "GNMI set"
	case GNMI_SET_FAIL:
		return "GNMI set fail"
	case GNOI_REBOOT:
		return "GNOI reboot"
	case DBUS:
		return "DBUS"
	case DBUS_FAIL:
		return "DBUS fail"
	case DBUS_APPLY_PATCH_DB:
		return "DBUS apply patch db"
	case DBUS_APPLY_PATCH_YANG:
		return "DBUS apply patch yang"
	case DBUS_CREATE_CHECKPOINT:
		return "DBUS create checkpoint"
	case DBUS_DELETE_CHECKPOINT:
		return "DBUS delete checkpoint"
	case DBUS_CONFIG_SAVE:
		return "DBUS config save"
	case DBUS_CONFIG_RELOAD:
		return "DBUS config reload"
	case DBUS_STOP_SERVICE:
		return "DBUS stop service"
	case DBUS_RESTART_SERVICE:
		return "DBUS restart service"
	case DBUS_FILE_STAT:
		return "DBUS file stat"
	case DBUS_HALT_SYSTEM:
		return "DBUS halt system"
	default:
		return ""
	}
}

var globalCounters [COUNTER_SIZE]uint64


// GetContext function returns the RequestContext object for a
// gRPC request. RequestContext is maintained as a context value of
// the request. Creates a new RequestContext object is not already
// available.
func GetContext(ctx context.Context) (*RequestContext, context.Context) {
	cv := ctx.Value(requestContextKey)
	if cv != nil {
		return cv.(*RequestContext), ctx
	}

	rc := new(RequestContext)
	rc.ID = fmt.Sprintf("TELEMETRY-%v", atomic.AddUint64(&requestCounter, 1))

	ctx = context.WithValue(ctx, requestContextKey, rc)
	return rc, ctx
}

func GetUsername(ctx context.Context, username *string) {
	rc, _ := GetContext(ctx)
	if rc != nil {
		*username = rc.Auth.User
	}
}

func InitCounters() {
	for i := 0; i < int(COUNTER_SIZE); i++ {
		globalCounters[i] = 0
	}
	SetMemCounters(&globalCounters)
}

func IncCounter(cnt CounterType) {
	atomic.AddUint64(&globalCounters[cnt], 1)
	SetMemCounters(&globalCounters)
}
<|MERGE_RESOLUTION|>--- conflicted
+++ resolved
@@ -54,11 +54,8 @@
 	DBUS_STOP_SERVICE
 	DBUS_RESTART_SERVICE
 	DBUS_FILE_STAT
-<<<<<<< HEAD
 	DBUS_VALIDATE_YANG
-=======
 	DBUS_HALT_SYSTEM
->>>>>>> e8449250
 	COUNTER_SIZE
 )
 
