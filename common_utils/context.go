--- conflicted
+++ resolved
@@ -36,31 +36,21 @@
 // Request Id generator
 var requestCounter uint64
 
-<<<<<<< HEAD
-var CountersName = [...]string {
-	"GNMI get",
-	"GNMI get fail",
-	"GNMI set",
-	"GNMI set fail",
-	"GNOI reboot",
-	"DBUS",
-	"DBUS fail",
-	"DBUS apply patch db",
-	"DBUS apply patch yang",
-	"DBUS create checkpoint",
-	"DBUS delete checkpoint",
-	"DBUS config save",
-	"DBUS config reload",
-}
-
-var globalCounters [len(CountersName)]uint64
-=======
 type CounterType int
 const (
 	GNMI_GET CounterType = iota
 	GNMI_GET_FAIL
 	GNMI_SET
 	GNMI_SET_FAIL
+	GNOI_REBOOT
+	DBUS
+	DBUS_FAIL
+	DBUS_APPLY_PATCH_DB
+	DBUS_APPLY_PATCH_YANG
+	DBUS_CREATE_CHECKPOINT
+	DBUS_DELETE_CHECKPOINT
+	DBUS_CONFIG_SAVE
+	DBUS_CONFIG_RELOAD
 	COUNTER_SIZE
 )
 
@@ -74,13 +64,30 @@
 		return "GNMI set"
 	case GNMI_SET_FAIL:
 		return "GNMI set fail"
+	case GNOI_REBOOT:
+		return "GNOI reboot"
+	case DBUS:
+		return "DBUS"
+	case DBUS_FAIL:
+		return "DBUS fail"
+	case DBUS_APPLY_PATCH_DB:
+		return "DBUS apply patch db"
+	case DBUS_APPLY_PATCH_YANG:
+		return "DBUS apply patch yang"
+	case DBUS_CREATE_CHECKPOINT:
+		return "DBUS create checkpoint"
+	case DBUS_DELETE_CHECKPOINT:
+		return "DBUS delete checkpoint"
+	case DBUS_CONFIG_SAVE:
+		return "DBUS config save"
+	case DBUS_CONFIG_RELOAD:
+		return "DBUS config reload"
 	default:
 		return ""
 	}
 }
 
 var globalCounters [COUNTER_SIZE]uint64
->>>>>>> ae727676
 
 
 // GetContext function returns the RequestContext object for a
@@ -108,27 +115,13 @@
 }
 
 func InitCounters() {
-<<<<<<< HEAD
-	for i := 0; i < len(CountersName); i++ {
-=======
 	for i := 0; i < int(COUNTER_SIZE); i++ {
->>>>>>> ae727676
 		globalCounters[i] = 0
 	}
 	SetMemCounters(&globalCounters)
 }
 
-<<<<<<< HEAD
-func IncCounter(name string) {
-	for i := 0; i < len(CountersName); i++ {
-		if CountersName[i] == name {
-			atomic.AddUint64(&globalCounters[i], 1)
-			break
-		}
-	}
-=======
 func IncCounter(cnt CounterType) {
 	atomic.AddUint64(&globalCounters[cnt], 1)
->>>>>>> ae727676
 	SetMemCounters(&globalCounters)
 }
