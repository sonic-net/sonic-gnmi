package main

import (
	"context"
	"github.com/google/gnxi/utils/credentials"
	"github.com/sonic-net/sonic-gnmi/gnoi_client/config"
	"github.com/sonic-net/sonic-gnmi/gnoi_client/system"
	"github.com/sonic-net/sonic-gnmi/gnoi_client/file"
	"github.com/sonic-net/sonic-gnmi/gnoi_client/sonic"
	"google.golang.org/grpc"
	"os"
	"os/signal"
)

func main() {
	config.ParseFlag()
	opts := credentials.ClientCredentials(*config.TargetName)

	ctx, cancel := context.WithCancel(context.Background())
	go func() {
		c := make(chan os.Signal, 1)
		signal.Notify(c, os.Interrupt)
		<-c
		cancel()
	}()
	conn, err := grpc.Dial(*config.Target, opts...)
	if err != nil {
		panic(err.Error())
	}

	switch *config.Module {
	case "System":
		switch *config.Rpc {
		case "Time":
			system.Time(conn, ctx)
		case "Reboot":
			system.Reboot(conn, ctx)
		case "CancelReboot":
			system.CancelReboot(conn, ctx)
		case "RebootStatus":
			system.RebootStatus(conn, ctx)
		case "KillProcess":
			system.KillProcess(conn, ctx)
		default:
			panic("Invalid RPC Name")
		}
	case "File":
		switch *config.Rpc {
		case "Stat":
			file.Stat(conn, ctx)
		default:
			panic("Invalid RPC Name")
		}
	case "Sonic":
		switch *config.Rpc {
		case "showtechsupport":
			sonic.ShowTechSupport(conn, ctx)
		case "copyConfig":
			sonic.CopyConfig(conn, ctx)
		case "authenticate":
			sonic.Authenticate(conn, ctx)
		case "imageInstall":
			sonic.ImageInstall(conn, ctx)
		case "imageDefault":
			sonic.ImageDefault(conn, ctx)
		case "imageRemove":
			sonic.ImageRemove(conn, ctx)
		case "refresh":
			sonic.Refresh(conn, ctx)
		case "clearNeighbors":
			sonic.ClearNeighbors(conn, ctx)
		default:
			panic("Invalid RPC Name")
		}
	default:
		panic("Invalid Module Name")
	}

<<<<<<< HEAD
}

func systemTime(sc gnoi_system_pb.SystemClient, ctx context.Context) {
	fmt.Println("System Time")
	ctx = setUserCreds(ctx)
	resp,err := sc.Time(ctx, new(gnoi_system_pb.TimeRequest))
	if err != nil {
		panic(err.Error())
	}
	respstr, err := json.Marshal(resp)
	if err != nil {
		panic(err.Error())
	}
	fmt.Println(string(respstr))
}

func killProcess(sc gnoi_system_pb.SystemClient, ctx context.Context) {
	fmt.Println("Kill Process with optional restart")
	ctx = setUserCreds(ctx)
	req := &gnoi_system_pb.KillProcessRequest {}
	err := json.Unmarshal([]byte(*args), req)
	if err != nil {
		panic(err.Error())
	}
	_,err = sc.KillProcess(ctx, req)
	if err != nil {
		panic(err.Error())
	}
}

func fileStat(fc gnoi_file_pb.FileClient, ctx context.Context) {
	fmt.Println("File Stat")
	ctx = setUserCreds(ctx)
	req := &gnoi_file_pb.StatRequest {}
	err := json.Unmarshal([]byte(*args), req)
	if err != nil {
		panic(err.Error())
	}
	resp,err := fc.Stat(ctx, req)
	if err != nil {
		panic(err.Error())
	}
	respstr, err := json.Marshal(resp)
	if err != nil {
		panic(err.Error())
	}
	fmt.Println(string(respstr))
}

func systemReboot(sc gnoi_system_pb.SystemClient, ctx context.Context) {
	fmt.Println("System Reboot")
	ctx = setUserCreds(ctx)
	req := &gnoi_system_pb.RebootRequest{}
	if err := json.Unmarshal([]byte(*args), req); err != nil {
		panic(err.Error())
	}
	resp, err := sc.Reboot(ctx, req)
	if err != nil {
		panic(err.Error())
	}
	respstr, err := json.Marshal(resp)
	if err != nil {
		panic(err.Error())
	}
	fmt.Println(string(respstr))
}

func systemCancelReboot(sc gnoi_system_pb.SystemClient, ctx context.Context) {
	fmt.Println("System CancelReboot")
	ctx = setUserCreds(ctx)
	req := &gnoi_system_pb.CancelRebootRequest{}
	if err := json.Unmarshal([]byte(*args), req); err != nil {
		panic(err.Error())
	}
	resp, err := sc.CancelReboot(ctx, req)
	if err != nil {
		panic(err.Error())
	}
	respstr, err := json.Marshal(resp)
	if err != nil {
		panic(err.Error())
	}
	fmt.Println(string(respstr))
}

func systemRebootStatus(sc gnoi_system_pb.SystemClient, ctx context.Context) {
	fmt.Println("System RebootStatus")
	ctx = setUserCreds(ctx)
	req := &gnoi_system_pb.RebootStatusRequest{}
	resp,err := sc.RebootStatus(ctx, req)
	if err != nil {
		panic(err.Error())
	}
	respstr, err := json.Marshal(resp)
	if err != nil {
		panic(err.Error())
	}
	fmt.Println(string(respstr))
}

func sonicShowTechSupport(sc spb.SonicServiceClient, ctx context.Context) {
	fmt.Println("Sonic ShowTechsupport")
	ctx = setUserCreds(ctx)
	req := &spb.TechsupportRequest {
		Input: &spb.TechsupportRequest_Input{
			
		},
	}

	json.Unmarshal([]byte(*args), req)
	
	resp,err := sc.ShowTechsupport(ctx, req)
	if err != nil {
		panic(err.Error())
	}
	respstr, err := json.Marshal(resp)
	if err != nil {
		panic(err.Error())
	}
	fmt.Println(string(respstr))
}

func copyConfig(sc spb.SonicServiceClient, ctx context.Context) {
	fmt.Println("Sonic CopyConfig")
	ctx = setUserCreds(ctx)
	req := &spb.CopyConfigRequest{
		Input: &spb.CopyConfigRequest_Input{},
	}
	json.Unmarshal([]byte(*args), req)

	resp,err := sc.CopyConfig(ctx, req)

	if err != nil {
		panic(err.Error())
	}
	respstr, err := json.Marshal(resp)
	if err != nil {
		panic(err.Error())
	}
	fmt.Println(string(respstr))
}
func imageInstall(sc spb.SonicServiceClient, ctx context.Context) {
	fmt.Println("Sonic ImageInstall")
	ctx = setUserCreds(ctx)
	req := &spb.ImageInstallRequest{
		Input: &spb.ImageInstallRequest_Input{},
	}
	json.Unmarshal([]byte(*args), req)

	resp,err := sc.ImageInstall(ctx, req)

	if err != nil {
		panic(err.Error())
	}
	respstr, err := json.Marshal(resp)
	if err != nil {
		panic(err.Error())
	}
	fmt.Println(string(respstr))
}
func imageRemove(sc spb.SonicServiceClient, ctx context.Context) {
	fmt.Println("Sonic ImageRemove")
	ctx = setUserCreds(ctx)
	req := &spb.ImageRemoveRequest{
		Input: &spb.ImageRemoveRequest_Input{},
	}
	json.Unmarshal([]byte(*args), req)

	resp,err := sc.ImageRemove(ctx, req)

	if err != nil {
		panic(err.Error())
	}
	respstr, err := json.Marshal(resp)
	if err != nil {
		panic(err.Error())
	}
	fmt.Println(string(respstr))
}

func imageDefault(sc spb.SonicServiceClient, ctx context.Context) {
	fmt.Println("Sonic ImageDefault")
	ctx = setUserCreds(ctx)
	req := &spb.ImageDefaultRequest{
		Input: &spb.ImageDefaultRequest_Input{},
	}
	json.Unmarshal([]byte(*args), req)

	resp,err := sc.ImageDefault(ctx, req)

	if err != nil {
		panic(err.Error())
	}
	respstr, err := json.Marshal(resp)
	if err != nil {
		panic(err.Error())
	}
	fmt.Println(string(respstr))
}

func authenticate(sc spb_jwt.SonicJwtServiceClient, ctx context.Context) {
	fmt.Println("Sonic Authenticate")
	ctx = setUserCreds(ctx)
	req := &spb_jwt.AuthenticateRequest {}
	
	json.Unmarshal([]byte(*args), req)
	
	resp,err := sc.Authenticate(ctx, req)
	if err != nil {
		panic(err.Error())
	}
	respstr, err := json.Marshal(resp)
	if err != nil {
		panic(err.Error())
	}
	fmt.Println(string(respstr))
}

func refresh(sc spb_jwt.SonicJwtServiceClient, ctx context.Context) {
	fmt.Println("Sonic Refresh")
	ctx = setUserCreds(ctx)
	req := &spb_jwt.RefreshRequest {}
	
	json.Unmarshal([]byte(*args), req)

	resp,err := sc.Refresh(ctx, req)
	if err != nil {
		panic(err.Error())
	}
	respstr, err := json.Marshal(resp)
	if err != nil {
		panic(err.Error())
	}
	fmt.Println(string(respstr))
}

func clearNeighbors(sc spb.SonicServiceClient, ctx context.Context) {
    fmt.Println("Sonic ClearNeighbors")
    ctx = setUserCreds(ctx)
    req := &spb.ClearNeighborsRequest{
        Input: &spb.ClearNeighborsRequest_Input{},
    }
    json.Unmarshal([]byte(*args), req)

    resp,err := sc.ClearNeighbors(ctx, req)

    if err != nil {
        panic(err.Error())
    }
    respstr, err := json.Marshal(resp)
    if err != nil {
        panic(err.Error())
    }
    fmt.Println(string(respstr))
=======
>>>>>>> b017531f
}<|MERGE_RESOLUTION|>--- conflicted
+++ resolved
@@ -76,261 +76,4 @@
 		panic("Invalid Module Name")
 	}
 
-<<<<<<< HEAD
-}
-
-func systemTime(sc gnoi_system_pb.SystemClient, ctx context.Context) {
-	fmt.Println("System Time")
-	ctx = setUserCreds(ctx)
-	resp,err := sc.Time(ctx, new(gnoi_system_pb.TimeRequest))
-	if err != nil {
-		panic(err.Error())
-	}
-	respstr, err := json.Marshal(resp)
-	if err != nil {
-		panic(err.Error())
-	}
-	fmt.Println(string(respstr))
-}
-
-func killProcess(sc gnoi_system_pb.SystemClient, ctx context.Context) {
-	fmt.Println("Kill Process with optional restart")
-	ctx = setUserCreds(ctx)
-	req := &gnoi_system_pb.KillProcessRequest {}
-	err := json.Unmarshal([]byte(*args), req)
-	if err != nil {
-		panic(err.Error())
-	}
-	_,err = sc.KillProcess(ctx, req)
-	if err != nil {
-		panic(err.Error())
-	}
-}
-
-func fileStat(fc gnoi_file_pb.FileClient, ctx context.Context) {
-	fmt.Println("File Stat")
-	ctx = setUserCreds(ctx)
-	req := &gnoi_file_pb.StatRequest {}
-	err := json.Unmarshal([]byte(*args), req)
-	if err != nil {
-		panic(err.Error())
-	}
-	resp,err := fc.Stat(ctx, req)
-	if err != nil {
-		panic(err.Error())
-	}
-	respstr, err := json.Marshal(resp)
-	if err != nil {
-		panic(err.Error())
-	}
-	fmt.Println(string(respstr))
-}
-
-func systemReboot(sc gnoi_system_pb.SystemClient, ctx context.Context) {
-	fmt.Println("System Reboot")
-	ctx = setUserCreds(ctx)
-	req := &gnoi_system_pb.RebootRequest{}
-	if err := json.Unmarshal([]byte(*args), req); err != nil {
-		panic(err.Error())
-	}
-	resp, err := sc.Reboot(ctx, req)
-	if err != nil {
-		panic(err.Error())
-	}
-	respstr, err := json.Marshal(resp)
-	if err != nil {
-		panic(err.Error())
-	}
-	fmt.Println(string(respstr))
-}
-
-func systemCancelReboot(sc gnoi_system_pb.SystemClient, ctx context.Context) {
-	fmt.Println("System CancelReboot")
-	ctx = setUserCreds(ctx)
-	req := &gnoi_system_pb.CancelRebootRequest{}
-	if err := json.Unmarshal([]byte(*args), req); err != nil {
-		panic(err.Error())
-	}
-	resp, err := sc.CancelReboot(ctx, req)
-	if err != nil {
-		panic(err.Error())
-	}
-	respstr, err := json.Marshal(resp)
-	if err != nil {
-		panic(err.Error())
-	}
-	fmt.Println(string(respstr))
-}
-
-func systemRebootStatus(sc gnoi_system_pb.SystemClient, ctx context.Context) {
-	fmt.Println("System RebootStatus")
-	ctx = setUserCreds(ctx)
-	req := &gnoi_system_pb.RebootStatusRequest{}
-	resp,err := sc.RebootStatus(ctx, req)
-	if err != nil {
-		panic(err.Error())
-	}
-	respstr, err := json.Marshal(resp)
-	if err != nil {
-		panic(err.Error())
-	}
-	fmt.Println(string(respstr))
-}
-
-func sonicShowTechSupport(sc spb.SonicServiceClient, ctx context.Context) {
-	fmt.Println("Sonic ShowTechsupport")
-	ctx = setUserCreds(ctx)
-	req := &spb.TechsupportRequest {
-		Input: &spb.TechsupportRequest_Input{
-			
-		},
-	}
-
-	json.Unmarshal([]byte(*args), req)
-	
-	resp,err := sc.ShowTechsupport(ctx, req)
-	if err != nil {
-		panic(err.Error())
-	}
-	respstr, err := json.Marshal(resp)
-	if err != nil {
-		panic(err.Error())
-	}
-	fmt.Println(string(respstr))
-}
-
-func copyConfig(sc spb.SonicServiceClient, ctx context.Context) {
-	fmt.Println("Sonic CopyConfig")
-	ctx = setUserCreds(ctx)
-	req := &spb.CopyConfigRequest{
-		Input: &spb.CopyConfigRequest_Input{},
-	}
-	json.Unmarshal([]byte(*args), req)
-
-	resp,err := sc.CopyConfig(ctx, req)
-
-	if err != nil {
-		panic(err.Error())
-	}
-	respstr, err := json.Marshal(resp)
-	if err != nil {
-		panic(err.Error())
-	}
-	fmt.Println(string(respstr))
-}
-func imageInstall(sc spb.SonicServiceClient, ctx context.Context) {
-	fmt.Println("Sonic ImageInstall")
-	ctx = setUserCreds(ctx)
-	req := &spb.ImageInstallRequest{
-		Input: &spb.ImageInstallRequest_Input{},
-	}
-	json.Unmarshal([]byte(*args), req)
-
-	resp,err := sc.ImageInstall(ctx, req)
-
-	if err != nil {
-		panic(err.Error())
-	}
-	respstr, err := json.Marshal(resp)
-	if err != nil {
-		panic(err.Error())
-	}
-	fmt.Println(string(respstr))
-}
-func imageRemove(sc spb.SonicServiceClient, ctx context.Context) {
-	fmt.Println("Sonic ImageRemove")
-	ctx = setUserCreds(ctx)
-	req := &spb.ImageRemoveRequest{
-		Input: &spb.ImageRemoveRequest_Input{},
-	}
-	json.Unmarshal([]byte(*args), req)
-
-	resp,err := sc.ImageRemove(ctx, req)
-
-	if err != nil {
-		panic(err.Error())
-	}
-	respstr, err := json.Marshal(resp)
-	if err != nil {
-		panic(err.Error())
-	}
-	fmt.Println(string(respstr))
-}
-
-func imageDefault(sc spb.SonicServiceClient, ctx context.Context) {
-	fmt.Println("Sonic ImageDefault")
-	ctx = setUserCreds(ctx)
-	req := &spb.ImageDefaultRequest{
-		Input: &spb.ImageDefaultRequest_Input{},
-	}
-	json.Unmarshal([]byte(*args), req)
-
-	resp,err := sc.ImageDefault(ctx, req)
-
-	if err != nil {
-		panic(err.Error())
-	}
-	respstr, err := json.Marshal(resp)
-	if err != nil {
-		panic(err.Error())
-	}
-	fmt.Println(string(respstr))
-}
-
-func authenticate(sc spb_jwt.SonicJwtServiceClient, ctx context.Context) {
-	fmt.Println("Sonic Authenticate")
-	ctx = setUserCreds(ctx)
-	req := &spb_jwt.AuthenticateRequest {}
-	
-	json.Unmarshal([]byte(*args), req)
-	
-	resp,err := sc.Authenticate(ctx, req)
-	if err != nil {
-		panic(err.Error())
-	}
-	respstr, err := json.Marshal(resp)
-	if err != nil {
-		panic(err.Error())
-	}
-	fmt.Println(string(respstr))
-}
-
-func refresh(sc spb_jwt.SonicJwtServiceClient, ctx context.Context) {
-	fmt.Println("Sonic Refresh")
-	ctx = setUserCreds(ctx)
-	req := &spb_jwt.RefreshRequest {}
-	
-	json.Unmarshal([]byte(*args), req)
-
-	resp,err := sc.Refresh(ctx, req)
-	if err != nil {
-		panic(err.Error())
-	}
-	respstr, err := json.Marshal(resp)
-	if err != nil {
-		panic(err.Error())
-	}
-	fmt.Println(string(respstr))
-}
-
-func clearNeighbors(sc spb.SonicServiceClient, ctx context.Context) {
-    fmt.Println("Sonic ClearNeighbors")
-    ctx = setUserCreds(ctx)
-    req := &spb.ClearNeighborsRequest{
-        Input: &spb.ClearNeighborsRequest_Input{},
-    }
-    json.Unmarshal([]byte(*args), req)
-
-    resp,err := sc.ClearNeighbors(ctx, req)
-
-    if err != nil {
-        panic(err.Error())
-    }
-    respstr, err := json.Marshal(resp)
-    if err != nil {
-        panic(err.Error())
-    }
-    fmt.Println(string(respstr))
-=======
->>>>>>> b017531f
 }