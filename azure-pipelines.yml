# Starter pipeline
# Start with a minimal pipeline that you can customize to build and deploy your code.
# Add steps that build, run tests, deploy, and more:
# https://aka.ms/yaml

trigger:
  branches:
    include:
    - master

pr:
  branches:
    include:
    - master

resources:
  repositories:
  - repository: sonic-mgmt-common
    type: github
    name: Azure/sonic-mgmt-common
    endpoint: build

stages:
- stage: Build
  jobs:
  - job:
    displayName: "build"
    timeoutInMinutes: 60

    pool:
      vmImage: ubuntu-20.04

    variables:
      DIFF_COVER_CHECK_THRESHOLD: 50
      DIFF_COVER_ENABLE: 'true'
      DIFF_COVER_WORKING_DIRECTORY: $(System.DefaultWorkingDirectory)/sonic-gnmi

    container:
      image: sonicdev-microsoft.azurecr.io:443/sonic-slave-buster:latest

    steps:
    - checkout: self
      clean: true
      submodules: recursive
      displayName: 'Checkout code'

    - checkout: sonic-mgmt-common
      clean: true
      submodules: recursive
      displayName: 'Checkout code'

    - task: DownloadPipelineArtifact@2
      inputs:
        source: specific
        project: build
        pipeline: 1
        artifact: sonic-buildimage.vs
        runVersion: 'latestFromBranch'
        runBranch: 'refs/heads/master'
      displayName: "Download sonic buildimage"

    - task: DownloadPipelineArtifact@2
      inputs:
        source: specific
        project: build
        pipeline: 127
        artifact: sonic-mgmt-common
        runVersion: 'latestFromBranch'
        runBranch: 'refs/heads/master'
      displayName: "Download sonic-mgmt-common"

    - script: |
        # REDIS
        sudo apt-get install -y redis-server
        sudo sed -ri 's/^# unixsocket/unixsocket/' /etc/redis/redis.conf
        sudo sed -ri 's/^unixsocketperm .../unixsocketperm 777/' /etc/redis/redis.conf
        sudo sed -ri 's/redis-server.sock/redis.sock/' /etc/redis/redis.conf
        sudo service redis-server start

        # LIBYANG
        sudo dpkg -i ../target/debs/buster/libyang*1.0.73*.deb
      displayName: "Install dependency"

    - script: |
        set -ex
        # Install .NET CORE
        curl -sSL https://packages.microsoft.com/keys/microsoft.asc | sudo apt-key add -
        sudo apt-add-repository https://packages.microsoft.com/debian/10/prod
        sudo apt-get update
        sudo apt-get install -y dotnet-sdk-5.0
      displayName: "Install .NET CORE"

    - script: |
        set -ex
        ls -l

        pushd sonic-mgmt-common

        NO_TEST_BINS=1 dpkg-buildpackage -rfakeroot -b -us -uc

        popd

        pushd sonic-gnmi

        dpkg-buildpackage -rfakeroot -us -uc -b -j$(nproc) && cp ../*.deb $(Build.ArtifactStagingDirectory)/
      displayName: "Build"

    - publish: $(Build.ArtifactStagingDirectory)/
      artifact: sonic-gnmi
      displayName: "Archive artifacts"

    - task: PublishCodeCoverageResults@1
      inputs:
        codeCoverageTool: Cobertura
        summaryFileLocation: '$(System.DefaultWorkingDirectory)/sonic-gnmi/coverage.xml'
<<<<<<< HEAD
      displayName: 'Publish coverage'
=======
      displayName: 'Publish coverage'
>>>>>>> feb2498a
<|MERGE_RESOLUTION|>--- conflicted
+++ resolved
@@ -113,8 +113,4 @@
       inputs:
         codeCoverageTool: Cobertura
         summaryFileLocation: '$(System.DefaultWorkingDirectory)/sonic-gnmi/coverage.xml'
-<<<<<<< HEAD
       displayName: 'Publish coverage'
-=======
-      displayName: 'Publish coverage'
->>>>>>> feb2498a
