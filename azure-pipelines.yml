# Starter pipeline
# Start with a minimal pipeline that you can customize to build and deploy your code.
# Add steps that build, run tests, deploy, and more:
# https://aka.ms/yaml

trigger:
  branches:
    include:
    - master

pr:
  branches:
    include:
    - master

resources:
  repositories:
  - repository: sonic-mgmt-common
    type: github
    name: sonic-net/sonic-mgmt-common
    endpoint: sonic-net
  - repository: sonic-swss-common
    type: github
    name: sonic-net/sonic-swss-common
    endpoint: sonic-net

stages:
- stage: Build
  jobs:
  - job:
    displayName: "build"
    timeoutInMinutes: 60

    pool:
      vmImage: ubuntu-20.04

    variables:
      DIFF_COVER_CHECK_THRESHOLD: 80
      DIFF_COVER_ENABLE: 'true'
      DIFF_COVER_WORKING_DIRECTORY: $(System.DefaultWorkingDirectory)/sonic-gnmi

    container:
      image: sonicdev-microsoft.azurecr.io:443/sonic-slave-bullseye:latest

    steps:
    - checkout: self
      clean: true
      submodules: recursive
      displayName: 'Checkout code'

    - checkout: sonic-mgmt-common
      clean: true
      submodules: recursive
      displayName: 'Checkout sonic-mgmt-common'

    - checkout: sonic-swss-common
      clean: true
      submodules: recursive
      displayName: 'Checkout sonic-swss-common'

    - task: DownloadPipelineArtifact@2
      inputs:
        source: specific
        project: build
        pipeline: 1
        artifact: sonic-buildimage.vs
        runVersion: 'latestFromBranch'
        runBranch: 'refs/heads/master'
      displayName: "Download sonic buildimage"

    - task: DownloadPipelineArtifact@2
      inputs:
        source: specific
        project: build
        pipeline: 127
        artifact: sonic-mgmt-common
        runVersion: 'latestFromBranch'
        runBranch: 'refs/heads/master'
      displayName: "Download sonic-mgmt-common"

    - script: |
        # PYTEST
        sudo pip3 install -U pytest

        # REDIS
        sudo apt-get install -y redis-server
        sudo sed -ri 's/^# unixsocket/unixsocket/' /etc/redis/redis.conf
        sudo sed -ri 's/^unixsocketperm .../unixsocketperm 777/' /etc/redis/redis.conf
        sudo sed -ri 's/redis-server.sock/redis.sock/' /etc/redis/redis.conf
        sudo service redis-server start

        # LIBYANG
        sudo dpkg -i ../target/debs/bullseye/libyang*1.0.73*.deb
      displayName: "Install dependency"

    - script: |
        # LIBSWSSCOMMON
        sudo apt-get -y purge libhiredis-dev libnl-3-dev libnl-route-3-dev
        sudo dpkg -i ../target/debs/bullseye/libnl-3-200_*.deb
        sudo dpkg -i ../target/debs/bullseye/libnl-genl-3-200_*.deb
        sudo dpkg -i ../target/debs/bullseye/libnl-route-3-200_*.deb
        sudo dpkg -i ../target/debs/bullseye/libnl-nf-3-200_*.deb
        sudo dpkg -i ../target/debs/bullseye/libhiredis0.14_*.deb
        sudo dpkg -i ../target/debs/bullseye/libhiredis-dev_*.deb
<<<<<<< HEAD
        sudo dpkg -i ../target/debs/bullseye/libswsscommon_1.0.0_amd64.deb
        sudo dpkg -i ../target/debs/bullseye/libswsscommon-dev_1.0.0_amd64.deb
        sudo dpkg -i ../target/debs/bullseye/python3-swsscommon_1.0.0_amd64.deb
=======
>>>>>>> ae727676
      displayName: "Install libswsscommon dependencies"

    - script: |
        set -ex
        # Install .NET CORE
        curl -sSL https://packages.microsoft.com/keys/microsoft.asc | sudo apt-key add -
        sudo apt-add-repository https://packages.microsoft.com/debian/11/prod
        sudo apt-get update
        sudo apt-get install -y dotnet-sdk-5.0
      displayName: "Install .NET CORE"

<<<<<<< HEAD
=======
    - task: DownloadPipelineArtifact@2
      inputs:
        source: specific
        project: build
        pipeline: Azure.sonic-swss-common
        artifact: sonic-swss-common.bullseye.amd64
        runVersion: 'latestFromBranch'
        runBranch: 'refs/heads/master'
      displayName: "Download sonic-swss-common"

    - script: |
        set -ex
        # LIBSWSSCOMMON
        sudo dpkg -i libswsscommon_1.0.0_amd64.deb
        sudo dpkg -i libswsscommon-dev_1.0.0_amd64.deb
        sudo dpkg -i python3-swsscommon_1.0.0_amd64.deb
      workingDirectory: $(Pipeline.Workspace)/
      displayName: 'Install libswsscommon package'

>>>>>>> ae727676
    - script: |
        set -ex
        ls -l

        pushd sonic-mgmt-common

        NO_TEST_BINS=1 dpkg-buildpackage -rfakeroot -b -us -uc

        popd

        pushd sonic-gnmi

        dpkg-buildpackage -rfakeroot -us -uc -b -j$(nproc) && cp ../*.deb $(Build.ArtifactStagingDirectory)/
      displayName: "Build"

    - script: |
        pushd sonic-gnmi
        make check_gotest
      displayName: "Test"

    - publish: $(Build.ArtifactStagingDirectory)/
      artifact: sonic-gnmi
      displayName: "Archive artifacts"

    - task: PublishCodeCoverageResults@1
      inputs:
        codeCoverageTool: Cobertura
        summaryFileLocation: '$(System.DefaultWorkingDirectory)/sonic-gnmi/coverage.xml'
      displayName: 'Publish coverage'<|MERGE_RESOLUTION|>--- conflicted
+++ resolved
@@ -102,12 +102,6 @@
         sudo dpkg -i ../target/debs/bullseye/libnl-nf-3-200_*.deb
         sudo dpkg -i ../target/debs/bullseye/libhiredis0.14_*.deb
         sudo dpkg -i ../target/debs/bullseye/libhiredis-dev_*.deb
-<<<<<<< HEAD
-        sudo dpkg -i ../target/debs/bullseye/libswsscommon_1.0.0_amd64.deb
-        sudo dpkg -i ../target/debs/bullseye/libswsscommon-dev_1.0.0_amd64.deb
-        sudo dpkg -i ../target/debs/bullseye/python3-swsscommon_1.0.0_amd64.deb
-=======
->>>>>>> ae727676
       displayName: "Install libswsscommon dependencies"
 
     - script: |
@@ -119,8 +113,6 @@
         sudo apt-get install -y dotnet-sdk-5.0
       displayName: "Install .NET CORE"
 
-<<<<<<< HEAD
-=======
     - task: DownloadPipelineArtifact@2
       inputs:
         source: specific
@@ -140,7 +132,6 @@
       workingDirectory: $(Pipeline.Workspace)/
       displayName: 'Install libswsscommon package'
 
->>>>>>> ae727676
     - script: |
         set -ex
         ls -l
